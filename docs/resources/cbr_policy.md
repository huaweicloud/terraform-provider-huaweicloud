--- conflicted
+++ resolved
@@ -58,13 +58,9 @@
 * `name` - (Required, String) Specifies a unique name of the CBR policy. This parameter can contain a maximum of 64
   characters, which may consist of chinese charactors, letters, digits, underscores(_) and hyphens (-).
 
-<<<<<<< HEAD
-* `type` - (Required, String, ForceNew) Specifies the protection type of the CBR policy. Valid values are *backup* and
-  *replication*. Changing this will create a new policy.
-=======
-* `type` - (Required, String, ForceNew) Specifies the protection type of the CBR policy. Valid values are *backup* and *
-  replication*. Changing this will create a new policy.
->>>>>>> 82590ea3
+* `type` - (Required, String, ForceNew) Specifies the protection type of the CBR policy.
+  Valid values are *backup* and *replication*.
+  Changing this will create a new policy.
 
 * `backup_cycle` - (Required, List) Specifies the scheduling rule for the CBR policy backup execution. The backup_cycle
   structure is documented below.
