---
subcategory: "Deprecated"
---

# huaweicloud_csbs_backup_policy

!> **WARNING:** It has been deprecated.

Provides an HuaweiCloud Backup Policy of Resources. This is an alternative to `huaweicloud_csbs_backup_policy_v1`

## Example Usage

 ```hcl
variable "name" {}
variable "id" {}
variable "resource_name" {}

resource "huaweicloud_csbs_backup_policy" "backup_policy" {
  name = var.name
  resource {
    id   = var.id
    type = "OS::Nova::Server"
    name = var.resource_name
  }
  scheduled_operation {
    enabled         = true
    operation_type  = "backup"
    trigger_pattern = "BEGIN:VCALENDAR\r\nBEGIN:VEVENT\r\nRRULE:FREQ=WEEKLY;BYDAY=TH;BYHOUR=12;BYMINUTE=27\r\nEND:VEVENT\r\nEND:VCALENDAR\r\n"
  }
}

 ```

## Argument Reference

The following arguments are supported:

* `region` - (Optional, String, ForceNew) The region in which to create the Backup Policy resource. If omitted, the
  provider-level region will be used. Changing this creates a new Backup Policy resource.

* `name` - (Required, String, ForceNew) Specifies the name of backup policy. The value consists of 1 to 255 characters
  and can contain only letters, digits, underscores (_), and hyphens (-).

* `description` - (Optional, String, ForceNew) Backup policy description. The value consists of 0 to 255 characters and
  must not contain a greater-than sign (>) or less-than sign (<).

* `provider_id` - (Required, String) Specifies backup provider ID. Default value is **
  fc4d5750-22e7-4798-8a46-f48f62c4c1da**

* `common` - (Optional, Map) General backup policy parameters, which are blank by default.

* `scheduled_operation` block supports the following arguments:

<<<<<<< HEAD
  + `name` - (Optional, String) Specifies Scheduling period name.The value consists of 1 to 255 characters and can contain only letters, digits, underscores (_), and hyphens (-).

  + `description` - (Optional, String) Specifies Scheduling period description.The value consists of 0 to 255 characters and must not contain a greater-than sign (>) or less-than sign (<).

  + `enabled` - (Optional, Bool) Specifies whether the scheduling period is enabled. Default value is **true**

  + `max_backups` - (Optional, Int) Specifies maximum number of backups that can be automatically created for a backup object.
=======
  + `name` - (Optional, String) Specifies Scheduling period name.The value consists of 1 to 255 characters and can
      contain only letters, digits, underscores (_), and hyphens (-).

  + `description` - (Optional, String) Specifies Scheduling period description.The value consists of 0 to 255
      characters and must not contain a greater-than sign (>) or less-than sign (<).

  + `enabled` - (Optional, Bool) Specifies whether the scheduling period is enabled. Default value is **true**

  + `max_backups` - (Optional, Int) Specifies maximum number of backups that can be automatically created for a backup
      object.
>>>>>>> 82590ea3

  + `retention_duration_days` - (Optional, Int) Specifies duration of retaining a backup, in days.

  + `permanent` - (Optional, Bool) Specifies whether backups are permanently retained.

  + `trigger_pattern` - (Required, String) Specifies Scheduling policy of the scheduler.

  + `operation_type` - (Required, String) Specifies Operation type, which can be backup.

* `resource` block supports the following arguments:

  + `id` - (Required, String) Specifies the ID of the object to be backed up.
<<<<<<< HEAD

  + `type` - (Required, String) Entity object type of the backup object. If the type is VMs, the value is
    **OS::Nova::Server**.

=======

  + `type` - (Required, String) Entity object type of the backup object. If the type is VMs, the value is **OS::Nova::
      Server**.

>>>>>>> 82590ea3
  + `name` - (Required, String) Specifies backup object name.

## Attributes Reference

In addition to all arguments above, the following attributes are exported:

* `status` - Status of Backup Policy.

* `id` - Backup Policy ID.

* `created_at` - Creation time.

* `scheduled_operation` - Backup plan information

  + `id` - Specifies Scheduling period ID.
<<<<<<< HEAD

  + `trigger_id` - Specifies Scheduler ID.

  + `trigger_name` - Specifies Scheduler name.

  + `trigger_type` - Specifies Scheduler type.
=======

  + `trigger_id` - Specifies Scheduler ID.

  + `trigger_name` - Specifies Scheduler name.
>>>>>>> 82590ea3

  + `trigger_type` - Specifies Scheduler type.

## Import

Backup Policy can be imported using  `id`, e.g.

```
$ terraform import huaweicloud_csbs_backup_policy.backup_policy 7056d636-ac60-4663-8a6c-82d3c32c1c64
```<|MERGE_RESOLUTION|>--- conflicted
+++ resolved
@@ -6,7 +6,8 @@
 
 !> **WARNING:** It has been deprecated.
 
-Provides an HuaweiCloud Backup Policy of Resources. This is an alternative to `huaweicloud_csbs_backup_policy_v1`
+Provides an HuaweiCloud Backup Policy of Resources.
+This is an alternative to `huaweicloud_csbs_backup_policy_v1`
 
 ## Example Usage
 
@@ -51,26 +52,16 @@
 
 * `scheduled_operation` block supports the following arguments:
 
-<<<<<<< HEAD
-  + `name` - (Optional, String) Specifies Scheduling period name.The value consists of 1 to 255 characters and can contain only letters, digits, underscores (_), and hyphens (-).
-
-  + `description` - (Optional, String) Specifies Scheduling period description.The value consists of 0 to 255 characters and must not contain a greater-than sign (>) or less-than sign (<).
-
-  + `enabled` - (Optional, Bool) Specifies whether the scheduling period is enabled. Default value is **true**
-
-  + `max_backups` - (Optional, Int) Specifies maximum number of backups that can be automatically created for a backup object.
-=======
   + `name` - (Optional, String) Specifies Scheduling period name.The value consists of 1 to 255 characters and can
-      contain only letters, digits, underscores (_), and hyphens (-).
+    contain only letters, digits, underscores (_), and hyphens (-).
 
   + `description` - (Optional, String) Specifies Scheduling period description.The value consists of 0 to 255
-      characters and must not contain a greater-than sign (>) or less-than sign (<).
+    characters and must not contain a greater-than sign (>) or less-than sign (<).
 
   + `enabled` - (Optional, Bool) Specifies whether the scheduling period is enabled. Default value is **true**
 
   + `max_backups` - (Optional, Int) Specifies maximum number of backups that can be automatically created for a backup
-      object.
->>>>>>> 82590ea3
+    object.
 
   + `retention_duration_days` - (Optional, Int) Specifies duration of retaining a backup, in days.
 
@@ -83,17 +74,10 @@
 * `resource` block supports the following arguments:
 
   + `id` - (Required, String) Specifies the ID of the object to be backed up.
-<<<<<<< HEAD
 
   + `type` - (Required, String) Entity object type of the backup object. If the type is VMs, the value is
     **OS::Nova::Server**.
 
-=======
-
-  + `type` - (Required, String) Entity object type of the backup object. If the type is VMs, the value is **OS::Nova::
-      Server**.
-
->>>>>>> 82590ea3
   + `name` - (Required, String) Specifies backup object name.
 
 ## Attributes Reference
@@ -109,19 +93,10 @@
 * `scheduled_operation` - Backup plan information
 
   + `id` - Specifies Scheduling period ID.
-<<<<<<< HEAD
 
   + `trigger_id` - Specifies Scheduler ID.
 
   + `trigger_name` - Specifies Scheduler name.
-
-  + `trigger_type` - Specifies Scheduler type.
-=======
-
-  + `trigger_id` - Specifies Scheduler ID.
-
-  + `trigger_name` - Specifies Scheduler name.
->>>>>>> 82590ea3
 
   + `trigger_type` - Specifies Scheduler type.
 
