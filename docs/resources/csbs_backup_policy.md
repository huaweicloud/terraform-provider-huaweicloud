--- conflicted
+++ resolved
@@ -6,7 +6,8 @@
 
 !> **WARNING:** It has been deprecated.
 
-Provides an HuaweiCloud Backup Policy of Resources. This is an alternative to `huaweicloud_csbs_backup_policy_v1`
+Provides an HuaweiCloud Backup Policy of Resources.
+This is an alternative to `huaweicloud_csbs_backup_policy_v1`
 
 ## Example Usage
 
@@ -35,32 +36,25 @@
 
 The following arguments are supported:
 
-* `region` - (Optional, String, ForceNew) The region in which to create the Backup Policy resource. If omitted, the
-  provider-level region will be used. Changing this creates a new Backup Policy resource.
+* `region` - (Optional, String, ForceNew) The region in which to create the Backup Policy resource. If omitted, the provider-level region will be used. Changing this creates a new Backup Policy resource.
 
-* `name` - (Required, String, ForceNew) Specifies the name of backup policy. The value consists of 1 to 255 characters
-  and can contain only letters, digits, underscores (_), and hyphens (-).
+* `name` - (Required, String, ForceNew) Specifies the name of backup policy. The value consists of 1 to 255 characters and can contain only letters, digits, underscores (_), and hyphens (-).
 
-* `description` - (Optional, String, ForceNew) Backup policy description. The value consists of 0 to 255 characters and
-  must not contain a greater-than sign (>) or less-than sign (<).
+* `description` - (Optional, String, ForceNew) Backup policy description. The value consists of 0 to 255 characters and must not contain a greater-than sign (>) or less-than sign (<).
 
-* `provider_id` - (Required, String) Specifies backup provider ID. Default value is **
-  fc4d5750-22e7-4798-8a46-f48f62c4c1da**
+* `provider_id` - (Required, String) Specifies backup provider ID. Default value is **fc4d5750-22e7-4798-8a46-f48f62c4c1da**
 
 * `common` - (Optional, Map) General backup policy parameters, which are blank by default.
 
 * `scheduled_operation` block supports the following arguments:
 
-  + `name` - (Optional, String) Specifies Scheduling period name.The value consists of 1 to 255 characters and can
-      contain only letters, digits, underscores (_), and hyphens (-).
+  + `name` - (Optional, String) Specifies Scheduling period name.The value consists of 1 to 255 characters and can contain only letters, digits, underscores (_), and hyphens (-).
 
-  + `description` - (Optional, String) Specifies Scheduling period description.The value consists of 0 to 255
-      characters and must not contain a greater-than sign (>) or less-than sign (<).
+  + `description` - (Optional, String) Specifies Scheduling period description.The value consists of 0 to 255 characters and must not contain a greater-than sign (>) or less-than sign (<).
 
   + `enabled` - (Optional, Bool) Specifies whether the scheduling period is enabled. Default value is **true**
 
-  + `max_backups` - (Optional, Int) Specifies maximum number of backups that can be automatically created for a backup
-      object.
+  + `max_backups` - (Optional, Int) Specifies maximum number of backups that can be automatically created for a backup object.
 
   + `retention_duration_days` - (Optional, Int) Specifies duration of retaining a backup, in days.
 
@@ -72,16 +66,10 @@
 
 * `resource` block supports the following arguments:
 
-<<<<<<< HEAD
   + `id` - (Required, String) Specifies the ID of the object to be backed up.
 
-  + `type` - (Required, String) Entity object type of the backup object. If the type is VMs, the value is **OS::Nova::
-      Server**.
-=======
-    + `id` - (Required, String) Specifies the ID of the object to be backed up.
-
-    + `type` - (Required, String) Entity object type of the backup object. If the type is VMs, the value is **OS::Nova::Server**.
->>>>>>> 4943cc92
+  + `type` - (Required, String) Entity object type of the backup object. If the type is VMs, the value is
+    **OS::Nova::Server**.
 
   + `name` - (Required, String) Specifies backup object name.
 
@@ -105,6 +93,7 @@
 
   + `trigger_type` - Specifies Scheduler type.
 
+
 ## Import
 
 Backup Policy can be imported using  `id`, e.g.
