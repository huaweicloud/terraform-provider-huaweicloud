--- conflicted
+++ resolved
@@ -4,16 +4,6 @@
 
 # huaweicloud_scm_certificate
 
-<<<<<<< HEAD
-SSL Certificate Manager (SCM) allows you to purchase Secure Sockets Layer (SSL) certificates from the world's leading
-digital certificate authorities (CAs), upload existing SSL certificates, and centrally manage all your SSL certificates
-in one place.
-
-## Example Usage
-
-### Load the certificate contents from the local files.
-
-=======
 SSL Certificate Manager (SCM) allows you to purchase Secure Sockets Layer (SSL) certificates from
 the world's leading digital certificate authorities (CAs), upload existing SSL certificates, and
 centrally manage all your SSL certificates in one place.
@@ -21,7 +11,7 @@
 ## Example Usage
 
 ### Load the certificate contents from the local files
->>>>>>> 4943cc92
+
 ```hcl
 resource "huaweicloud_scm_certificate" "certificate_1" {
   name              = "certificate_1"
@@ -30,35 +20,31 @@
   private_key       = file("/usr/local/data/certificate/cert_xxx/xxx_server.key")
 }
 ```
-<<<<<<< HEAD
 
-### Write the contents of the certificate into the Terrafrom script.
+### Write the contents of the certificate into the Terrafrom script
 
-=======
-### Write the contents of the certificate into the Terrafrom script
->>>>>>> 4943cc92
 ```hcl
 resource "huaweicloud_scm_certificate" "certificate_2" {
-  name              = "certificate_2"
+  name              ="certificate_2"
   certificate       = <<EOT
 -----BEGIN CERTIFICATE-----
 MIIC9DCCAl2gAwIBAgIUUcJZn3ep4l8iHu6lL/jE2UV+G8gwDQYJKoZIhvcNAQEL
 ZWlqaW5nMQswC...
-(This is an example, please replace it with a encrypted key of valid SSL certificate.)
+(This is an example, please replace it with a encrypted key of valid SSL certificate.) 
 -----END CERTIFICATE----------
 EOT
   certificate_chain = <<EOT
 -----BEGIN CERTIFICATE-----
 MIIC9DCCAl2gAwIBAgIUUcJZn3ep4l8iHu6lL/jE2UV+G8gwDQYJKoZIhvcNAQEL
 BQAwgYsxCzAJB...
-(This is an example, please replace it with a encrypted key of valid SSL certificate.)
+(This is an example, please replace it with a encrypted key of valid SSL certificate.) 
 -----END CERTIFICATE----------
 EOT
   private_key       = <<EOT
 -----BEGIN PRIVATE KEY-----
 QWH3GbHx5bGQyexHj2hre4yEahn4dAKKdjSAMUuSfLWygp2pEdNFOegYTdqk/snv
 mhNmxp74oUcVfi1Msw6KY2...
-(This is an example, please replace it with a encrypted key of valid SSL certificate.)
+(This is an example, please replace it with a encrypted key of valid SSL certificate.) 
 -----END PRIVATE KEY-----
 EOT
 }
@@ -84,28 +70,28 @@
   }
 }
 ```
-
 ## Argument Reference
 
 The following arguments are supported:
 
-* `region` - (Optional, String, ForceNew) The region in which to create the SCM certificate resource. If omitted, the
-  provider-level region will be used. Changing this setting will push a new certificate.
-* `name` - (Optional, String, ForceNew) Human-readable name for the Certificate. Does not have to be unique. The value
-  contains a maximum of 63 characters.
+* `region` - (Optional, String, ForceNew) The region in which to create the SCM certificate resource.
+  If omitted, the provider-level region will be used.
+  Changing this setting will push a new certificate.
+* `name` - (Optional, String, ForceNew) Human-readable name for the Certificate.
+  Does not have to be unique. The value contains a maximum of 63 characters.
 * `certificate` - (Required, String, ForceNew) The public encrypted key of the Certificate, PEM format.
-* `certificate_chain` - (Required, String, ForceNew) The chain of the certificate. It can be extracted from the
-  _server.crt_ file in the Nginx directory, usually after the second paragraph is the certificate chain.
+* `certificate_chain` - (Required, String, ForceNew) The chain of the certificate.
+  It can be extracted from the _server.crt_ file in the Nginx directory,
+  usually after the second paragraph is the certificate chain.
 * `private_key` - (Required, String, ForceNew) The private encrypted key of the Certificate, PEM format.
 * `target` - (Optional, List) The service to which the certificate needs to be pushed.
 
 The `target` block supports:
-
-* `service` - (Required, String) Service to which the certificate is pushed. The options include `CDN`,`WAF`
-  and `Enhance_ELB`.
-* `project` - (Optional, String) The project where the service you want to push a certificate to. The same certificate
-  can be pushed repeatedly to the same WAF or ELB service in the same `project`, but the CDN service can only be pushed
-  once.
+* `service` - (Required, String) Service to which the certificate is pushed.
+  The options include `CDN`,`WAF` and `Enhance_ELB`.
+* `project` - (Optional, String) The project where the service you want to push a certificate to.
+  The same certificate can be pushed repeatedly to the same WAF or ELB service in the same `project`,
+  but the CDN service can only be pushed once.
 
 ## Attributes Reference
 
@@ -129,8 +115,8 @@
   + `UPLOAD` - The certificate is being hosted.
   + `SUPPLEMENTCHECKING` - The application for the new domain name of the multi-domain certificate is under review.
   + `CANCELSUPPLEMENTING` - The cancellation on additional domain names to be added is being reviewed.
-* `authentifications` - (List) Domain ownership verification information. This is a list, each item of data is as
-  follows:
+* `authentifications` - (List) Domain ownership verification information.
+  This is a list, each item of data is as follows:
   + `record_name` - Name of a domain ownership verification value.
   + `record_type` - Type of the domain name verification value.
   + `record_value` - Domain verification value.
@@ -140,6 +126,6 @@
 
 Certificates can be imported using the `id`, e.g.
 
-```sh
+```shell
 terraform import huaweicloud_scm_certificate.certificate_1 scs1627959834994
-```
+```