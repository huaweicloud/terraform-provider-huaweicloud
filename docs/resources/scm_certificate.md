--- conflicted
+++ resolved
@@ -4,23 +4,13 @@
 
 # huaweicloud_scm_certificate
 
-<<<<<<< HEAD
-SSL Certificate Manager (SCM) allows you to purchase Secure Sockets Layer (SSL) certificates from
-the world's leading digital certificate authorities (CAs), upload existing SSL certificates, and
-centrally manage all your SSL certificates in one place.
-
-## Example Usage
-
-### Load the certificate contents from the local files
-=======
 SSL Certificate Manager (SCM) allows you to purchase Secure Sockets Layer (SSL) certificates from the world's leading
 digital certificate authorities (CAs), upload existing SSL certificates, and centrally manage all your SSL certificates
 in one place.
 
 ## Example Usage
 
-### Load the certificate contents from the local files.
->>>>>>> 82590ea3
+### Load the certificate contents from the local files
 
 ```hcl
 resource "huaweicloud_scm_certificate" "certificate_1" {
@@ -31,11 +21,7 @@
 }
 ```
 
-<<<<<<< HEAD
 ### Write the contents of the certificate into the Terrafrom script
-=======
-### Write the contents of the certificate into the Terrafrom script.
->>>>>>> 82590ea3
 
 ```hcl
 resource "huaweicloud_scm_certificate" "certificate_2" {
@@ -89,7 +75,6 @@
 
 The following arguments are supported:
 
-<<<<<<< HEAD
 * `region` - (Optional, String, ForceNew) The region in which to create the SCM certificate resource.
   If omitted, the provider-level region will be used.
   Changing this setting will push a new certificate.
@@ -99,15 +84,6 @@
 * `certificate_chain` - (Required, String, ForceNew) The chain of the certificate.
   It can be extracted from the _server.crt_ file in the Nginx directory,
   usually after the second paragraph is the certificate chain.
-=======
-* `region` - (Optional, String, ForceNew) The region in which to create the SCM certificate resource. If omitted, the
-  provider-level region will be used. Changing this setting will push a new certificate.
-* `name` - (Optional, String, ForceNew) Human-readable name for the Certificate. Does not have to be unique. The value
-  contains a maximum of 63 characters.
-* `certificate` - (Required, String, ForceNew) The public encrypted key of the Certificate, PEM format.
-* `certificate_chain` - (Required, String, ForceNew) The chain of the certificate. It can be extracted from the _
-  server.crt_ file in the Nginx directory, usually after the second paragraph is the certificate chain.
->>>>>>> 82590ea3
 * `private_key` - (Required, String, ForceNew) The private encrypted key of the Certificate, PEM format.
 * `target` - (Optional, List) The service to which the certificate needs to be pushed.
 
@@ -141,13 +117,8 @@
   + `UPLOAD` - The certificate is being hosted.
   + `SUPPLEMENTCHECKING` - The application for the new domain name of the multi-domain certificate is under review.
   + `CANCELSUPPLEMENTING` - The cancellation on additional domain names to be added is being reviewed.
-<<<<<<< HEAD
 * `authentifications` - (List) Domain ownership verification information.
   This is a list, each item of data is as follows:
-=======
-* `authentifications` - (List) Domain ownership verification information. This is a list, each item of data is as
-  follows:
->>>>>>> 82590ea3
   + `record_name` - Name of a domain ownership verification value.
   + `record_type` - Type of the domain name verification value.
   + `record_value` - Domain verification value.
@@ -159,4 +130,4 @@
 
 ```shell
 terraform import huaweicloud_scm_certificate.certificate_1 scs1627959834994
-```+```
