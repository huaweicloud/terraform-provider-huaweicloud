--- conflicted
+++ resolved
@@ -56,13 +56,7 @@
 
 * `volume_backups` block supports the following arguments:
 
-<<<<<<< HEAD
-  + `status` -  Status of backup Volume.
-
-  + `space_saving_ratio` -  Specifies space saving rate.
-=======
   + `status` - Status of backup Volume.
->>>>>>> 82590ea3
 
   + `space_saving_ratio` - Specifies space saving rate.
 
@@ -88,11 +82,6 @@
 
   + `size` - Specifies accumulated size (MB) of backups.
 
-<<<<<<< HEAD
-  + `size` -  Specifies accumulated size (MB) of backups.
-
-=======
->>>>>>> 82590ea3
 * `vm_metadata` block supports the following arguments:
 
   + `name` - Name of backup data.
