---
subcategory: "Identity and Access Management (IAM)"
---

# huaweicloud_identity_agency

Manages an agency resource within huawei cloud. This is an alternative to `huaweicloud_iam_agency_v3`

## Example Usage

### Delegate another HUAWEI CLOUD account to perform operations on your resources

```hcl
resource "huaweicloud_identity_agency" "agency" {
  name                  = "test_agency"
  description           = "test agency"
  delegated_domain_name = "***"

  project_role {
    project = "cn-north-1"
    roles   = ["Tenant Administrator"]
  }
  domain_roles = ["Anti-DDoS Administrator"]
}
```

### Delegate a cloud service to access your resources in other cloud services

```hcl
resource "huaweicloud_identity_agency" "agency" {
  name                   = "test_agency"
  description            = "test agency"
  delegated_service_name = "op_svc_evs"

  project_role {
    project = "cn-north-1"
    roles   = ["SFS FullAccess"]
  }
  domain_roles = ["KMS Administrator"]
}
```

## Argument Reference

The following arguments are supported:

* `name` - (Required, String, ForceNew) Specifies the name of agency. The name is a string of 1 to 64 characters.
  Changing this will create a new agency.

* `description` - (Optional, String) Specifies the supplementary information about the agency. The value is a string of
<<<<<<< HEAD
  0 to 255 characters, excluding these characters: **@#$%^&*<>\\**.
=======
  0 to 255 characters, excluding these characters: '**@#$%^&*<>\\**'.
>>>>>>> 58d95370

* `delegated_domain_name` - (Optional, String) Specifies the name of delegated user domain. This parameter
  and `delegated_service_name` are alternative.

* `delegated_service_name` - (Optional, String) Specifies the name of delegated cloud service. The value must start
  with *op_svc_*, for example, *op_svc_obs*. This parameter and `delegated_domain_name` are alternative.

* `duration` - (Optional, String) Specifies the validity period of an agency. The valid value are *ONEDAY* and *FOREVER*
  , defaults to *FOREVER*.

* `project_role` - (Optional, List) Specifies an array of one or more roles and projects which are used to grant
  permissions to agency on project. The structure is documented below.

* `domain_roles` - (optional, List) Specifies an array of one or more role names which stand for the permissionis to be
  granted to agency on domain.

The `project_role` block supports:

* `project` - (Required, String) Specifies the name of project.

* `roles` - (Required, List) Specifies an array of role names.

-> **NOTE**
At least one of `project_role` and `domain_roles` must be specified when creating an agency. We can get all **
System-Defined Roles** form
[HuaweiCloud](https://support.huaweicloud.com/intl/en-us/usermanual-permissions/iam_01_0001.html).

## Attributes Reference

In addition to all arguments above, the following attributes are exported:

* `id` - The agency ID.
* `expire_time` - The expiration time of agency.
* `create_time` - The time when the agency was created.

## Import

Agencies can be imported using the `id`, e.g.

```
$ terraform import huaweicloud_identity_agency.agency 0b97661f9900f23f4fc2c00971ea4dc0
```

## Timeouts

This resource provides the following timeouts configuration options:

* `create` - Default is 10 minute.
* `update` - Default is 10 minute.
* `delete` - Default is 5 minute.<|MERGE_RESOLUTION|>--- conflicted
+++ resolved
@@ -48,11 +48,7 @@
   Changing this will create a new agency.
 
 * `description` - (Optional, String) Specifies the supplementary information about the agency. The value is a string of
-<<<<<<< HEAD
-  0 to 255 characters, excluding these characters: **@#$%^&*<>\\**.
-=======
   0 to 255 characters, excluding these characters: '**@#$%^&*<>\\**'.
->>>>>>> 58d95370
 
 * `delegated_domain_name` - (Optional, String) Specifies the name of delegated user domain. This parameter
   and `delegated_service_name` are alternative.
