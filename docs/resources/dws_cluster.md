--- conflicted
+++ resolved
@@ -65,13 +65,11 @@
   Lowercase letters Uppercase letters Digits Special characters
   ~!@#%^&*()-_=+|[{}];:,<.>/?
 
-* `enterprise_project_id` - (Optional, String, ForceNew) Specifies the enterprise project id of the dws cluster, Value 0
-  indicates the default enterprise project. Changing this parameter will create a new resource.
-<<<<<<< HEAD
+* `enterprise_project_id` - (Optional, String, ForceNew) Specifies the enterprise project id of the dws cluster,
+  Value 0 indicates the default enterprise project.
+  Changing this parameter will create a new resource.
 
 - - -
-=======
->>>>>>> 82590ea3
 
 * `availability_zone` - (Optional, String, ForceNew) AZ in a cluster
 
