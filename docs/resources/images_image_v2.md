--- conflicted
+++ resolved
@@ -69,14 +69,9 @@
 * `file` - the trailing path after the glance endpoint that represent the location of the image or the path to retrieve
   it.
 * `id` - A unique ID assigned by Glance.
-<<<<<<< HEAD
 * `metadata` - The metadata associated with the image.
-   Image metadata allow for meaningfully define the image properties
-   and tags. See [metadata reference](http://docs.openstack.org/developer/glance/metadefs-concepts.html).
-=======
-* `metadata` - The metadata associated with the image. Image metadata allow for meaningfully define the image properties
-  and tags. See http://docs.openstack.org/developer/glance/metadefs-concepts.html.
->>>>>>> 68103f7f
+  Image metadata allow for meaningfully define the image properties and tags.
+  See [metadata reference](http://docs.openstack.org/developer/glance/metadefs-concepts.html).
 * `owner` - The id of the huaweicloud user who owns the image.
 * `schema` - The path to the JSON-schema that represent the image or image
 * `size_bytes` - The size in bytes of the data associated with the image.
