--- conflicted
+++ resolved
@@ -9,16 +9,10 @@
 ## Example Usage
 
 ```hcl
+variable l7policy_id {}
+
 resource "huaweicloud_elb_l7rule" "l7rule_1" {
-<<<<<<< HEAD
-  l7policy_id = {{ policy_id }}
-=======
-  l7policy_id  = {
-  {
-    policy_id
-  }
-  }
->>>>>>> 82590ea3
+  l7policy_id  = var.l7policy_id
   type         = "PATH"
   compare_type = "EQUAL_TO"
   value        = "/api"
