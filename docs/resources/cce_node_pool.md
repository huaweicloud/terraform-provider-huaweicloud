---
subcategory: "Cloud Container Engine (CCE)"
---

# huaweicloud_cce_node_pool

Add a node pool to a container cluster.

## Example Usage

```hcl
variable "cluster_id" {}
variable "key_pair" {}
variable "availability_zone" {}

resource "huaweicloud_cce_node_pool" "node_pool" {
  cluster_id               = var.cluster_id
  name                     = "testpool"
  os                       = "EulerOS 2.5"
  initial_node_count       = 2
  flavor_id                = "s3.large.4"
  availability_zone        = var.availability_zone
  key_pair                 = var.keypair
  scall_enable             = true
  min_node_count           = 1
  max_node_count           = 10
  scale_down_cooldown_time = 100
  priority                 = 1
  type                     = "vm"

  root_volume {
    size       = 40
    volumetype = "SAS"
  }
  data_volumes {
    size       = 100
    volumetype = "SAS"
  }
}
```

## Argument Reference

The following arguments are supported:

* `region` - (Optional, String, ForceNew) The region in which to create the cce pool resource. If omitted, the
  provider-level region will be used. Changing this creates a new cce node pool resource.

* `cluster_id` - (Required, String, ForceNew) ID of the cluster. Changing this parameter will create a new resource.

* `name` - (Required, String) Node Pool Name.

* `initial_node_count` - (Required, Int) Initial number of expected nodes in the node pool.

* `flavor_id` - (Required, String, ForceNew) Specifies the flavor id. Changing this parameter will create a new
  resource.

* `type` - (Optional, String, ForceNew) Node Pool type. Possible values are: "vm" and "ElasticBMS".

<<<<<<< HEAD
* `availability_zone` - (Optional, String, ForceNew) specify the name of the available partition (AZ). Default value is
  random to create nodes in a random AZ in the node pool. Changing this parameter will create a new resource.
=======
*  `type` - (Optional, String, ForceNew) Node Pool type. Possible values are: "vm" and "ElasticBMS".

* `availability_zone` - (Optional, String, ForceNew) specify the name of the available partition (AZ). Default value is random
    to create nodes in a random AZ in the node pool.
    Changing this parameter will create a new resource.
>>>>>>> 4943cc92

* `os` - (Optional, String) Operating System of the node. The value can be EulerOS 2.5 and CentOS 7.6. Changing this
  parameter will create a new resource.

* `key_pair` - (Optional, String, ForceNew) Key pair name when logging in to select the key pair mode. This parameter
  and `password` are alternative. Changing this parameter will create a new resource.

* `password` - (Optional, String, ForceNew) root password when logging in to select the password mode. This parameter
  must be salted and alternative to `key_pair`. Changing this parameter will create a new resource.

* `subnet_id` - (Optional, String, ForceNew) The ID of the subnet to which the NIC belongs. Changing this parameter will
  create a new resource.

* `max_pods` - (Optional, Int, ForceNew) The maximum number of instances a node is allowed to create. Changing this
  parameter will create a new resource.

* `preinstall` - (Optional, String, ForceNew) Script required before installation. The input value can be a Base64
  encoded string or not. Changing this parameter will create a new resource.

* `postinstall` - (Optional, String, ForceNew) Script required after the installation. The input value can be a Base64
  encoded string or not. Changing this parameter will create a new resource.

* `extend_param` - (Optional, Map, ForceNew) Extended parameter. Changing this parameter will create a new resource.
  Availiable keys :

  + `agency_name` - Specifies the agency name to provide temporary credentials for CCE node to access other cloud
      services.
  + `alpha.cce/NodeImageID` - This parameter is required when a custom image is used to create a BMS node.
  + `dockerBaseSize` - The available disk space of a single docker container on the node in device mapper mode.
  + `DockerLVMConfigOverride` - Docker data disk configurations. The following is an example default configuration:

```hcl
extend_param = {
  DockerLVMConfigOverride = "dockerThinpool=vgpaas/90%VG;kubernetesLV=vgpaas/10%VG;diskType=evs;lvType=linear"
}
```

* `scall_enable` - (Optional, Bool) Whether to enable auto scaling. If Autoscaler is enabled, install the autoscaler
  add-on to use the auto scaling feature.

* `min_node_count` - (Optional, Int) Minimum number of nodes allowed if auto scaling is enabled.

* `max_node_count` - (Optional, Int) Maximum number of nodes allowed if auto scaling is enabled.

* `scale_down_cooldown_time` - (Optional, Int) Interval between two scaling operations, in minutes.

* `priority` - (Optional, Int) Weight of a node pool. A node pool with a higher weight has a higher priority during
  scaling.

* `labels` - (Optional, Map) Tags of a Kubernetes node, key/value pair format.

* `tags` - (Optional, Map) Tags of a VM node, key/value pair format.

* `root_volume` - (Required, List, ForceNew) It corresponds to the system disk related configuration. The structure is
  described below. Changing this parameter will create a new resource.

* `data_volumes` - (Required, List, ForceNew) Represents the data disk to be created. The structure is described below.
  Changing this parameter will create a new resource.

* `taints` - (Optional, List) You can add taints to created nodes to configure anti-affinity. The structure is described
  below.

The `root_volume` block supports:

* `size` - (Required, Int) Disk size in GB.

* `volumetype` - (Required, String) Disk type.

* `extend_params` - (Optional, Map) Disk expansion parameters.

The `data_volumes` block supports:

* `size` - (Required, Int) Disk size in GB.

* `volumetype` - (Required, String) Disk type.

* `extend_params` - (Optional, Map) Disk expansion parameters.

The `taints` block supports:

* `key` - (Required, String, ForceNew) A key must contain 1 to 63 characters starting with a letter or digit. Only
  letters, digits, hyphens (-), underscores (_), and periods (.) are allowed. A DNS subdomain name can be used as the
  prefix of a key.

* `value` - (Required, String) A value must start with a letter or digit and can contain a maximum of 63 characters,
  including letters, digits, hyphens (-), underscores (_), and periods (.).

* `effect` - (Required, String) Available options are NoSchedule, PreferNoSchedule, and NoExecute.

## Attributes Reference

In addition to all arguments above, the following attributes are exported:

* `id` - Specifies a resource ID in UUID format.

* `status` - Node status information.

* `billing_mode` - Billing mode of a node.

## Timeouts

This resource provides the following timeouts configuration options:

* `create` - Default is 20 minute.
* `delete` - Default is 20 minute.

## Import

CCE node pool can be imported using the cluster ID and node pool ID separated by a slash, e.g.:

```
$ terraform import huaweicloud_cce_node_pool.my_node_pool 5c20fdad-7288-11eb-b817-0255ac10158b/e9287dff-7288-11eb-b817-0255ac10158b
```

Note that the imported state may not be identical to your resource definition, due to some attrubutes missing from the
API response, security or some other reason. The missing attributes include:
<<<<<<< HEAD
`password`, `subnet_id`, `preinstall`, `posteinstall`, `taints`. It is generally recommended running `terraform plan`
after importing a node pool. You can then decide if changes should be applied to the node pool, or the resource
definition should be updated to align with the node pool. Also you can ignore changes as below.

=======
`password`, `subnet_id`, `preinstall`, `posteinstall`, `taints`.
It is generally recommended running `terraform plan` after importing a node pool.
You can then decide if changes should be applied to the node pool, or the resource definition should be updated to align
with the node pool. Also you can ignore changes as below.
>>>>>>> 4943cc92
```
resource "huaweicloud_cce_node_pool" "my_node_pool" {
    ...

  lifecycle {
    ignore_changes = [
      password, subnet_id,
    ]
  }
}
```<|MERGE_RESOLUTION|>--- conflicted
+++ resolved
@@ -57,16 +57,8 @@
 
 * `type` - (Optional, String, ForceNew) Node Pool type. Possible values are: "vm" and "ElasticBMS".
 
-<<<<<<< HEAD
 * `availability_zone` - (Optional, String, ForceNew) specify the name of the available partition (AZ). Default value is
   random to create nodes in a random AZ in the node pool. Changing this parameter will create a new resource.
-=======
-*  `type` - (Optional, String, ForceNew) Node Pool type. Possible values are: "vm" and "ElasticBMS".
-
-* `availability_zone` - (Optional, String, ForceNew) specify the name of the available partition (AZ). Default value is random
-    to create nodes in a random AZ in the node pool.
-    Changing this parameter will create a new resource.
->>>>>>> 4943cc92
 
 * `os` - (Optional, String) Operating System of the node. The value can be EulerOS 2.5 and CentOS 7.6. Changing this
   parameter will create a new resource.
@@ -93,13 +85,13 @@
   Availiable keys :
 
   + `agency_name` - Specifies the agency name to provide temporary credentials for CCE node to access other cloud
-      services.
+    services.
   + `alpha.cce/NodeImageID` - This parameter is required when a custom image is used to create a BMS node.
   + `dockerBaseSize` - The available disk space of a single docker container on the node in device mapper mode.
   + `DockerLVMConfigOverride` - Docker data disk configurations. The following is an example default configuration:
 
 ```hcl
-extend_param = {
+  extend_param = {
   DockerLVMConfigOverride = "dockerThinpool=vgpaas/90%VG;kubernetesLV=vgpaas/10%VG;diskType=evs;lvType=linear"
 }
 ```
@@ -183,17 +175,10 @@
 
 Note that the imported state may not be identical to your resource definition, due to some attrubutes missing from the
 API response, security or some other reason. The missing attributes include:
-<<<<<<< HEAD
 `password`, `subnet_id`, `preinstall`, `posteinstall`, `taints`. It is generally recommended running `terraform plan`
 after importing a node pool. You can then decide if changes should be applied to the node pool, or the resource
 definition should be updated to align with the node pool. Also you can ignore changes as below.
 
-=======
-`password`, `subnet_id`, `preinstall`, `posteinstall`, `taints`.
-It is generally recommended running `terraform plan` after importing a node pool.
-You can then decide if changes should be applied to the node pool, or the resource definition should be updated to align
-with the node pool. Also you can ignore changes as below.
->>>>>>> 4943cc92
 ```
 resource "huaweicloud_cce_node_pool" "my_node_pool" {
     ...
