---
subcategory: "API Gateway (Shared APIG)"
---

# huaweicloud_api_gateway_api

Provides an API gateway API resource.

## Example Usage

```hcl
resource "huaweicloud_api_gateway_group" "tf_apigw_group" {
  name        = "tf_apigw_group"
  description = "your descpiption"
}

resource "huaweicloud_api_gateway_api" "tf_apigw_api" {
  group_id                 = huaweicloud_api_gateway_group.tf_apigw_group.id
  name                     = "tf_apigw_api"
  description              = "your descpiption"
  tags                     = ["tag1", "tag2"]
  visibility               = 2
  auth_type                = "IAM"
  backend_type             = "HTTP"
  request_protocol         = "HTTPS"
  request_method           = "GET"
  request_uri              = "/test/path1"
  example_success_response = "example response"

  http_backend {
    protocol   = "HTTPS"
    method     = "GET"
    uri        = "/web/openapi"
    url_domain = "myhuaweicloud.com"
    timeout    = 10000
  }
}
```

## Argument Reference

The following arguments are supported:

* `region` - (Optional, String, ForceNew) The region in which to create the API resource. If omitted, the provider-level
  region will be used. Changing this creates a new API resource.

* `name` - (Required, String) Specifies the name of the API. An API name consists of 3–64 characters, starting with a
  letter. Only letters, digits, and underscores (_) are allowed.

* `group_id` - (Required, String, ForceNew) Specifies the ID of the API group. Changing this creates a new resource.

* `description` - (Optional, String) Specifies the description of the API. The description cannot exceed 255 characters.

* `visibility` - (Optional, Int) Specifies whether the API is available to the public. The value can be 1 (public) and
  2 (private). Defaults to 2.

<<<<<<< HEAD
* `auth_type` - (Required, String) Specifies the security authentication mode. The value can be 'APP', 'IAM', and
  'NONE'.
=======
* `auth_type` - (Required, String) Specifies the security authentication mode. The value can be 'APP', 'IAM', and '
  NONE'.
>>>>>>> 82590ea3

* `request_protocol` - (Optional, String) Specifies the request protocol. The value can be 'HTTP', 'HTTPS', and 'BOTH'
  which means the API can be accessed through both 'HTTP' and 'HTTPS'. Defaults to 'HTTPS'.

* `request_method` - (Required, String) Specifies the request method, including 'GET','POST','PUT' and etc.

* `request_uri` - (Required, String) Specifies the request path of the API. The value must comply with URI
  specifications.

* `backend_type` - (Required, String) Specifies the service backend type. The value can be:
  + 'HTTP': the web service backend
  + 'FUNCTION': the FunctionGraph service backend
  + 'MOCK': the Mock service backend

* `http_backend` - (Optional, List) Specifies the configuration when backend_type selected 'HTTP' (documented below).
* `function_backend` - (Optional, List) Specifies the configuration when backend_type selected 'FUNCTION' (documented
  below).
* `mock_backend` - (Optional, List) Specifies the configuration when backend_type selected 'MOCK' (documented below).

* `request_parameter` - (Optional, List) the request parameter list (documented below).
* `backend_parameter` - (Optional, List) the backend parameter list (documented below).

* `tags` - (Optional, List) the tags of API in format of string list.

* `version` - (Optional, String) Specifies the version of the API. A maximum of 16 characters are allowed.

* `cors` - (Optional, Bool) Specifies whether CORS is supported or not.

* `example_success_response` - (Required, String) Specifies the example response for a successful request. The length
  cannot exceed 20,480 characters.

* `example_failure_response` - (Optional, String) Specifies the example response for a failed request The length cannot
  exceed 20,480 characters.

The `http_backend` object supports the following:

* `protocol` - (Required, String) Specifies the backend request protocol. The value can be 'HTTP' and 'HTTPS'.
* `method` - (Optional, String) Specifies the backend request method, including 'GET','POST','PUT' and etc..
* `uri` - (Required, String) Specifies the backend request path. The value must comply with URI specifications.
* `vpc_channel` - (Optional, String) Specifies the VPC channel ID. This parameter and `url_domain` are alternative.
* `url_domain` - (Optional, String) Specifies the backend service address. An endpoint URL is in the format of
  "domain name (or IP address):port number", with up to 255 characters. This parameter and `vpc_channel` are
  alternative.
* `timeout` - (Optional, Int) Timeout duration (in ms) for API Gateway to request for the backend service. Defaults to
  50000.

The `function_backend` object supports the following:

* `function_urn` - (Required, String) Specifies the function URN.
* `invocation_type` - (Required, String) Specifies the invocation mode, which can be 'async' or 'sync'.
* `version` - (Optional, String) Specifies the function version.
* `timeout` - (Optional, Int) Timeout duration (in ms) for API Gateway to request for FunctionGraph. Defaults to 50000.

The `mock_backend` object supports the following:

* `result_content` - (Optional, String) Specifies the return result.
* `version` - (Optional, String) Specifies the version of the Mock backend.
* `description` - (Optional, String) Specifies the description of the Mock backend. The description cannot exceed 255
  characters.

The `request_parameter` object supports the following:

* `name` - (Required, String) Specifies the input parameter name. A parameter name consists of 1–32 characters, starting
  with a letter. Only letters, digits, periods (.), hyphens (-), and underscores (_) are allowed.
* `location` - (Required, String) Specifies the input parameter location, which can be 'PATH', 'QUERY' or 'HEADER'.
* `type` - (Required, String) Specifies the input parameter type, which can be 'STRING' or 'NUMBER'.
* `required` - (Optional, Bool) Specifies whether the parameter is mandatory or not.
* `default` - (Optional, String) Specifies the default value when the parameter is optional.
* `description` - (Optional, String) Specifies the description of the parameter. The description cannot exceed 255
  characters.

The `backend_parameter` object supports the following:

* `name` - (Required, String) Specifies the parameter name. A parameter name consists of 1–32 characters, starting with
  a letter. Only letters, digits, periods (.), hyphens (-), and underscores (_) are allowed.
* `location` - (Required, String) Specifies the parameter location, which can be 'PATH', 'QUERY' or 'HEADER'.
* `type` - (Required, String) Specifies the parameter type, which can be 'REQUEST', 'CONSTANT', or 'SYSTEM'.
* `value` - (Required, String) Specifies the parameter value, which is a string of not more than 255 characters. The
  value varies depending on the parameter type:
  + 'REQUEST': parameter name in `request_parameter`
  + 'CONSTANT': real value of the parameter
  + 'SYSTEM': gateway parameter name

* `description` - (Optional, String) Specifies the description of the parameter. The description cannot exceed 255
  characters.

## Attributes Reference

In addition to all arguments above, the following attributes are exported:

* `id` - The ID of the API.
* `group_name` - The name of the API group to which the API belongs.

## Timeouts

This resource provides the following timeouts configuration options:

* `create` - Default is 10 minute.
* `delete` - Default is 10 minute.

## Import

API can be imported using the `id`, e.g.

```
$ terraform import huaweicloud_api_gateway_api.api "774438a28a574ac8a496325d1bf51807"
```<|MERGE_RESOLUTION|>--- conflicted
+++ resolved
@@ -54,18 +54,13 @@
 * `visibility` - (Optional, Int) Specifies whether the API is available to the public. The value can be 1 (public) and
   2 (private). Defaults to 2.
 
-<<<<<<< HEAD
-* `auth_type` - (Required, String) Specifies the security authentication mode. The value can be 'APP', 'IAM', and
-  'NONE'.
-=======
 * `auth_type` - (Required, String) Specifies the security authentication mode. The value can be 'APP', 'IAM', and '
   NONE'.
->>>>>>> 82590ea3
 
 * `request_protocol` - (Optional, String) Specifies the request protocol. The value can be 'HTTP', 'HTTPS', and 'BOTH'
   which means the API can be accessed through both 'HTTP' and 'HTTPS'. Defaults to 'HTTPS'.
 
-* `request_method` - (Required, String) Specifies the request method, including 'GET','POST','PUT' and etc.
+* `request_method` - (Required, String) Specifies the request method, including 'GET','POST','PUT' and etc..
 
 * `request_uri` - (Required, String) Specifies the request path of the API. The value must comply with URI
   specifications.
