--- conflicted
+++ resolved
@@ -56,14 +56,15 @@
 * `pool_id` - (Required, String, ForceNew) Specifies the id of the pool that this monitor will be assigned to. Changing
   this creates a new monitor.
 
-* `type` - (Required, String, ForceNew) Specifies the monitor protocol. The value can be *TCP*, *UDP_CONNECT*, or *HTTP*
-  . If the listener protocol is UDP, the monitor protocol must be *UDP_CONNECT*. Changing this creates a new monitor.
+* `type` - (Required, String, ForceNew) Specifies the monitor protocol.
+  The value can be *TCP*, *UDP_CONNECT*, or *HTTP*.
+  If the listener protocol is UDP, the monitor protocol must be *UDP_CONNECT*. Changing this creates a new monitor.
 
 * `delay` - (Required, Int) Specifies the maximum time between health checks in the unit of second. The value ranges
   from 1 to 50.
 
-* `timeout` - (Required, Int) Specifies the health check timeout duration in the unit of second. The value ranges from 1
-  to 50 and must be less than the `delay` value.
+* `timeout` - (Required, Int) Specifies the health check timeout duration in the unit of second.
+  The value ranges from 1 to 50 and must be less than the `delay` value.
 
 * `max_retries` - (Required, Int) Specifies the maximum number of consecutive health checks after which the backend
   servers are declared *healthy*. The value ranges from 1 to 10.
@@ -77,19 +78,14 @@
 * `port` - (Optional, Int) Specifies the health check port. The port number ranges from 1 to 65535. If not specified,
   the port of the backend server will be used as the health check port.
 
-* `url_path` - (Optional, String) Specifies the HTTP request path for the health check. Required for HTTP type. The
-  value starts with a slash (/) and contains a maximum of 255 characters.
+* `url_path` - (Optional, String) Specifies the HTTP request path for the health check. Required for HTTP type.
+  The value starts with a slash (/) and contains a maximum of 255 characters.
 
-<<<<<<< HEAD
-* `http_method` - (Optional, String) Specifies the HTTP request method. Required for HTTP type. The default value is
-  *GET*.
-=======
-* `http_method` - (Optional, String) Specifies the HTTP request method. Required for HTTP type. The default value is *
-  GET*.
->>>>>>> 82590ea3
+* `http_method` - (Optional, String) Specifies the HTTP request method. Required for HTTP type.
+  The default value is *GET*.
 
-* `expected_codes` - (Optional, String) Specifies the expected HTTP status code. Required for HTTP type. You can either
-  specify a single status like "200", or a range like "200-202".
+* `expected_codes` - (Optional, String) Specifies the expected HTTP status code. Required for HTTP type.
+  You can either specify a single status like "200", or a range like "200-202".
 
 ## Attributes Reference
 
