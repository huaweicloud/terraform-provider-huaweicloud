---
subcategory: "Cloud Eye"
---

# huaweicloud_ces_alarmrule

Manages a Cloud Eye alarm rule resource within HuaweiCloud.

## Example Usage

```hcl
resource "huaweicloud_ces_alarmrule" "alarm_rule" {
  alarm_name = "alarm_rule"

  metric {
    namespace   = "SYS.ECS"
    metric_name = "network_outgoing_bytes_rate_inband"
    dimensions {
      name  = "instance_id"
      value = var.webserver_instance_id
    }
  }
  condition {
    period              = 300
    filter              = "average"
    comparison_operator = ">"
    value               = 6
    unit                = "B/s"
    count               = 1
  }
  alarm_actions {
    type              = "notification"
    notification_list = [var.smn_topic_id]
  }
}
```

## Argument Reference

The following arguments are supported:

* `region` - (Optional, String, ForceNew) The region in which to create the alarm rule resource. If omitted, the
  provider-level region will be used. Changing this creates a new resource.

* `alarm_name` - (Required, String) Specifies the name of an alarm rule. The value can be a string of 1 to 128
  characters that can consist of numbers, lowercase letters, uppercase letters, underscores (_), or hyphens (-).

* `metric` - (Required, List, ForceNew) Specifies the alarm metrics. The structure is described below. Changing this
  creates a new resource.

* `condition` - (Required, List) Specifies the alarm triggering condition. The structure is described below.

* `alarm_description` - (Optional, String) The value can be a string of 0 to 256 characters.

* `alarm_enabled` - (Optional, Bool) Specifies whether to enable the alarm. The default value is true.

<<<<<<< HEAD
* `alarm_level` - (Optional, Int) Specifies the alarm severity. The value can be 1, 2, 3 or 4, which indicates
  *critical*, *major*, *minor*, and *informational*, respectively. The default value is 2.
=======
* `alarm_level` - (Optional, Int) Specifies the alarm severity. The value can be 1, 2, 3 or 4, which indicates *
  critical*, *major*, *minor*, and *informational*, respectively. The default value is 2.
>>>>>>> 82590ea3

* `alarm_actions` - (Optional, List, ForceNew) Specifies the action triggered by an alarm. The structure is described
  below. Changing this creates a new resource.

* `ok_actions` - (Optional, List, ForceNew) Specifies the action triggered by the clearing of an alarm. The structure is
  described below. Changing this creates a new resource.

* `alarm_action_enabled` - (Optional, Bool) Specifies whether to enable the action to be triggered by an alarm. The
  default value is true.

* `enterprise_project_id` - (Optional, String, ForceNew) Specifies the enterprise project id of the alarm rule. Changing
  this creates a new resource.

-> **Note** If alarm_action_enabled is set to true, either alarm_actions or ok_actions cannot be empty. If alarm_actions
and ok_actions coexist, their corresponding notification_list must be of the **same value**.

The `metric` block supports:

* `namespace` - (Required, String) Specifies the namespace in **service.item** format. service.item can be a string of 3
  to 32 characters that must start with a letter and can consists of uppercase letters, lowercase letters, numbers, or
  underscores (_). For details,
  see [Services Interconnected with Cloud Eye](https://support.huaweicloud.com/intl/en-us/api-ces/ces_03_0059.html).

* `metric_name` - (Required, String) Specifies the metric name. The value can be a string of 1 to 64 characters that
  must start with a letter and can consists of uppercase letters, lowercase letters, numbers, or underscores (_).

* `dimensions` - (Required, List) Specifies the list of metric dimensions. Currently, the maximum length of the dimesion
  list that are supported is 3. The structure is described below.

The `dimensions` block supports:

* `name` - (Required, String) Specifies the dimension name. The value can be a string of 1 to 32 characters that must
  start with a letter and can consists of uppercase letters, lowercase letters, numbers, underscores (_), or
  hyphens (-).

* `value` - (Required, String) Specifies the dimension value. The value can be a string of 1 to 64 characters that must
  start with a letter or a number and can consists of uppercase letters, lowercase letters, numbers, underscores (_), or
  hyphens (-).

The `condition` block supports:

* `period` - (Required, Int) Specifies the alarm checking period in seconds. The value can be 1, 300, 1200, 3600, 14400,
  and 86400.

  Note: If period is set to 1, the raw metric data is used to determine whether to generate an alarm.

* `filter` - (Required, String) Specifies the data rollup methods. The value can be max, min, average, sum, and vaiance.

* `comparison_operator` - (Required, String) Specifies the comparison condition of alarm thresholds. The value can be >,
  =, <, >=, or <=.

* `value` - (Required, String) Specifies the alarm threshold. The value ranges from 0 to Number of
  1.7976931348623157e+308.

* `count` - (Required, Int) Specifies the number of consecutive occurrence times. The value ranges from 1 to 5.

* `unit` - (Optional, String) Specifies the data unit.

the `alarm_actions` block supports:

<<<<<<< HEAD
* `type` - (Optional, String) specifies the type of action triggered by an alarm. the value can be *notification* or
  *autoscaling*.
=======
* `type` - (Optional, String) specifies the type of action triggered by an alarm. the value can be *notification* or *
  autoscaling*.
>>>>>>> 82590ea3
  + notification: indicates that a notification will be sent to the user.
  + autoscaling: indicates that a scaling action will be triggered.

* `notification_list` - (Optional, List) specifies the list of objects to be notified if the alarm status changes, the
  maximum length is 5. If `type` is set to *notification*, the value of notification_list cannot be empty. If `type` is
  set to *autoscaling*, the value of notification_list must be **[]**
  and the value of namespace must be *SYS.AS*.

  Note: to enable the *autoscaling* alarm rules take effect, you must bind scaling policies.

the `ok_actions` block supports:

* `type` - (Optional, String) specifies the type of action triggered by an alarm. the value is notification.
  notification: indicates that a notification will be sent to the user.

* `notification_list` - (Optional, List) specifies the list of objects to be notified if the alarm status changes, the
  maximum length is 5.

## Attributes Reference

In addition to all arguments above, the following attributes are exported:

* `id` - Indicates the alarm rule ID.

* `alarm_state` - Indicates the alarm status. The value can be:
  + ok: The alarm status is normal;
  + alarm: An alarm is generated;
  + insufficient_data: The required data is insufficient.

* `update_time` - Indicates the time when the alarm status changed. The value is a UNIX timestamp and the unit is ms.

## Timeouts

This resource provides the following timeouts configuration options:

* `create` - Default is 10 minute.
* `update` - Default is 10 minute.
* `delete` - Default is 5 minute.

## Import

CES alarm rules can be imported using the `id`, e.g.

```
$ terraform import huaweicloud_ces_alarmrule.alarm_rule al1619578509719Ga0X1RGWv
```<|MERGE_RESOLUTION|>--- conflicted
+++ resolved
@@ -54,13 +54,9 @@
 
 * `alarm_enabled` - (Optional, Bool) Specifies whether to enable the alarm. The default value is true.
 
-<<<<<<< HEAD
-* `alarm_level` - (Optional, Int) Specifies the alarm severity. The value can be 1, 2, 3 or 4, which indicates
-  *critical*, *major*, *minor*, and *informational*, respectively. The default value is 2.
-=======
-* `alarm_level` - (Optional, Int) Specifies the alarm severity. The value can be 1, 2, 3 or 4, which indicates *
-  critical*, *major*, *minor*, and *informational*, respectively. The default value is 2.
->>>>>>> 82590ea3
+* `alarm_level` - (Optional, Int) Specifies the alarm severity. The value can be 1, 2, 3 or 4,
+  which indicates *critical*, *major*, *minor*, and *informational*, respectively.
+  The default value is 2.
 
 * `alarm_actions` - (Optional, List, ForceNew) Specifies the action triggered by an alarm. The structure is described
   below. Changing this creates a new resource.
@@ -121,15 +117,10 @@
 
 the `alarm_actions` block supports:
 
-<<<<<<< HEAD
-* `type` - (Optional, String) specifies the type of action triggered by an alarm. the value can be *notification* or
-  *autoscaling*.
-=======
-* `type` - (Optional, String) specifies the type of action triggered by an alarm. the value can be *notification* or *
-  autoscaling*.
->>>>>>> 82590ea3
-  + notification: indicates that a notification will be sent to the user.
-  + autoscaling: indicates that a scaling action will be triggered.
+* `type` - (Optional, String) specifies the type of action triggered by an alarm. the
+  value can be *notification* or *autoscaling*.
+    + notification: indicates that a notification will be sent to the user.
+    + autoscaling: indicates that a scaling action will be triggered.
 
 * `notification_list` - (Optional, List) specifies the list of objects to be notified if the alarm status changes, the
   maximum length is 5. If `type` is set to *notification*, the value of notification_list cannot be empty. If `type` is
