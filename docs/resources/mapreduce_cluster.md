---
subcategory: "MapReduce Service (MRS)"
---

# huaweicloud_mapreduce_cluster

Manages a cluster resource within HuaweiCloud MRS.

## Example Usage

### Create an analysis cluster

```hcl
data "huaweicloud_availability_zones" "test" {}

variable "cluster_name" {}
variable "password" {}
variable "vpc_id" {}
variable "subnet_id" {}

resource "huaweicloud_mapreduce_cluster" "test" {
  availability_zone  = data.huaweicloud_availability_zones.test.names[0]
  name               = var.cluster_name
  version            = "MRS 1.9.2"
  type               = "ANALYSIS"
  component_list     = [
    "Hadoop",
    "Hive",
    "Tez"
  ]
  manager_admin_pass = var.password
  node_admin_pass    = var.password
  vpc_id             = var.vpc_id
  subnet_id          = var.subnet_id

  master_nodes {
    flavor            = "c6.2xlarge.4.linux.bigdata"
    node_number       = 2
    root_volume_type  = "SAS"
    root_volume_size  = 300
    data_volume_type  = "SAS"
    data_volume_size  = 480
    data_volume_count = 1
  }
  analysis_core_nodes {
    flavor            = "c6.2xlarge.4.linux.bigdata"
    node_number       = 2
    root_volume_type  = "SAS"
    root_volume_size  = 300
    data_volume_type  = "SAS"
    data_volume_size  = 480
    data_volume_count = 1
  }
  analysis_task_nodes {
    flavor            = "c6.2xlarge.4.linux.bigdata"
    node_number       = 1
    root_volume_type  = "SAS"
    root_volume_size  = 300
    data_volume_type  = "SAS"
    data_volume_size  = 480
    data_volume_count = 1
  }

  tags = {
    foo = "bar"
    key = "value"
  }
}
```

### Create a stream cluster

```hcl
data "huaweicloud_availability_zones" "test" {}

variable "cluster_name" {}
variable "password" {}
variable "vpc_id" {}
variable "subnet_id" {}

resource "huaweicloud_mapreduce_cluster" "test" {
  availability_zone  = data.huaweicloud_availability_zones.test.names[0]
  name               = var.cluster_name
  type               = "STREAMING"
  version            = "MRS 1.9.2"
  manager_admin_pass = var.password
  node_admin_pass    = var.password 
  vpc_id             = var.vpc_id
  subnet_id          = var.subnet_id
  component_list     = ["Storm"]

  master_nodes {
    flavor            = "c6.2xlarge.4.linux.bigdata"
    node_number       = 2
    root_volume_type  = "SAS"
    root_volume_size  = 300
    data_volume_type  = "SAS"
    data_volume_size  = 480
    data_volume_count = 1
  }
  streaming_core_nodes {
    flavor            = "c6.2xlarge.4.linux.bigdata"
    node_number       = 2
    root_volume_type  = "SAS"
    root_volume_size  = 300
    data_volume_type  = "SAS"
    data_volume_size  = 480
    data_volume_count = 1
  }

  tags = {
    foo = "bar"
    key = "value"
  }
}
```

### Create a hybrid cluster

```hcl
data "huaweicloud_availability_zones" "test" {}

variable "cluster_name" {}
variable "password" {}
variable "vpc_id" {}
variable "subnet_id" {}

resource "huaweicloud_mapreduce_cluster" "test" {
  availability_zone  = data.huaweicloud_availability_zones.test.names[0]
  name               = var.cluster_name
  version            = "MRS 1.9.2"
  type               = "MIXED"
  component_list     = [
    "Hadoop",
    "Spark",
    "Hive",
    "Tez",
    "Storm"
  ]
  manager_admin_pass = var.password
  node_admin_pass    = var.password
  vpc_id             = var.vpc_id
  subnet_id          = var.subnet_id

  master_nodes {
    flavor            = "c6.2xlarge.4.linux.bigdata"
    node_number       = 2
    root_volume_type  = "SAS"
    root_volume_size  = 300
    data_volume_type  = "SAS"
    data_volume_size  = 480
    data_volume_count = 1
  }
  analysis_core_nodes {
    flavor            = "c6.2xlarge.4.linux.bigdata"
    node_number       = 2
    root_volume_type  = "SAS"
    root_volume_size  = 300
    data_volume_type  = "SAS"
    data_volume_size  = 480
    data_volume_count = 1
  }
  streaming_core_nodes {
    flavor            = "c6.2xlarge.4.linux.bigdata"
    node_number       = 2
    root_volume_type  = "SAS"
    root_volume_size  = 300
    data_volume_type  = "SAS"
    data_volume_size  = 480
    data_volume_count = 1
  }
  analysis_task_nodes {
    flavor            = "c6.2xlarge.4.linux.bigdata"
    node_number       = 1
    root_volume_type  = "SAS"
    root_volume_size  = 300
    data_volume_type  = "SAS"
    data_volume_size  = 480
    data_volume_count = 1
  }
  streaming_task_nodes {
    flavor            = "c6.2xlarge.4.linux.bigdata"
    node_number       = 1
    root_volume_type  = "SAS"
    root_volume_size  = 300
    data_volume_type  = "SAS"
    data_volume_size  = 480
    data_volume_count = 1
  }

  tags = {
    foo = "bar"
    key = "value"
  }
}
```

## Argument Reference

The following arguments are supported:

* `region` - (Optional, String, ForceNew) The region in which to create the MapReduce cluster resource. If omitted, the
  provider-level region will be used. Changing this will create a new MapReduce cluster resource.

* `availability_zone` - (Required, String, ForceNew) Specifies the availability zone in which to create the cluster.
  Please following [reference](https://developer.huaweicloud.com/intl/en-us/endpoint?all)
  Changing this will create a new MapReduce cluster resource.

* `name` - (Required, String, ForceNew) Specifies the name of the MapReduce cluster. The name can contain 2 to 64
  characters, which may consist of letters, digits, underscores (_) and hyphens (-). Changing this will create a new
  MapReduce cluster resource.

* `version` - (Required, String, ForceNew) Specifies the MapReduce cluster version. The valid values are `MRS 1.9.2`
  , `MRS 3.0.5` and `MRS 3.1.0`. Changing this will create a new MapReduce cluster resource.

* `component_list` - (Required, List, ForceNew) Specifies the list of component names. For the components supported by
  the cluster, please following [reference](https://support.huaweicloud.com/intl/en-us/productdesc-mrs/mrs_08_0005.html)
  Changing this will create a new MapReduce cluster resource.

* `master_nodes` - (Required, List, ForceNew) Specifies a list of the informations about the master nodes in the
  MapReduce cluster. The `nodes` object structure of the `master_nodes` is documented below. Changing this will create a
  new MapReduce cluster resource.

* `vpc_id` - (Required, String, ForceNew) Specifies the ID of the VPC which bound to the MapReduce cluster. Changing
  this will create a new MapReduce cluster resource.

* `subnet_id` - (Required, String, ForceNew) Specifies the network ID of a subnet which bound to the MapReduce cluster.
  Changing this will create a new MapReduce cluster resource.

<<<<<<< HEAD
* `type` - (Optional, String, ForceNew) Specifies the type of the MapReduce cluster. The valid values are *ANALYSIS*,
  *STREAMING* and *MIXED*, default to *ANALYSIS*. Changing this will create a new MapReduce cluster resource.
=======
* `type` - (Optional, String, ForceNew) Specifies the type of the MapReduce cluster. The valid values are *ANALYSIS*, *
  STREAMING* and *MIXED*, default to *ANALYSIS*. Changing this will create a new MapReduce cluster resource.
>>>>>>> 82590ea3

* `enterprise_project_id` - (Optional, String, ForceNew) Specifies a unique ID in UUID format of enterprise project.
  Changing this will create a new MapReduce cluster resource.

* `eip_id` - (Optional, String, ForceNew) Specifies the EIP ID which bound to the MapReduce cluster. Changing this will
  create a new MapReduce cluster resource.

* `log_collection` - (Optional, Bool, ForceNew) Specifies whether logs are collected when cluster installation fails.
  Default to true. If `log_collection` set true, the OBS buckets will be created and only used to collect logs that
  record MapReduce cluster creation failures. Changing this will create a new MapReduce cluster resource.

* `manager_admin_pass` - (Optional, String, ForceNew) Specifies the administrator password, which is used to log in to
  the cluster management page. The password can contain 8 to 26 charactors and cannot be the username or the username
  spelled backwards. The password must contain lowercase letters, uppercase letters, digits, spaces and the special
  characters: `!?,.:-_{}[]@$^+=/`. Changing this will create a new MapReduce cluster resource.

* `node_admin_pass` - (Optional, String, ForceNew) Specifies the administrator password, which is used to log in to the
  each nodes(/ECSs). The password can contain 8 to 26 charactors and cannot be the username or the username spelled
  backwards. The password must contain lowercase letters, uppercase letters, digits, spaces and the special
  characters: `!?,.:-_{}[]@$^+=/`. Changing this will create a new MapReduce cluster resource. This parameter
  and `node_key_pair` are alternative.

* `node_key_pair` - (Optional, String, ForceNew) Specifies the name of a key pair, which is used to log in to the each
  nodes(/ECSs). Changing this will create a new MapReduce cluster resource.

* `safe_mode` - (Optional, Bool, ForceNew) Specifies whether the running mode of the MapReduce cluster is secure,
  default to true.
  + true: enable Kerberos authentication.
  + false: disable Kerberos authentication. Changing this will create a new MapReduce cluster resource.

* `security_group_ids` - (Optional, List, ForceNew) Specifies an array of one or more security group ID to attach to the
  MapReduce cluster. If using the specified security group, the group need to open the specified port (9022) rules.

* `analysis_core_nodes` - (Optional, List) Specifies a list of the informations about the analysis core nodes in the
  MapReduce cluster. The `nodes` object structure of the `analysis_core_nodes` is documented below.

* `streaming_core_nodes` - (Optional, List) Specifies a list of the informations about the streaming core nodes in the
  MapReduce cluster. The `nodes` object structure of the `streaming_core_nodes` is documented below.

* `analysis_task_nodes` - (Optional, List) Specifies a list of the informations about the analysis task nodes in the
  MapReduce cluster. The `nodes` object structure of the `analysis_task_nodes` is documented below.

* `streaming_task_nodes` - (Optional, List) Specifies a list of the informations about the streaming task nodes in the
  MapReduce cluster. The `nodes` object structure of the `streaming_task_nodes` is documented below.

* `tags` - (Optional, Map, ForceNew) Specifies the key/value pairs to associate with the cluster.

The `nodes` block supports:

* `flavor` - (Required, String, ForceNew) Specifies the instance specifications for each nodes in node group. Changing
  this will create a new MapReduce cluster resource.

* `node_number` - (Required, Int) Specifies the number of nodes for the node group.

  -> **NOTE:** Only the core group and task group updations are allowed. The number of nodes after scaling cannot be
  less than the number of nodes originally created.

* `root_volume_type` - (Required, String, ForceNew) Specifies the system disk flavor of the nodes. Changing this will
  create a new MapReduce cluster resource.

* `root_volume_size` - (Required, Int, ForceNew) Specifies the system disk size of the nodes. Changing this will create
  a new MapReduce cluster resource.

* `data_volume_type` - (Optional, String, ForceNew) Specifies the data disk flavor of the nodes. Required
  if `data_volume_count` is not empty. Changing this will create a new MapReduce cluster resource.

* `data_volume_size` - (Optional, Int, ForceNew) Specifies the data disk size of the nodes. Required
  if `data_volume_count` is not empty. Changing this will create a new MapReduce cluster resource.

* `data_volume_count` - (Optional, Int, ForceNew) Specifies the data disk number of the nodes. The number configuration
  of each node are as follows:
  + master_nodes: 1.
  + analysis_core_nodes: minimum is one and the maximum is subject to the configuration of the corresponding flavor.
  + streaming_core_nodes: minimum is one and the maximum is subject to the configuration of the corresponding flavor.
  + analysis_task_nodes: minimum is zero and the maximum is subject to the configuration of the corresponding flavor.
  + streaming_task_nodes: minimum is zero and the maximum is subject to the configuration of the corresponding flavor.

  Changing this will create a new MapReduce cluster resource.

## Attributes Reference

In addition to all arguments above, the following attributes are exported:

* `id` - The cluster ID in UUID format.
* `total_node_number` - The total number of nodes deployed in the cluster.
* `master_node_ip` - The IP address of the master node.
* `private_ip` - The preferred private IP address of the master node.
* `status` - The cluster state, which include: running, frozen, abnormal and failed.
* `create_time` - The cluster creation time, in RFC-3339 format.
* `update_time` - The cluster update time, in RFC-3339 format.
* `charging_start_time` - The charging start time which is the start time of billing, in RFC-3339 format.

## Timeouts

This resource provides the following timeouts configuration options:

* `create` - Default is 60 minute.
* `update` - Default is 180 minute.
* `delete` - Default is 40 minute.

## Import

Clusters can be imported by their `id`. For example,

```
terraform import huaweicloud_mapreduce_cluster.test b11b407c-e604-4e8d-8bc4-92398320b847
```

Note that the imported state may not be identical to your resource definition, due to some attrubutes missing from the
API response, security or some other reason. The missing attributes include:
`manager_admin_pass`, `node_admin_pass` and `eip_id`. It is generally recommended running `terraform plan` after
importing a cluster. You can then decide if changes should be applied to the cluster, or the resource definition should
be updated to align with the cluster. Also you can ignore changes as below.

```
resource "huaweicloud_mapreduce_cluster" "test" {
    ...

  lifecycle {
    ignore_changes = [
      manager_admin_pass, node_admin_pass, eip_id,
    ]
  }
}
```<|MERGE_RESOLUTION|>--- conflicted
+++ resolved
@@ -23,11 +23,7 @@
   name               = var.cluster_name
   version            = "MRS 1.9.2"
   type               = "ANALYSIS"
-  component_list     = [
-    "Hadoop",
-    "Hive",
-    "Tez"
-  ]
+  component_list     = ["Hadoop", "Hive", "Tez"]
   manager_admin_pass = var.password
   node_admin_pass    = var.password
   vpc_id             = var.vpc_id
@@ -130,13 +126,7 @@
   name               = var.cluster_name
   version            = "MRS 1.9.2"
   type               = "MIXED"
-  component_list     = [
-    "Hadoop",
-    "Spark",
-    "Hive",
-    "Tez",
-    "Storm"
-  ]
+  component_list     = ["Hadoop", "Spark", "Hive", "Tez", "Storm"]
   manager_admin_pass = var.password
   node_admin_pass    = var.password
   vpc_id             = var.vpc_id
@@ -227,13 +217,8 @@
 * `subnet_id` - (Required, String, ForceNew) Specifies the network ID of a subnet which bound to the MapReduce cluster.
   Changing this will create a new MapReduce cluster resource.
 
-<<<<<<< HEAD
 * `type` - (Optional, String, ForceNew) Specifies the type of the MapReduce cluster. The valid values are *ANALYSIS*,
   *STREAMING* and *MIXED*, default to *ANALYSIS*. Changing this will create a new MapReduce cluster resource.
-=======
-* `type` - (Optional, String, ForceNew) Specifies the type of the MapReduce cluster. The valid values are *ANALYSIS*, *
-  STREAMING* and *MIXED*, default to *ANALYSIS*. Changing this will create a new MapReduce cluster resource.
->>>>>>> 82590ea3
 
 * `enterprise_project_id` - (Optional, String, ForceNew) Specifies a unique ID in UUID format of enterprise project.
   Changing this will create a new MapReduce cluster resource.
