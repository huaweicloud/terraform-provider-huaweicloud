--- conflicted
+++ resolved
@@ -283,14 +283,9 @@
   Changing this will create a new MapReduce cluster resource.
 
 * `master_nodes` - (Required, List, ForceNew) Specifies a list of the informations about the master nodes in the
-<<<<<<< HEAD
   MapReduce cluster.
   The `nodes` object structure of the `master_nodes` is documented below.
   Changing this will create a new MapReduce cluster resource.
-=======
-  MapReduce cluster. The `nodes` object structure of the `master_nodes` is documented below. Changing this will create a
-  new MapReduce cluster resource.
->>>>>>> eb067592
 
 * `vpc_id` - (Required, String, ForceNew) Specifies the ID of the VPC which bound to the MapReduce cluster. Changing
   this will create a new MapReduce cluster resource.
@@ -333,7 +328,6 @@
 * `security_group_ids` - (Optional, List, ForceNew) Specifies an array of one or more security group ID to attach to the
   MapReduce cluster. If using the specified security group, the group need to open the specified port (9022) rules.
 
-<<<<<<< HEAD
 * `template_id` - (Optional, List, ForceNew) Specifies the template used for node deployment when the cluster type is
   CUSTOM.
   + mgmt_control_combined_v2: template for jointly deploying the management and control nodes. The management and
@@ -361,19 +355,6 @@
 * `streaming_task_nodes` - (Optional, List) Specifies a list of the informations about the streaming task nodes in the
  MapReduce cluster.
   The `nodes` object structure of the `streaming_task_nodes` is documented below.
-=======
-* `analysis_core_nodes` - (Optional, List) Specifies a list of the informations about the analysis core nodes in the
-  MapReduce cluster. The `nodes` object structure of the `analysis_core_nodes` is documented below.
-
-* `streaming_core_nodes` - (Optional, List) Specifies a list of the informations about the streaming core nodes in the
-  MapReduce cluster. The `nodes` object structure of the `streaming_core_nodes` is documented below.
-
-* `analysis_task_nodes` - (Optional, List) Specifies a list of the informations about the analysis task nodes in the
-  MapReduce cluster. The `nodes` object structure of the `analysis_task_nodes` is documented below.
-
-* `streaming_task_nodes` - (Optional, List) Specifies a list of the informations about the streaming task nodes in the
-  MapReduce cluster. The `nodes` object structure of the `streaming_task_nodes` is documented below.
->>>>>>> eb067592
 
 * `custom_nodes` - (Optional, List) Specifies a list of the informations about the custom nodes in the MapReduce
  cluster.
@@ -384,17 +365,12 @@
 
 The `nodes` block supports:
 
-<<<<<<< HEAD
 * `group_name` - (Optional, String, ForceNew) Specifies the name of nodes for the node group.
 
   -> **NOTE:** Only the custom_nodes has this argument
 
 * `flavor` - (Required, String, ForceNew) Specifies the instance specifications for each nodes in node group.
   Changing this will create a new MapReduce cluster resource.
-=======
-* `flavor` - (Required, String, ForceNew) Specifies the instance specifications for each nodes in node group. Changing
-  this will create a new MapReduce cluster resource.
->>>>>>> eb067592
 
 * `node_number` - (Required, Int) Specifies the number of nodes for the node group.
 
@@ -457,16 +433,10 @@
 
 Note that the imported state may not be identical to your resource definition, due to some attrubutes missing from the
 API response, security or some other reason. The missing attributes include:
-<<<<<<< HEAD
 `manager_admin_pass`, `node_admin_pass`,`template_id`,`eip_id` and `assigned_roles`.
 It is generally recommended running `terraform plan` after importing a cluster.
 You can then decide if changes should be applied to the cluster, or the resource definition
 should be updated to align with the cluster. Also you can ignore changes as below.
-=======
-`manager_admin_pass`, `node_admin_pass` and `eip_id`. It is generally recommended running `terraform plan` after
-importing a cluster. You can then decide if changes should be applied to the cluster, or the resource definition should
-be updated to align with the cluster. Also you can ignore changes as below.
->>>>>>> eb067592
 
 ```
 resource "huaweicloud_mapreduce_cluster" "test" {
