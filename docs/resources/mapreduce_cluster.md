--- conflicted
+++ resolved
@@ -440,10 +440,7 @@
 ## Timeouts
 
 This resource provides the following timeouts configuration options:
-<<<<<<< HEAD
-
-=======
->>>>>>> 026fe362
+
 * `create` - Default is 60 minute.
 * `update` - Default is 180 minute.
 * `delete` - Default is 40 minute.
