--- conflicted
+++ resolved
@@ -181,14 +181,9 @@
 * `charging_mode` - (Optional, String, ForceNew) Specifies the charging mode of the CCE node. Valid values are *prePaid*
   and *postPaid*, defaults to *postPaid*. Changing this creates a new resource.
 
-<<<<<<< HEAD
-* `period_unit` - (Optional, String, ForceNew) Specifies the charging period unit of the CCE node. Valid values are
-  *month* and *year*. This parameter is mandatory if `charging_mode` is set to *prePaid*. Changing this creates a new
-=======
-* `period_unit` - (Optional, String, ForceNew) Specifies the charging period unit of the CCE node. Valid values are *
-  month* and *year*. This parameter is mandatory if `charging_mode` is set to *prePaid*. Changing this creates a new
->>>>>>> 82590ea3
-  resource.
+* `period_unit` - (Optional, String, ForceNew) Specifies the charging period unit of the CCE node.
+  Valid values are *month* and *year*. This parameter is mandatory if `charging_mode` is set to *prePaid*.
+  Changing this creates a new resource.
 
 * `period` - (Optional, Int, ForceNew) Specifies the charging period of the CCE node. If `period_unit` is set to *month*
   , the value ranges from 1 to 9. If `period_unit` is set to *year*, the value ranges from 1 to 3. This parameter is
@@ -197,19 +192,14 @@
 * `auto_renew` - (Optional, String, ForceNew) Specifies whether auto renew is enabled. Valid values are "true" and "
   false". Changing this creates a new resource.
 
-<<<<<<< HEAD
 * `runtime` - (Optional, String, ForceNew) Specifies the runtime of the CCE node. Valid values are *docker* and
   *containerd*. Changing this creates a new resource.
-=======
-* `runtime` - (Optional, String, ForceNew) Specifies the runtime of the CCE node. Valid values are *docker* and *
-  containerd*. Changing this creates a new resource.
->>>>>>> 82590ea3
 
 * `extend_param` - (Optional, Map, ForceNew) Extended parameter. Changing this parameter will create a new resource.
   Availiable keys :
 
   + `agency_name` - Specifies the agency name to provide temporary credentials for CCE node to access other cloud
-      services.
+    services.
   + `alpha.cce/NodeImageID` - This parameter is required when a custom image is used to create a BMS node.
   + `dockerBaseSize` - The available disk space of a single docker container on the node in device mapper mode.
   + `DockerLVMConfigOverride` - Docker data disk configurations. The following is an example default configuration:
@@ -229,10 +219,10 @@
   contains the following parameters:
 
   + `key` - (Required, String) A key must contain 1 to 63 characters starting with a letter or digit. Only letters,
-      digits, hyphens (-), underscores (_), and periods (.) are allowed. A DNS subdomain name can be used as the prefix
-      of a key.
+    digits, hyphens (-), underscores (_), and periods (.) are allowed. A DNS subdomain name can be used as the prefix
+    of a key.
   + `value` - (Required, String) A value must start with a letter or digit and can contain a maximum of 63 characters,
-      including letters, digits, hyphens (-), underscores (_), and periods (.).
+    including letters, digits, hyphens (-), underscores (_), and periods (.).
   + `effect` - (Required, String) Available options are NoSchedule, PreferNoSchedule, and NoExecute.
 
 ## Attributes Reference
