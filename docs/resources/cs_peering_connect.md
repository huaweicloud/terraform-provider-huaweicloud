--- conflicted
+++ resolved
@@ -65,9 +65,6 @@
 ## Timeouts
 
 This resource provides the following timeouts configuration options:
-<<<<<<< HEAD
-=======
 
->>>>>>> 397a1845
 * `create` - Default is 30 minute.
 * `delete` - Default is 30 minute.