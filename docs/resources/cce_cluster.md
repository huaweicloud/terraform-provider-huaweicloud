--- conflicted
+++ resolved
@@ -157,28 +157,18 @@
 * `extend_param` - (Optional, Map, ForceNew) Extended parameter. Changing this parameter will create a new cluster
   resource.
 
-<<<<<<< HEAD
-* `charging_mode` - (Optional, String, ForceNew) Specifies the charging mode of the CCE cluster. Valid values are
-  *prePaid* and *postPaid*, defaults to *postPaid*. Changing this creates a new cluster.
-
-* `period_unit` - (Optional, String, ForceNew) Specifies the charging period unit of the CCE cluster. Valid values are
-  *month* and *year*. This parameter is mandatory if `charging_mode` is set to *prePaid*. Changing this creates a new
-  cluster.
-
-* `period` - (Optional, Int, ForceNew) Specifies the charging period of the CCE cluster. If `period_unit` is set to
-  *month*, the value ranges from 1 to 9. If `period_unit` is set to *year*, the value ranges from 1 to 3. This parameter
-=======
-* `charging_mode` - (Optional, String, ForceNew) Specifies the charging mode of the CCE cluster. Valid values are *
-  prePaid* and *postPaid*, defaults to *postPaid*. Changing this creates a new cluster.
-
-* `period_unit` - (Optional, String, ForceNew) Specifies the charging period unit of the CCE cluster. Valid values are *
-  month* and *year*. This parameter is mandatory if `charging_mode` is set to *prePaid*. Changing this creates a new
-  cluster.
-
-* `period` - (Optional, Int, ForceNew) Specifies the charging period of the CCE cluster. If `period_unit` is set to *
-  month*, the value ranges from 1 to 9. If `period_unit` is set to *year*, the value ranges from 1 to 3. This parameter
->>>>>>> 82590ea3
-  is mandatory if `charging_mode` is set to *prePaid*. Changing this creates a new cluster.
+* `charging_mode` - (Optional, String, ForceNew) Specifies the charging mode of the CCE cluster.
+  Valid values are *prePaid* and *postPaid*, defaults to *postPaid*.
+  Changing this creates a new cluster.
+
+* `period_unit` - (Optional, String, ForceNew) Specifies the charging period unit of the CCE cluster.
+  Valid values are *month* and *year*. This parameter is mandatory if `charging_mode` is set to *prePaid*.
+  Changing this creates a new cluster.
+
+* `period` - (Optional, Int, ForceNew) Specifies the charging period of the CCE cluster.
+  If `period_unit` is set to *month*, the value ranges from 1 to 9.
+  If `period_unit` is set to *year*, the value ranges from 1 to 3.
+  This parameter is mandatory if `charging_mode` is set to *prePaid*. Changing this creates a new cluster.
 
 * `auto_renew` - (Optional, String, ForceNew) Specifies whether auto renew is enabled. Valid values are "true" and "
   false". Changing this creates a new cluster.
