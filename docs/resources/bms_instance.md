---
subcategory: "Bare Metal Server (BMS)"
---

# huaweicloud_bms_instance

Manages a BMS instance resource within HuaweiCloud.

## Example Usage

### Basic Instance

```hcl
variable "instance_name" {}

variable "image_id" {}

variable "flavor_id" {}

variable "user_id" {}

variable "key_pair" {}

variable "eip_id" {}

variable "enterprise_project_id" {}

data "huaweicloud_availability_zones" "myaz" {}

data "huaweicloud_vpc" "myvpc" {
  name = "vpc-default"
}

data "huaweicloud_vpc_subnet" "mynet" {
  name = "subnet-default"
}

data "huaweicloud_networking_secgroup" "mysecgroup" {
  name = "default"
}

resource "huaweicloud_bms_instance" "test" {
  name                  = var.instance_name
  image_id              = var.image_id
  flavor_id             = var.flavor_id
  user_id               = var.user_id
  security_groups       = [data.huaweicloud_networking_secgroup.mysecgroup.id]
  availability_zone     = data.huaweicloud_availability_zones.myaz.names[0]
  vpc_id                = data.huaweicloud_vpc.myvpc.id
  eip_id                = huaweicloud_vpc_eip.myeip.id
  charging_mode         = "prePaid"
  period_unit           = "month"
  period                = "1"
  key_pair              = var.key_pair
  enterprise_project_id = var.enterprise_project_id
  system_disk_size      = 150
  system_disk_type      = "SSD"

  data_disks {
    type = "SSD"
    size = 100
  }

  nics {
    subnet_id  = data.huaweicloud_vpc_subnet.mynet.id
    ip_address = "192.168.0.123"
  }

  tags = {
    foo = "bar"
    key = "value"
  }
}
```

## Argument Reference

The following arguments are supported:

* `region` - (Optional, String, ForceNew) Specifies the region in which to create the instance. If omitted, the
  provider-level region will be used. Changing this creates a new instance.

* `name` - (Required, String) Specifies a unique name for the instance. The name consists of 1 to 63 characters,
  including letters, digits, underscores (_), hyphens (-), and periods (.).

* `image_id` - (Required, String, ForceNew) Specifies the image ID of the desired image for the instance. Changing this
  creates a new instance.

* `flavor_id` - (Required, String, ForceNew) Specifies the flavor ID of the desired flavor for the instance. Changing
  this creates a new instance.

* `user_id` - (Required, String, ForceNew) Specifies the user ID. You can obtain the user ID from My Credential on the
  management console. Changing this creates a new instance.

* `availability_zone` - (Required, String, ForceNew) Specifies the availability zone in which to create the instance.
  Please following [reference](https://developer.huaweicloud.com/intl/en-us/endpoint?BMS)
  for the values. Changing this creates a new instance.

* `vpc_id` - (Required, String, ForceNew) Specifies id of vpc in which to create the instance. Changing this creates a
  new instance.

* `nics` - (Required, List, ForceNew) Specifies an array of one or more networks to attach to the instance. The network
  object structure is documented below. Changing this creates a new instance.

* `admin_pass` - (Optional, String, ForceNew) Specifies the administrative password to assign to the instance. Changing
  this creates a new instance.

* `key_pair` - (Optional, String, ForceNew) Specifies the name of a key pair to put on the instance. The key pair must
  already be created and associated with the tenant's account. Changing this creates a new instance.

* `user_data` - (Optional, String, ForceNew) Specifies the user data to be injected during the instance creation. Text
  and text files can be injected. `user_data` can come from a variety of sources: inline, read in from the
  *file* function. Changing this creates a new instance.

-> **NOTE:** If the `user_data` field is specified for a Linux BMS that is created using an image with Cloud-Init
installed, the `admin_pass` field becomes invalid.

* `security_groups` - (Optional, List, ForceNew) Specifies an array of one or more security group IDs to associate with
  the instance. Changing this creates a new instance.

* `eip_id` - (Optional, String, ForceNew) The ID of the EIP. Changing this creates a new instance.

-> **NOTE:** If the eip_id parameter is configured, you do not need to configure the bandwidth parameters:
`iptype`, `eip_charge_mode`, `bandwidth_size`, `share_type` and `bandwidth_charge_mode`.

<<<<<<< HEAD
* `iptype` - (Optional, String, ForceNew) Elastic IP type. Changing this creates a new instance.
    Available options are:
	+ `5_bgp`: dynamic BGP.
	+ `5_sbgp`: static BGP.
=======
* `iptype` - (Optional, String, ForceNew) Elastic IP type. Changing this creates a new instance. Available options are:
    + `5_bgp`: dynamic BGP.
    + `5_sbgp `: static BGP.
>>>>>>> 68103f7f

* `eip_charge_mode` - (Optional, String, ForceNew) Elastic IP billing type. If the bandwidth billing mode is bandwidth,
  both prePaid and postPaid are supported. If the bandwidth billing mode is traffic, only postPaid is supported.
  Changing this creates a new instance. Available options are:
    + `prePaid`: indicates the yearly/monthly billing mode.
    + `postPaid`: indicates the pay-per-use billing mode.

* `sharetype` - (Optional, String, ForceNew) Bandwidth sharing type. Changing this creates a new instance. Available
  options are:
    + `PER`: indicates dedicated bandwidth.
    + `WHOLE`: indicates shared bandwidth.

* `bandwidth_size` - (Optional, Int, ForceNew) Bandwidth size. Changing this creates a new instance.

* `bandwidth_charge_mode` - (Optional, String, ForceNew) Bandwidth billing type. Available options are:
    + `traffic`: billing mode is traffic.
    + `bandwidth`: billing mode is bandwidth.

      Default to `bandwidth`. Changing this creates a new instance.

* `system_disk_type` - (Optional, String, ForceNew) Specifies the system disk type of the instance. For details about
  disk types, see
  [Disk Types and Disk Performance](https://support.huaweicloud.com/intl/en-us/productdesc-evs/en-us_topic_0014580744.html)
  . Changing this creates a new instance. Available options are:
    + `SSD`: ultra-high I/O disk type.
    + `GPSSD`: general purpose SSD disk type.
    + `SAS`: high I/O disk type.

* `system_disk_size` - (Optional, int, ForceNew) Specifies the system disk size in GB. The value ranges from 40 to 1024.
  The system disk size must be greater than or equal to the minimum system disk size of the image. Changing this creates
  a new instance.

* `data_disks` - (Optional, List, ForceNew) Specifies an array of one or more data disks to attach to the instance. The
  data_disks object structure is documented below. A maximum of 59 disks can be mounted. Changing this creates a new
  instance.

* `tags` - (Optional, Map, ForceNew) Specifies the key/value pairs to associate with the instance. Changing this creates
  a new instance.

* `enterprise_project_id` - (Optional, String, ForceNew) Specifies a unique id in UUID format of enterprise project .
  Changing this creates a new instance.

* `charging_mode` - (Optional, String, ForceNew) Specifies the charging mode of the instance. Valid value is *prePaid*.
  Changing this creates a new instance.

* `period_unit` - (Optional, String, ForceNew) Specifies the charging period unit of the instance. Valid values are *
  month* and *year*. This parameter is mandatory if `charging_mode` is set to *prePaid*. Changing this creates a new
  instance.

* `period` - (Optional, Int, ForceNew) Specifies the charging period of the instance. If `period_unit` is set to *month*
  , the value ranges from 1 to 9. If `period_unit` is set to *year*, the value is 1. This parameter is mandatory
  if `charging_mode` is set to *prePaid*. Changing this creates a new instance.

* `auto_renew` - (Optional, String, ForceNew) Specifies whether auto renew is enabled. Valid values are "true" and "
  false", defaults to *false*. Changing this creates a new instance.

* `agency_name` - (Optional, String, ForceNew) Specifies the IAM agency name which is created on IAM to provide
  temporary credentials for BMS to access cloud services. Changing this creates a new instance.

The `nics` block supports:

* `subnet_id` - (Required, String, ForceNew) Specifies the ID of subnet to attach to the instance. Changing this creates
  a new instance.

* `ip_address` - (Optional, String, ForceNew) Specifies a fixed IPv4 address to be used on this network. Changing this
  creates a new instance.

The `data_disks` block supports:

* `type` - (Required, String, ForceNew) Specifies the BMS data disk type, which must be one of available disk types,
  contains of *SSD*, *GPSSD* and *SAS*. Changing this creates a new instance.

* `size` - (Required, Int, ForceNew) Specifies the data disk size, in GB. The value ranges form 10 to 32768. Changing
  this creates a new instance.

## Attributes Reference

In addition to all arguments above, the following attributes are exported:

* `id` - A resource ID in UUID format.
* `host_id` - The host ID of the instance.
* `status` - The status of the instance.
* `description` - The description of the instance.
* `image_name` - The image_name of the instance.
* `public_ip` - The EIP address that is associted to the instance.
* `nics/mac_address` - The MAC address of the nic.
* `nics/port_id` - The port ID corresponding to the IP address.
* `disk_ids` - The ID of disks attached.

## Timeouts

This resource provides the following timeouts configuration options:

* `create` - Default is 30 minute.
* `update` - Default is 30 minute.
* `delete` - Default is 30 minute.<|MERGE_RESOLUTION|>--- conflicted
+++ resolved
@@ -123,16 +123,10 @@
 -> **NOTE:** If the eip_id parameter is configured, you do not need to configure the bandwidth parameters:
 `iptype`, `eip_charge_mode`, `bandwidth_size`, `share_type` and `bandwidth_charge_mode`.
 
-<<<<<<< HEAD
 * `iptype` - (Optional, String, ForceNew) Elastic IP type. Changing this creates a new instance.
     Available options are:
 	+ `5_bgp`: dynamic BGP.
 	+ `5_sbgp`: static BGP.
-=======
-* `iptype` - (Optional, String, ForceNew) Elastic IP type. Changing this creates a new instance. Available options are:
-    + `5_bgp`: dynamic BGP.
-    + `5_sbgp `: static BGP.
->>>>>>> 68103f7f
 
 * `eip_charge_mode` - (Optional, String, ForceNew) Elastic IP billing type. If the bandwidth billing mode is bandwidth,
   both prePaid and postPaid are supported. If the bandwidth billing mode is traffic, only postPaid is supported.
