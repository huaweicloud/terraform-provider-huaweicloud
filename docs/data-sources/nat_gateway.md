--- conflicted
+++ resolved
@@ -31,21 +31,15 @@
 * `router_id` - (Optional, String) Specifies the ID of the router this nat
     gateway belongs to.
 
-<<<<<<< HEAD
-* `status` - (Optional, String) The status of the NAT gateway.
-
 * `enterprise_project_id` - (Optional, String) Specifies the enterprise project
     ID of the NAT gateway.
 
-## Attributes Reference
-=======
 * `spec` - (Optional, String) The NAT gateway type.
     The value can be:
     * `1`: small type, which supports up to 10,000 SNAT connections.
     * `2`: medium type, which supports up to 50,000 SNAT connections.
     * `3`: large type, which supports up to 200,000 SNAT connections.
     * `4`: extra-large type, which supports up to 1,000,000 SNAT connections.
->>>>>>> e0dbf9ef
 
 * `description` - (Optional, String) Specifies the description of the nat
    gateway. The value contains 0 to 255 characters, and angle brackets (<)
