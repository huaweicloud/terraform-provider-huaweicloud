--- conflicted
+++ resolved
@@ -2,7 +2,14 @@
 
 FEATURES:
 
-<<<<<<< HEAD
+* **New Data Source:** `huaweicloud_cce_cluster_v3` [GH-19]
+* **New Data Source:** `huaweicloud_cce_node_v3` [GH-19]
+* **New Resource:** `huaweicloud_cce_cluster_v3` [GH-19]
+* **New Resource:** `huaweicloud_cce_node_v3` [GH-19]
+
+
+FEATURES:
+
 * **New Data Source:** `huaweicloud_vpc_v1` [GH-14]
 * **New Data Source:** `huaweicloud_vpc_peering_connection_v2` [GH-14]
 * **New Data Source:** `huaweicloud_vpc_route_v2` [GH-14]
@@ -14,12 +21,6 @@
 * **New Resource:** `huaweicloud_vpc_peering_connection_accepter_v2` [GH-14]
 * **New Resource:** `huaweicloud_vpc_route_v2` [GH-14]
 * **New Resource:** `huaweicloud_vpc_subnet_v1` [GH-14]
-=======
-* **New Data Source:** `huaweicloud_cce_cluster_v3` [GH-19]
-* **New Data Source:** `huaweicloud_cce_node_v3` [GH-19]
-* **New Resource:** `huaweicloud_cce_cluster_v3` [GH-19]
-* **New Resource:** `huaweicloud_cce_node_v3` [GH-19]
->>>>>>> 4a5a1253
 
 ## 1.1.0 (July 20, 2018)
 
