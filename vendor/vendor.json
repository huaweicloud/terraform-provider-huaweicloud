{
	"comment": "",
	"ignore": "appengine test github.com/hashicorp/nomad/ github.com/hashicorp/terraform/backend",
	"package": [
		{
			"checksumSHA1": "ly9VLPE9GKo2U7mnbZyjb2LDQ3w=",
			"path": "github.com/Unknwon/com",
			"revision": "28b053d5a2923b87ce8c5a08f3af779894a72758",
			"revisionTime": "2015-10-08T13:54:07Z"
		},
		{
			"checksumSHA1": "FIL83loX9V9APvGQIjJpbxq53F0=",
			"path": "github.com/apparentlymart/go-cidr/cidr",
			"revision": "7e4b007599d4e2076d9a81be723b3912852dda2c",
			"revisionTime": "2017-04-18T07:21:50Z"
		},
		{
			"checksumSHA1": "+2yCNqbcf7VcavAptooQReTGiHY=",
			"path": "github.com/apparentlymart/go-rundeck-api",
			"revision": "f6af74d34d1ef69a511c59173876fc1174c11f0d",
			"revisionTime": "2016-08-26T14:30:32Z"
		},
		{
			"checksumSHA1": "fFU9OeM0pKWGL3D+Fa3PmHSjjLg=",
			"path": "github.com/aws/aws-sdk-go/aws",
			"revision": "be4fa13e47938e4801fada8c8ca3d1867ad3dcb3",
			"revisionTime": "2017-06-02T18:54:01Z",
			"version": "v1.8.34",
			"versionExact": "v1.8.34"
		},
		{
			"checksumSHA1": "Y9W+4GimK4Fuxq+vyIskVYFRnX4=",
			"path": "github.com/aws/aws-sdk-go/aws/awserr",
			"revision": "be4fa13e47938e4801fada8c8ca3d1867ad3dcb3",
			"revisionTime": "2017-06-02T18:54:01Z",
			"version": "v1.8.34",
			"versionExact": "v1.8.34"
		},
		{
			"checksumSHA1": "yyYr41HZ1Aq0hWc3J5ijXwYEcac=",
			"path": "github.com/aws/aws-sdk-go/aws/awsutil",
			"revision": "be4fa13e47938e4801fada8c8ca3d1867ad3dcb3",
			"revisionTime": "2017-06-02T18:54:01Z",
			"version": "v1.8.34",
			"versionExact": "v1.8.34"
		},
		{
			"checksumSHA1": "gcA6wFbLBJLLO/6g+AH9QoQQX1U=",
			"path": "github.com/aws/aws-sdk-go/aws/client",
			"revision": "be4fa13e47938e4801fada8c8ca3d1867ad3dcb3",
			"revisionTime": "2017-06-02T18:54:01Z",
			"version": "v1.8.34",
			"versionExact": "v1.8.34"
		},
		{
			"checksumSHA1": "ieAJ+Cvp/PKv1LpUEnUXpc3OI6E=",
			"path": "github.com/aws/aws-sdk-go/aws/client/metadata",
			"revision": "be4fa13e47938e4801fada8c8ca3d1867ad3dcb3",
			"revisionTime": "2017-06-02T18:54:01Z",
			"version": "v1.8.34",
			"versionExact": "v1.8.34"
		},
		{
			"checksumSHA1": "7/8j/q0TWtOgXyvEcv4B2Dhl00o=",
			"path": "github.com/aws/aws-sdk-go/aws/corehandlers",
			"revision": "be4fa13e47938e4801fada8c8ca3d1867ad3dcb3",
			"revisionTime": "2017-06-02T18:54:01Z",
			"version": "v1.8.34",
			"versionExact": "v1.8.34"
		},
		{
			"checksumSHA1": "Y+cPwQL0dZMyqp3wI+KJWmA9KQ8=",
			"path": "github.com/aws/aws-sdk-go/aws/credentials",
			"revision": "be4fa13e47938e4801fada8c8ca3d1867ad3dcb3",
			"revisionTime": "2017-06-02T18:54:01Z",
			"version": "v1.8.34",
			"versionExact": "v1.8.34"
		},
		{
			"checksumSHA1": "u3GOAJLmdvbuNUeUEcZSEAOeL/0=",
			"path": "github.com/aws/aws-sdk-go/aws/credentials/ec2rolecreds",
			"revision": "be4fa13e47938e4801fada8c8ca3d1867ad3dcb3",
			"revisionTime": "2017-06-02T18:54:01Z",
			"version": "v1.8.34",
			"versionExact": "v1.8.34"
		},
		{
			"checksumSHA1": "NUJUTWlc1sV8b7WjfiYc4JZbXl0=",
			"path": "github.com/aws/aws-sdk-go/aws/credentials/endpointcreds",
			"revision": "be4fa13e47938e4801fada8c8ca3d1867ad3dcb3",
			"revisionTime": "2017-06-02T18:54:01Z",
			"version": "v1.8.34",
			"versionExact": "v1.8.34"
		},
		{
			"checksumSHA1": "JEYqmF83O5n5bHkupAzA6STm0no=",
			"path": "github.com/aws/aws-sdk-go/aws/credentials/stscreds",
			"revision": "be4fa13e47938e4801fada8c8ca3d1867ad3dcb3",
			"revisionTime": "2017-06-02T18:54:01Z",
			"version": "v1.8.34",
			"versionExact": "v1.8.34"
		},
		{
			"checksumSHA1": "ZdtYh3ZHSgP/WEIaqwJHTEhpkbs=",
			"path": "github.com/aws/aws-sdk-go/aws/defaults",
			"revision": "be4fa13e47938e4801fada8c8ca3d1867ad3dcb3",
			"revisionTime": "2017-06-02T18:54:01Z",
			"version": "v1.8.34",
			"versionExact": "v1.8.34"
		},
		{
			"checksumSHA1": "/EXbk/z2TWjWc1Hvb4QYs3Wmhb8=",
			"path": "github.com/aws/aws-sdk-go/aws/ec2metadata",
			"revision": "be4fa13e47938e4801fada8c8ca3d1867ad3dcb3",
			"revisionTime": "2017-06-02T18:54:01Z",
			"version": "v1.8.34",
			"versionExact": "v1.8.34"
		},
		{
			"checksumSHA1": "vaHB7ND2ZMMwBwrdT0KJUKT1VaM=",
			"path": "github.com/aws/aws-sdk-go/aws/endpoints",
			"revision": "be4fa13e47938e4801fada8c8ca3d1867ad3dcb3",
			"revisionTime": "2017-06-02T18:54:01Z",
			"version": "v1.8.34",
			"versionExact": "v1.8.34"
		},
		{
			"checksumSHA1": "Utpqcq3J2hqoaKEsjI7kDF9bUkg=",
			"path": "github.com/aws/aws-sdk-go/aws/request",
			"revision": "be4fa13e47938e4801fada8c8ca3d1867ad3dcb3",
			"revisionTime": "2017-06-02T18:54:01Z",
			"version": "v1.8.34",
			"versionExact": "v1.8.34"
		},
		{
			"checksumSHA1": "Y20DEtMtbfE9qTtmoi2NYV1x7aA=",
			"path": "github.com/aws/aws-sdk-go/aws/session",
			"revision": "be4fa13e47938e4801fada8c8ca3d1867ad3dcb3",
			"revisionTime": "2017-06-02T18:54:01Z",
			"version": "v1.8.34",
			"versionExact": "v1.8.34"
		},
		{
			"checksumSHA1": "SvIsunO8D9MEKbetMENA4WRnyeE=",
			"path": "github.com/aws/aws-sdk-go/aws/signer/v4",
			"revision": "be4fa13e47938e4801fada8c8ca3d1867ad3dcb3",
			"revisionTime": "2017-06-02T18:54:01Z",
			"version": "v1.8.34",
			"versionExact": "v1.8.34"
		},
		{
			"checksumSHA1": "04ypv4x12l4q0TksA1zEVsmgpvw=",
			"path": "github.com/aws/aws-sdk-go/internal/shareddefaults",
			"revision": "be4fa13e47938e4801fada8c8ca3d1867ad3dcb3",
			"revisionTime": "2017-06-02T18:54:01Z",
			"version": "v1.8.34",
			"versionExact": "v1.8.34"
		},
		{
			"checksumSHA1": "wk7EyvDaHwb5qqoOP/4d3cV0708=",
			"path": "github.com/aws/aws-sdk-go/private/protocol",
			"revision": "be4fa13e47938e4801fada8c8ca3d1867ad3dcb3",
			"revisionTime": "2017-06-02T18:54:01Z",
			"version": "v1.8.34",
			"versionExact": "v1.8.34"
		},
		{
			"checksumSHA1": "ZqY5RWavBLWTo6j9xqdyBEaNFRk=",
			"path": "github.com/aws/aws-sdk-go/private/protocol/query",
			"revision": "be4fa13e47938e4801fada8c8ca3d1867ad3dcb3",
			"revisionTime": "2017-06-02T18:54:01Z",
			"version": "v1.8.34",
			"versionExact": "v1.8.34"
		},
		{
			"checksumSHA1": "Drt1JfLMa0DQEZLWrnMlTWaIcC8=",
			"path": "github.com/aws/aws-sdk-go/private/protocol/query/queryutil",
			"revision": "be4fa13e47938e4801fada8c8ca3d1867ad3dcb3",
			"revisionTime": "2017-06-02T18:54:01Z",
			"version": "v1.8.34",
			"versionExact": "v1.8.34"
		},
		{
			"checksumSHA1": "VCTh+dEaqqhog5ncy/WTt9+/gFM=",
			"path": "github.com/aws/aws-sdk-go/private/protocol/rest",
			"revision": "be4fa13e47938e4801fada8c8ca3d1867ad3dcb3",
			"revisionTime": "2017-06-02T18:54:01Z",
			"version": "v1.8.34",
			"versionExact": "v1.8.34"
		},
		{
			"checksumSHA1": "ODo+ko8D6unAxZuN1jGzMcN4QCc=",
			"path": "github.com/aws/aws-sdk-go/private/protocol/restxml",
			"revision": "be4fa13e47938e4801fada8c8ca3d1867ad3dcb3",
			"revisionTime": "2017-06-02T18:54:01Z",
			"version": "v1.8.34",
			"versionExact": "v1.8.34"
		},
		{
			"checksumSHA1": "0qYPUga28aQVkxZgBR3Z86AbGUQ=",
			"path": "github.com/aws/aws-sdk-go/private/protocol/xml/xmlutil",
			"revision": "be4fa13e47938e4801fada8c8ca3d1867ad3dcb3",
			"revisionTime": "2017-06-02T18:54:01Z",
			"version": "v1.8.34",
			"versionExact": "v1.8.34"
		},
		{
			"checksumSHA1": "krqUUMDYRN2ohYcumxZl8BTR5EQ=",
			"path": "github.com/aws/aws-sdk-go/service/s3",
			"revision": "be4fa13e47938e4801fada8c8ca3d1867ad3dcb3",
			"revisionTime": "2017-06-02T18:54:01Z",
			"version": "v1.8.34",
			"versionExact": "v1.8.34"
		},
		{
			"checksumSHA1": "VH5y62f+SDyEIqnTibiPtQ687i8=",
			"path": "github.com/aws/aws-sdk-go/service/sts",
			"revision": "be4fa13e47938e4801fada8c8ca3d1867ad3dcb3",
			"revisionTime": "2017-06-02T18:54:01Z",
			"version": "v1.8.34",
			"versionExact": "v1.8.34"
		},
		{
			"checksumSHA1": "nqw2Qn5xUklssHTubS5HDvEL9L4=",
			"path": "github.com/bgentry/go-netrc/netrc",
			"revision": "9fd32a8b3d3d3f9d43c341bfe098430e07609480",
			"revisionTime": "2014-04-22T17:41:19Z"
		},
		{
			"checksumSHA1": "OT4XN9z5k69e2RsMSpwW74B+yk4=",
			"path": "github.com/blang/semver",
			"revision": "2ee87856327ba09384cabd113bc6b5d174e9ec0f",
			"revisionTime": "2017-07-27T06:48:18Z"
		},
		{
			"checksumSHA1": "dvabztWVQX8f6oMLRyv4dLH+TGY=",
			"path": "github.com/davecgh/go-spew/spew",
			"revision": "346938d642f2ec3594ed81d874461961cd0faa76",
			"revisionTime": "2016-10-29T20:57:26Z"
		},
		{
			"checksumSHA1": "BCv50o5pDkoSG3vYKOSai1Z8p3w=",
			"path": "github.com/fsouza/go-dockerclient",
			"revision": "1d4f4ae73768d3ca16a6fb964694f58dc5eba601",
			"revisionTime": "2016-04-27T17:25:47Z",
			"tree": true
		},
		{
			"checksumSHA1": "1K+xrZ1PBez190iGt5OnMtGdih4=",
			"comment": "v1.8.6",
			"path": "github.com/go-ini/ini",
			"revision": "766e555c68dc8bda90d197ee8946c37519c19409",
			"revisionTime": "2017-01-17T13:00:17Z"
		},
		{
			"checksumSHA1": "cdOCt0Yb+hdErz8NAQqayxPmRsY=",
			"path": "github.com/hashicorp/errwrap",
			"revision": "7554cd9344cec97297fa6649b055a8c98c2a1e55"
		},
		{
			"checksumSHA1": "b8F628srIitj5p7Y130xc9k0QWs=",
			"path": "github.com/hashicorp/go-cleanhttp",
			"revision": "3573b8b52aa7b37b9358d966a898feb387f62437",
			"revisionTime": "2017-02-11T01:34:15Z"
		},
		{
			"checksumSHA1": "nsL2kI426RMuq1jw15e7igFqdIY=",
			"path": "github.com/hashicorp/go-getter",
			"revision": "c3d66e76678dce180a7b452653472f949aedfbcd",
			"revisionTime": "2017-02-07T21:55:32Z"
		},
		{
			"checksumSHA1": "9J+kDr29yDrwsdu2ULzewmqGjpA=",
			"path": "github.com/hashicorp/go-getter/helper/url",
			"revision": "c3d66e76678dce180a7b452653472f949aedfbcd",
			"revisionTime": "2017-02-07T21:55:32Z"
		},
		{
			"checksumSHA1": "lrSl49G23l6NhfilxPM0XFs5rZo=",
			"path": "github.com/hashicorp/go-multierror",
			"revision": "d30f09973e19c1dfcd120b2d9c4f168e68d6b5d5"
		},
		{
			"checksumSHA1": "b0nQutPMJHeUmz4SjpreotAo6Yk=",
			"path": "github.com/hashicorp/go-plugin",
			"revision": "f72692aebca2008343a9deb06ddb4b17f7051c15",
			"revisionTime": "2017-02-17T16:27:05Z"
		},
		{
			"checksumSHA1": "85XUnluYJL7F55ptcwdmN8eSOsk=",
			"path": "github.com/hashicorp/go-uuid",
			"revision": "36289988d83ca270bc07c234c36f364b0dd9c9a7"
		},
		{
			"checksumSHA1": "EcZfls6vcqjasWV/nBlu+C+EFmc=",
			"path": "github.com/hashicorp/go-version",
			"revision": "e96d3840402619007766590ecea8dd7af1292276",
			"revisionTime": "2016-10-31T18:26:05Z"
		},
		{
			"checksumSHA1": "o3XZZdOnSnwQSpYw215QV75ZDeI=",
			"path": "github.com/hashicorp/hcl",
			"revision": "a4b07c25de5ff55ad3b8936cea69a79a3d95a855",
			"revisionTime": "2017-05-04T19:02:34Z"
		},
		{
			"checksumSHA1": "XQmjDva9JCGGkIecOgwtBEMCJhU=",
			"path": "github.com/hashicorp/hcl/hcl/ast",
			"revision": "a4b07c25de5ff55ad3b8936cea69a79a3d95a855",
			"revisionTime": "2017-05-04T19:02:34Z"
		},
		{
			"checksumSHA1": "teokXoyRXEJ0vZHOWBD11l5YFNI=",
			"path": "github.com/hashicorp/hcl/hcl/parser",
			"revision": "a4b07c25de5ff55ad3b8936cea69a79a3d95a855",
			"revisionTime": "2017-05-04T19:02:34Z"
		},
		{
			"checksumSHA1": "z6wdP4mRw4GVjShkNHDaOWkbxS0=",
			"path": "github.com/hashicorp/hcl/hcl/scanner",
			"revision": "a4b07c25de5ff55ad3b8936cea69a79a3d95a855",
			"revisionTime": "2017-05-04T19:02:34Z"
		},
		{
			"checksumSHA1": "oS3SCN9Wd6D8/LG0Yx1fu84a7gI=",
			"path": "github.com/hashicorp/hcl/hcl/strconv",
			"revision": "a4b07c25de5ff55ad3b8936cea69a79a3d95a855",
			"revisionTime": "2017-05-04T19:02:34Z"
		},
		{
			"checksumSHA1": "c6yprzj06ASwCo18TtbbNNBHljA=",
			"path": "github.com/hashicorp/hcl/hcl/token",
			"revision": "a4b07c25de5ff55ad3b8936cea69a79a3d95a855",
			"revisionTime": "2017-05-04T19:02:34Z"
		},
		{
			"checksumSHA1": "PwlfXt7mFS8UYzWxOK5DOq0yxS0=",
			"path": "github.com/hashicorp/hcl/json/parser",
			"revision": "a4b07c25de5ff55ad3b8936cea69a79a3d95a855",
			"revisionTime": "2017-05-04T19:02:34Z"
		},
		{
			"checksumSHA1": "YdvFsNOMSWMLnY6fcliWQa0O5Fw=",
			"path": "github.com/hashicorp/hcl/json/scanner",
			"revision": "a4b07c25de5ff55ad3b8936cea69a79a3d95a855",
			"revisionTime": "2017-05-04T19:02:34Z"
		},
		{
			"checksumSHA1": "fNlXQCQEnb+B3k5UDL/r15xtSJY=",
			"path": "github.com/hashicorp/hcl/json/token",
			"revision": "a4b07c25de5ff55ad3b8936cea69a79a3d95a855",
			"revisionTime": "2017-05-04T19:02:34Z"
		},
		{
			"checksumSHA1": "M09yxoBoCEtG7EcHR8aEWLzMMJc=",
			"path": "github.com/hashicorp/hil",
			"revision": "fac2259da677551de1fb92b844c4d020a38d8468",
			"revisionTime": "2017-05-12T21:33:05Z"
		},
		{
			"checksumSHA1": "0S0KeBcfqVFYBPeZkuJ4fhQ5mCA=",
			"path": "github.com/hashicorp/hil/ast",
			"revision": "fac2259da677551de1fb92b844c4d020a38d8468",
			"revisionTime": "2017-05-12T21:33:05Z"
		},
		{
			"checksumSHA1": "P5PZ3k7SmqWmxgJ8Q0gLzeNpGhE=",
			"path": "github.com/hashicorp/hil/parser",
			"revision": "fac2259da677551de1fb92b844c4d020a38d8468",
			"revisionTime": "2017-05-12T21:33:05Z"
		},
		{
			"checksumSHA1": "DC1k5kOua4oFqmo+JRt0YzfP44o=",
			"path": "github.com/hashicorp/hil/scanner",
			"revision": "fac2259da677551de1fb92b844c4d020a38d8468",
			"revisionTime": "2017-05-12T21:33:05Z"
		},
		{
			"checksumSHA1": "vt+P9D2yWDO3gdvdgCzwqunlhxU=",
			"path": "github.com/hashicorp/logutils",
			"revision": "0dc08b1671f34c4250ce212759ebd880f743d883",
			"revisionTime": "2015-06-09T07:04:31Z"
		},
		{
			"checksumSHA1": "KPrCMDPNcLmO7K6xPcJSl86LwPk=",
			"path": "github.com/hashicorp/terraform/config",
			"revision": "2041053ee9444fa8175a298093b55a89586a1823",
			"revisionTime": "2017-08-02T18:39:14Z",
			"version": "v0.10.0",
			"versionExact": "v0.10.0"
		},
		{
			"checksumSHA1": "uPCJ6seQo9kvoNSfwNWKX9KzVMk=",
			"path": "github.com/hashicorp/terraform/config/module",
			"revision": "2041053ee9444fa8175a298093b55a89586a1823",
			"revisionTime": "2017-08-02T18:39:14Z",
			"version": "v0.10.0",
			"versionExact": "v0.10.0"
		},
		{
			"checksumSHA1": "w+l+UGTmwYNJ+L0p2vTd6+yqjok=",
			"path": "github.com/hashicorp/terraform/dag",
			"revision": "2041053ee9444fa8175a298093b55a89586a1823",
			"revisionTime": "2017-08-02T18:39:14Z",
			"version": "v0.10.0",
			"versionExact": "v0.10.0"
		},
		{
			"checksumSHA1": "P8gNPDuOzmiK4Lz9xG7OBy4Rlm8=",
			"path": "github.com/hashicorp/terraform/flatmap",
			"revision": "2041053ee9444fa8175a298093b55a89586a1823",
			"revisionTime": "2017-08-02T18:39:14Z",
			"version": "v0.10.0",
			"versionExact": "v0.10.0"
		},
		{
			"checksumSHA1": "zx5DLo5aV0xDqxGTzSibXg7HHAA=",
			"path": "github.com/hashicorp/terraform/helper/acctest",
			"revision": "2041053ee9444fa8175a298093b55a89586a1823",
			"revisionTime": "2017-08-02T18:39:14Z",
			"version": "v0.10.0",
			"versionExact": "v0.10.0"
		},
		{
			"checksumSHA1": "uT6Q9RdSRAkDjyUgQlJ2XKJRab4=",
			"path": "github.com/hashicorp/terraform/helper/config",
			"revision": "2041053ee9444fa8175a298093b55a89586a1823",
			"revisionTime": "2017-08-02T18:39:14Z",
			"version": "v0.10.0",
			"versionExact": "v0.10.0"
		},
		{
			"checksumSHA1": "Vbo55GDzPgG/L/+W2pcvDhxrPZc=",
			"path": "github.com/hashicorp/terraform/helper/experiment",
			"revision": "2041053ee9444fa8175a298093b55a89586a1823",
			"revisionTime": "2017-08-02T18:39:14Z",
			"version": "v0.10.0",
			"versionExact": "v0.10.0"
		},
		{
			"checksumSHA1": "BmIPKTr0zDutSJdyq7pYXrK1I3E=",
			"path": "github.com/hashicorp/terraform/helper/hashcode",
			"revision": "2041053ee9444fa8175a298093b55a89586a1823",
			"revisionTime": "2017-08-02T18:39:14Z",
			"version": "v0.10.0",
			"versionExact": "v0.10.0"
		},
		{
			"checksumSHA1": "B267stWNQd0/pBTXHfI/tJsxzfc=",
			"path": "github.com/hashicorp/terraform/helper/hilmapstructure",
			"revision": "2041053ee9444fa8175a298093b55a89586a1823",
			"revisionTime": "2017-08-02T18:39:14Z",
			"version": "v0.10.0",
			"versionExact": "v0.10.0"
		},
		{
			"checksumSHA1": "2wJa9F3BGlbe2DNqH5lb5POayRI=",
			"path": "github.com/hashicorp/terraform/helper/logging",
			"revision": "2041053ee9444fa8175a298093b55a89586a1823",
			"revisionTime": "2017-08-02T18:39:14Z",
			"version": "v0.10.0",
			"versionExact": "v0.10.0"
		},
		{
			"checksumSHA1": "twkFd4x71kBnDfrdqO5nhs8dMOY=",
			"path": "github.com/hashicorp/terraform/helper/mutexkv",
			"revision": "2041053ee9444fa8175a298093b55a89586a1823",
			"revisionTime": "2017-08-02T18:39:14Z",
			"version": "v0.10.0",
			"versionExact": "v0.10.0"
		},
		{
			"checksumSHA1": "ImyqbHM/xe3eAT2moIjLI8ksuks=",
			"path": "github.com/hashicorp/terraform/helper/pathorcontents",
			"revision": "2041053ee9444fa8175a298093b55a89586a1823",
			"revisionTime": "2017-08-02T18:39:14Z",
			"version": "v0.10.0",
			"versionExact": "v0.10.0"
		},
		{
			"checksumSHA1": "dhU2woQaSEI2OnbYLdkHxf7/nu8=",
			"path": "github.com/hashicorp/terraform/helper/resource",
			"revision": "2041053ee9444fa8175a298093b55a89586a1823",
			"revisionTime": "2017-08-02T18:39:14Z",
			"version": "v0.10.0",
			"versionExact": "v0.10.0"
		},
		{
			"checksumSHA1": "oaQ6rBNVs4Ae86vv3fKZU4tWETM=",
			"path": "github.com/hashicorp/terraform/helper/schema",
			"revision": "268138dbd49368dafe0af174bf1b8fe9c1812e53",
			"revisionTime": "2017-08-03T16:05:19Z"
		},
		{
			"checksumSHA1": "1yCGh/Wl4H4ODBBRmIRFcV025b0=",
			"path": "github.com/hashicorp/terraform/helper/shadow",
			"revision": "2041053ee9444fa8175a298093b55a89586a1823",
			"revisionTime": "2017-08-02T18:39:14Z",
			"version": "v0.10.0",
			"versionExact": "v0.10.0"
		},
		{
			"checksumSHA1": "yFWmdS6yEJZpRJzUqd/mULqCYGk=",
			"path": "github.com/hashicorp/terraform/moduledeps",
			"revision": "5bcc1bae5925f44208a83279b6d4d250da01597b",
			"revisionTime": "2017-08-09T21:54:59Z"
		},
		{
			"checksumSHA1": "4ODNVUds3lyBf7gV02X1EeYR4GA=",
			"path": "github.com/hashicorp/terraform/plugin",
			"revision": "2041053ee9444fa8175a298093b55a89586a1823",
			"revisionTime": "2017-08-02T18:39:14Z",
			"version": "v0.10.0",
			"versionExact": "v0.10.0"
		},
		{
			"checksumSHA1": "mujz3BDg1X82ynvJncCFUT6/7XI=",
			"path": "github.com/hashicorp/terraform/plugin/discovery",
			"revision": "2041053ee9444fa8175a298093b55a89586a1823",
			"revisionTime": "2017-08-02T18:39:14Z",
			"version": "v0.10.0",
			"versionExact": "v0.10.0"
		},
		{
			"checksumSHA1": "ksfNQjZs/6llziARojABd6iuvdw=",
			"path": "github.com/hashicorp/terraform/terraform",
			"revision": "2041053ee9444fa8175a298093b55a89586a1823",
			"revisionTime": "2017-08-02T18:39:14Z",
			"version": "v0.10.0",
			"versionExact": "v0.10.0"
		},
		{
			"checksumSHA1": "ZhK6IO2XN81Y+3RAjTcVm1Ic7oU=",
			"path": "github.com/hashicorp/yamux",
			"revision": "d1caa6c97c9fc1cc9e83bbe34d0603f9ff0ce8bd",
			"revisionTime": "2016-07-20T23:31:40Z"
		},
		{
			"checksumSHA1": "RbvT+EPVYITpWeCP4yuMDT6widY=",
			"path": "github.com/huaweicloud/golangsdk",
<<<<<<< HEAD
			"revision": "47182a470c085dc857cb6f8f7e965f77e48411bf",
			"revisionTime": "2018-09-27T09:20:51Z"
		},
		{
			"checksumSHA1": "RH4oMYikgFcbG4wsF/0jOCNSiTU=",
			"path": "github.com/huaweicloud/golangsdk/openstack",
			"revision": "47182a470c085dc857cb6f8f7e965f77e48411bf",
			"revisionTime": "2018-09-27T09:20:51Z"
=======
			"revision": "02234c041f693ec39067f110661bb38680003a7c",
			"revisionTime": "2018-09-28T08:16:35Z"
		},
		{
			"checksumSHA1": "/jBVXITeGDO3ZvgO0M6GGTsBbjc=",
			"path": "github.com/huaweicloud/golangsdk/openstack",
			"revision": "02234c041f693ec39067f110661bb38680003a7c",
			"revisionTime": "2018-09-28T08:16:35Z"
>>>>>>> cb2f89ee
		},
		{
			"checksumSHA1": "/2W0SIigiurtg1dW3Pyz+x4F24k=",
			"path": "github.com/huaweicloud/golangsdk/openstack/autoscaling/v1/configurations",
			"revision": "75837c0e32c3577a74950b521e3ad3aaec05b34b",
			"revisionTime": "2018-09-11T07:04:38Z"
		},
		{
			"checksumSHA1": "w2Z5/YmuVJSD7Py8K10cdeLUI5o=",
			"path": "github.com/huaweicloud/golangsdk/openstack/autoscaling/v1/groups",
			"revision": "75837c0e32c3577a74950b521e3ad3aaec05b34b",
			"revisionTime": "2018-09-11T07:04:38Z"
		},
		{
			"checksumSHA1": "wDBA+5Pj0Vof1HVDFKmvnCvmDrE=",
			"path": "github.com/huaweicloud/golangsdk/openstack/autoscaling/v1/instances",
			"revision": "75837c0e32c3577a74950b521e3ad3aaec05b34b",
			"revisionTime": "2018-09-11T07:04:38Z"
		},
		{
			"checksumSHA1": "MrZDbuuLO9MlZmtSqPkmwDTNA90=",
			"path": "github.com/huaweicloud/golangsdk/openstack/autoscaling/v1/policies",
			"revision": "75837c0e32c3577a74950b521e3ad3aaec05b34b",
			"revisionTime": "2018-09-11T07:04:38Z"
		},
		{
			"checksumSHA1": "u9yB68Ng1RAaedOTBtHe6gRZB64=",
			"path": "github.com/huaweicloud/golangsdk/openstack/blockstorage/v2/volumes",
			"revision": "824aea0ed0decd7a36623f49b1610e7af6c58c3c",
			"revisionTime": "2018-09-28T03:11:13Z"
		},
		{
			"checksumSHA1": "q1aqMo0piceUY8M6d6xzbL1mgdo=",
			"path": "github.com/huaweicloud/golangsdk/openstack/cloudeyeservice/alarmrule",
			"revision": "75837c0e32c3577a74950b521e3ad3aaec05b34b",
			"revisionTime": "2018-09-11T07:04:38Z"
		},
		{
			"checksumSHA1": "hPzVcuOHCtrY+HAV5UxEQRQyROc=",
			"path": "github.com/huaweicloud/golangsdk/openstack/compute/v2/extensions/availabilityzones",
			"revision": "75837c0e32c3577a74950b521e3ad3aaec05b34b",
			"revisionTime": "2018-09-11T07:04:38Z"
		},
		{
			"checksumSHA1": "ZEHpHlp6ky+VALhGAkYsn60P+Zw=",
			"path": "github.com/huaweicloud/golangsdk/openstack/compute/v2/extensions/bootfromvolume",
			"revision": "75837c0e32c3577a74950b521e3ad3aaec05b34b",
			"revisionTime": "2018-09-11T07:04:38Z"
		},
		{
			"checksumSHA1": "nB5B/ZG6UgR/fk0b8OhA7En4F0Y=",
			"path": "github.com/huaweicloud/golangsdk/openstack/compute/v2/extensions/floatingips",
			"revision": "75837c0e32c3577a74950b521e3ad3aaec05b34b",
			"revisionTime": "2018-09-11T07:04:38Z"
		},
		{
			"checksumSHA1": "DKXl+ZjfQJSOJoBty46iJ0skmnk=",
			"path": "github.com/huaweicloud/golangsdk/openstack/compute/v2/extensions/keypairs",
			"revision": "75837c0e32c3577a74950b521e3ad3aaec05b34b",
			"revisionTime": "2018-09-11T07:04:38Z"
		},
		{
			"checksumSHA1": "Bl0zO6Oj5TWjWyvoZErL7mqYAY0=",
			"path": "github.com/huaweicloud/golangsdk/openstack/compute/v2/extensions/schedulerhints",
			"revision": "75837c0e32c3577a74950b521e3ad3aaec05b34b",
			"revisionTime": "2018-09-11T07:04:38Z"
		},
		{
			"checksumSHA1": "1RGyLlYlf1Edzqbzyrun8GLyMcA=",
			"path": "github.com/huaweicloud/golangsdk/openstack/compute/v2/extensions/secgroups",
			"revision": "75837c0e32c3577a74950b521e3ad3aaec05b34b",
			"revisionTime": "2018-09-11T07:04:38Z"
		},
		{
			"checksumSHA1": "z2L6ZNyUw+rDSf/EpNjRSV1c8dQ=",
			"path": "github.com/huaweicloud/golangsdk/openstack/compute/v2/extensions/servergroups",
			"revision": "75837c0e32c3577a74950b521e3ad3aaec05b34b",
			"revisionTime": "2018-09-11T07:04:38Z"
		},
		{
			"checksumSHA1": "R0ii5/6y5toSpaY9fT7Gvs7IDqg=",
			"path": "github.com/huaweicloud/golangsdk/openstack/compute/v2/extensions/startstop",
			"revision": "75837c0e32c3577a74950b521e3ad3aaec05b34b",
			"revisionTime": "2018-09-11T07:04:38Z"
		},
		{
			"checksumSHA1": "W3BlTqkD1IugmSz9QwXiD213/U8=",
			"path": "github.com/huaweicloud/golangsdk/openstack/compute/v2/extensions/tenantnetworks",
			"revision": "75837c0e32c3577a74950b521e3ad3aaec05b34b",
			"revisionTime": "2018-09-11T07:04:38Z"
		},
		{
			"checksumSHA1": "lFfoFNfeKUZq6XMuZEEZ490gndU=",
			"path": "github.com/huaweicloud/golangsdk/openstack/compute/v2/extensions/volumeattach",
			"revision": "75837c0e32c3577a74950b521e3ad3aaec05b34b",
			"revisionTime": "2018-09-11T07:04:38Z"
		},
		{
			"checksumSHA1": "w7H87mnx/gmHEMQo9PsXjSET6H8=",
			"path": "github.com/huaweicloud/golangsdk/openstack/compute/v2/flavors",
			"revision": "75837c0e32c3577a74950b521e3ad3aaec05b34b",
			"revisionTime": "2018-09-11T07:04:38Z"
		},
		{
			"checksumSHA1": "SYr7On5J8EzR7s+ow6P43SD3XFE=",
			"path": "github.com/huaweicloud/golangsdk/openstack/compute/v2/images",
			"revision": "75837c0e32c3577a74950b521e3ad3aaec05b34b",
			"revisionTime": "2018-09-11T07:04:38Z"
		},
		{
			"checksumSHA1": "gO5pUieovYgj/11Tg6EY3VER5mE=",
			"path": "github.com/huaweicloud/golangsdk/openstack/compute/v2/servers",
			"revision": "75837c0e32c3577a74950b521e3ad3aaec05b34b",
			"revisionTime": "2018-09-11T07:04:38Z"
		},
		{
<<<<<<< HEAD
			"checksumSHA1": "PNHjt6ndEgEXusEdKw7CqhdNMgE=",
			"path": "github.com/huaweicloud/golangsdk/openstack/csbs/v1/backup",
			"revision": "47182a470c085dc857cb6f8f7e965f77e48411bf",
			"revisionTime": "2018-09-27T09:20:51Z"
		},
		{
			"checksumSHA1": "Fp9Gl69WUW84NiNn+sx/3hbPGF8=",
			"path": "github.com/huaweicloud/golangsdk/openstack/csbs/v1/policies",
			"revision": "47182a470c085dc857cb6f8f7e965f77e48411bf",
			"revisionTime": "2018-09-27T09:20:51Z"
=======
			"checksumSHA1": "bndllnyp7+JlhisoXzhyStpRP+4=",
			"path": "github.com/huaweicloud/golangsdk/openstack/dms/v1/availablezones",
			"revision": "d4446b73ef22ba4b87676d45d4e4a37d191615e9",
			"revisionTime": "2018-09-26T10:00:47Z"
		},
		{
			"checksumSHA1": "xUPgyEWhuzH/NwKM6tQQ8cfIQTg=",
			"path": "github.com/huaweicloud/golangsdk/openstack/dms/v1/groups",
			"revision": "d4446b73ef22ba4b87676d45d4e4a37d191615e9",
			"revisionTime": "2018-09-26T10:00:47Z"
		},
		{
			"checksumSHA1": "CaMxk3kwCc6qXn2zHcUV0cAkDyE=",
			"path": "github.com/huaweicloud/golangsdk/openstack/dms/v1/instances",
			"revision": "d4446b73ef22ba4b87676d45d4e4a37d191615e9",
			"revisionTime": "2018-09-26T10:00:47Z"
		},
		{
			"checksumSHA1": "J9APHo3AwtJmO/1+EYFt44s6i78=",
			"path": "github.com/huaweicloud/golangsdk/openstack/dms/v1/maintainwindows",
			"revision": "d4446b73ef22ba4b87676d45d4e4a37d191615e9",
			"revisionTime": "2018-09-26T10:00:47Z"
		},
		{
			"checksumSHA1": "RqWZKJBu4TqAABYXbTVkE5oWZS8=",
			"path": "github.com/huaweicloud/golangsdk/openstack/dms/v1/products",
			"revision": "d4446b73ef22ba4b87676d45d4e4a37d191615e9",
			"revisionTime": "2018-09-26T10:00:47Z"
		},
		{
			"checksumSHA1": "O4gYvHhOXXqmUXLwT2SFCDfDEIc=",
			"path": "github.com/huaweicloud/golangsdk/openstack/dms/v1/queues",
			"revision": "d4446b73ef22ba4b87676d45d4e4a37d191615e9",
			"revisionTime": "2018-09-26T10:00:47Z"
>>>>>>> cb2f89ee
		},
		{
			"checksumSHA1": "plsG8kyRJhFGnhGfO0scQk5kRLw=",
			"path": "github.com/huaweicloud/golangsdk/openstack/dns/v2/recordsets",
			"revision": "888f77744ab7c65bb4d448d5b5313edba29e76c7",
			"revisionTime": "2018-02-24T07:23:49Z"
		},
		{
			"checksumSHA1": "xZtYDt64TwCA7g1yE5NbO2QQZxc=",
			"path": "github.com/huaweicloud/golangsdk/openstack/dns/v2/zones",
			"revision": "888f77744ab7c65bb4d448d5b5313edba29e76c7",
			"revisionTime": "2018-02-24T07:23:49Z"
		},
		{
			"checksumSHA1": "6cxgVwctlHbqIqO9rHVTwmDtxhk=",
			"path": "github.com/huaweicloud/golangsdk/openstack/identity/v2/tenants",
			"revision": "888f77744ab7c65bb4d448d5b5313edba29e76c7",
			"revisionTime": "2018-02-24T07:23:49Z"
		},
		{
			"checksumSHA1": "cReSCi1YRjF27sA/X59oIpPwN7Q=",
			"path": "github.com/huaweicloud/golangsdk/openstack/identity/v2/tokens",
			"revision": "888f77744ab7c65bb4d448d5b5313edba29e76c7",
			"revisionTime": "2018-02-24T07:23:49Z"
		},
		{
			"checksumSHA1": "01rgTDEc7ZtwU5rhtTu0dEAnfyA=",
			"path": "github.com/huaweicloud/golangsdk/openstack/identity/v3/agency",
			"revision": "aef01041fa9cf1fa8844a490cac4ded3fceec9a7",
			"revisionTime": "2018-07-17T08:53:40Z"
		},
		{
			"checksumSHA1": "2WCVVbTVr7UGO0l1ZjmdJJc1tXk=",
			"path": "github.com/huaweicloud/golangsdk/openstack/identity/v3/tokens",
			"revision": "aef01041fa9cf1fa8844a490cac4ded3fceec9a7",
			"revisionTime": "2018-07-17T08:53:40Z"
		},
		{
			"checksumSHA1": "V6DIFdLMFyolr/2ZOw6y/xGEmJI=",
			"path": "github.com/huaweicloud/golangsdk/openstack/imageservice/v2/imagedata",
			"revision": "75837c0e32c3577a74950b521e3ad3aaec05b34b",
			"revisionTime": "2018-09-11T07:04:38Z"
		},
		{
			"checksumSHA1": "IqXA8Gd6siWaFyHaL9SEicnalhs=",
			"path": "github.com/huaweicloud/golangsdk/openstack/imageservice/v2/images",
			"revision": "75837c0e32c3577a74950b521e3ad3aaec05b34b",
			"revisionTime": "2018-09-11T07:04:38Z"
		},
		{
			"checksumSHA1": "JRRYtYkrco9209oThCcF5MEPIII=",
			"path": "github.com/huaweicloud/golangsdk/openstack/kms/v1/keys",
<<<<<<< HEAD
			"revision": "47182a470c085dc857cb6f8f7e965f77e48411bf",
			"revisionTime": "2018-09-27T09:20:51Z"
=======
			"revision": "02234c041f693ec39067f110661bb38680003a7c",
			"revisionTime": "2018-09-28T08:16:35Z"
>>>>>>> cb2f89ee
		},
		{
			"checksumSHA1": "S03meuz/zX857hIqfpgyCUfrcFs=",
			"path": "github.com/huaweicloud/golangsdk/openstack/networking/v1/bandwidths",
			"revision": "905e6703b7fe2a30eff9b6c877ad678e50a6a88c",
			"revisionTime": "2018-04-09T05:07:25Z"
		},
		{
			"checksumSHA1": "YwqIuSKttODj68oAvmk6JBj31y8=",
			"path": "github.com/huaweicloud/golangsdk/openstack/networking/v1/eips",
			"revision": "905e6703b7fe2a30eff9b6c877ad678e50a6a88c",
			"revisionTime": "2018-04-09T05:07:25Z"
		},
		{
			"checksumSHA1": "dIL7S10PWn31tf9G9mdpfhSLX+E=",
			"path": "github.com/huaweicloud/golangsdk/openstack/networking/v1/subnets",
<<<<<<< HEAD
			"revision": "47182a470c085dc857cb6f8f7e965f77e48411bf",
			"revisionTime": "2018-09-27T09:20:51Z"
=======
			"revision": "824aea0ed0decd7a36623f49b1610e7af6c58c3c",
			"revisionTime": "2018-09-28T03:11:13Z"
>>>>>>> cb2f89ee
		},
		{
			"checksumSHA1": "0fbet1a5ZY98zA7lG/uKdVW4WUE=",
			"path": "github.com/huaweicloud/golangsdk/openstack/networking/v1/vpcs",
<<<<<<< HEAD
			"revision": "47182a470c085dc857cb6f8f7e965f77e48411bf",
			"revisionTime": "2018-09-27T09:20:51Z"
=======
			"revision": "824aea0ed0decd7a36623f49b1610e7af6c58c3c",
			"revisionTime": "2018-09-28T03:11:13Z"
>>>>>>> cb2f89ee
		},
		{
			"checksumSHA1": "sTcp7qY7oxqXeTiUWr/LUhFXYWM=",
			"path": "github.com/huaweicloud/golangsdk/openstack/networking/v2/extensions/elb",
			"revision": "888f77744ab7c65bb4d448d5b5313edba29e76c7",
			"revisionTime": "2018-02-24T07:23:49Z"
		},
		{
			"checksumSHA1": "P3moeIdaCWwX6OfiOiOjL+MfSUI=",
			"path": "github.com/huaweicloud/golangsdk/openstack/networking/v2/extensions/elb/backendecs",
			"revision": "f751fd90605bf71b96f3e7a5ae5f994a7f98984c",
			"revisionTime": "2018-03-12T11:45:12Z"
		},
		{
			"checksumSHA1": "c5rZWcUUrvRDRvHyZx/sKn5ypjY=",
			"path": "github.com/huaweicloud/golangsdk/openstack/networking/v2/extensions/elb/healthcheck",
			"revision": "888f77744ab7c65bb4d448d5b5313edba29e76c7",
			"revisionTime": "2018-02-24T07:23:49Z"
		},
		{
			"checksumSHA1": "44mmAxzx1iWh7JJFzxuznnU2Gzs=",
			"path": "github.com/huaweicloud/golangsdk/openstack/networking/v2/extensions/elb/listeners",
			"revision": "888f77744ab7c65bb4d448d5b5313edba29e76c7",
			"revisionTime": "2018-02-24T07:23:49Z"
		},
		{
			"checksumSHA1": "yHFT0nE0C7UExuB2Dbr8kB6qqUw=",
			"path": "github.com/huaweicloud/golangsdk/openstack/networking/v2/extensions/elb/loadbalancers",
			"revision": "f751fd90605bf71b96f3e7a5ae5f994a7f98984c",
			"revisionTime": "2018-03-12T11:45:12Z"
		},
		{
			"checksumSHA1": "7fFxWee3mAgR/qYyxTHTvFvDCu4=",
			"path": "github.com/huaweicloud/golangsdk/openstack/networking/v2/extensions/layer3/floatingips",
			"revision": "75837c0e32c3577a74950b521e3ad3aaec05b34b",
			"revisionTime": "2018-09-11T07:04:38Z"
		},
		{
			"checksumSHA1": "i6euW8M7irnzulVHIazpm7I7Qak=",
			"path": "github.com/huaweicloud/golangsdk/openstack/networking/v2/extensions/layer3/routers",
			"revision": "75837c0e32c3577a74950b521e3ad3aaec05b34b",
			"revisionTime": "2018-09-11T07:04:38Z"
		},
		{
			"checksumSHA1": "DfFGd1O4mWx0x1UbupgdnE+iWgQ=",
			"path": "github.com/huaweicloud/golangsdk/openstack/networking/v2/extensions/lbaas_v2/listeners",
			"revision": "75837c0e32c3577a74950b521e3ad3aaec05b34b",
			"revisionTime": "2018-09-11T07:04:38Z"
		},
		{
			"checksumSHA1": "v0lou3X4IhK+claIJEq8VEUoe3c=",
			"path": "github.com/huaweicloud/golangsdk/openstack/networking/v2/extensions/lbaas_v2/loadbalancers",
			"revision": "75837c0e32c3577a74950b521e3ad3aaec05b34b",
			"revisionTime": "2018-09-11T07:04:38Z"
		},
		{
			"checksumSHA1": "D1AapjexBYeBvkKmbY5GEE1drTM=",
			"path": "github.com/huaweicloud/golangsdk/openstack/networking/v2/extensions/lbaas_v2/monitors",
			"revision": "75837c0e32c3577a74950b521e3ad3aaec05b34b",
			"revisionTime": "2018-09-11T07:04:38Z"
		},
		{
			"checksumSHA1": "eXyCdeZ37rQmFKW3yXzK7d6do+I=",
			"path": "github.com/huaweicloud/golangsdk/openstack/networking/v2/extensions/lbaas_v2/pools",
			"revision": "75837c0e32c3577a74950b521e3ad3aaec05b34b",
			"revisionTime": "2018-09-11T07:04:38Z"
		},
		{
			"checksumSHA1": "iIyMq76Jzg/JVWZf/qfgJYz8e+k=",
			"path": "github.com/huaweicloud/golangsdk/openstack/networking/v2/extensions/natgateways",
			"revision": "888f77744ab7c65bb4d448d5b5313edba29e76c7",
			"revisionTime": "2018-02-24T07:23:49Z"
		},
		{
			"checksumSHA1": "tpngg2N8uyX/uPgjlOaO894WUQo=",
			"path": "github.com/huaweicloud/golangsdk/openstack/networking/v2/extensions/provider",
			"revision": "75837c0e32c3577a74950b521e3ad3aaec05b34b",
			"revisionTime": "2018-09-11T07:04:38Z"
		},
		{
			"checksumSHA1": "C4S++w5Rf9XqVxBnjN5LzosEAOA=",
			"path": "github.com/huaweicloud/golangsdk/openstack/networking/v2/extensions/security/groups",
			"revision": "75837c0e32c3577a74950b521e3ad3aaec05b34b",
			"revisionTime": "2018-09-11T07:04:38Z"
		},
		{
			"checksumSHA1": "11M1O9tPge6CqkU3scwp0qakRdI=",
			"path": "github.com/huaweicloud/golangsdk/openstack/networking/v2/extensions/security/rules",
			"revision": "75837c0e32c3577a74950b521e3ad3aaec05b34b",
			"revisionTime": "2018-09-11T07:04:38Z"
		},
		{
			"checksumSHA1": "8FUSH2A+RQyNj1T04/uGshpRCVA=",
			"path": "github.com/huaweicloud/golangsdk/openstack/networking/v2/extensions/snatrules",
			"revision": "888f77744ab7c65bb4d448d5b5313edba29e76c7",
			"revisionTime": "2018-02-24T07:23:49Z"
		},
		{
			"checksumSHA1": "Zs4N9PYh+hvpBl/n9KIySWOHoC4=",
			"path": "github.com/huaweicloud/golangsdk/openstack/networking/v2/networks",
			"revision": "75837c0e32c3577a74950b521e3ad3aaec05b34b",
			"revisionTime": "2018-09-11T07:04:38Z"
		},
		{
			"checksumSHA1": "0gorI5xHfJjwGQrtrx8B31CvEIA=",
			"path": "github.com/huaweicloud/golangsdk/openstack/networking/v2/peerings",
<<<<<<< HEAD
			"revision": "47182a470c085dc857cb6f8f7e965f77e48411bf",
			"revisionTime": "2018-09-27T09:20:51Z"
=======
			"revision": "824aea0ed0decd7a36623f49b1610e7af6c58c3c",
			"revisionTime": "2018-09-28T03:11:13Z"
>>>>>>> cb2f89ee
		},
		{
			"checksumSHA1": "sVD1qIOVjpfxrOF40T5tpd1YsuA=",
			"path": "github.com/huaweicloud/golangsdk/openstack/networking/v2/ports",
			"revision": "75837c0e32c3577a74950b521e3ad3aaec05b34b",
			"revisionTime": "2018-09-11T07:04:38Z"
		},
		{
			"checksumSHA1": "c11Xcs/tE/AznvuPk2SoC8yGsxM=",
			"path": "github.com/huaweicloud/golangsdk/openstack/networking/v2/routes",
<<<<<<< HEAD
			"revision": "47182a470c085dc857cb6f8f7e965f77e48411bf",
			"revisionTime": "2018-09-27T09:20:51Z"
=======
			"revision": "824aea0ed0decd7a36623f49b1610e7af6c58c3c",
			"revisionTime": "2018-09-28T03:11:13Z"
>>>>>>> cb2f89ee
		},
		{
			"checksumSHA1": "qZNdTmMYtUcV0/2OY7Bq02zm9Eo=",
			"path": "github.com/huaweicloud/golangsdk/openstack/networking/v2/subnets",
			"revision": "75837c0e32c3577a74950b521e3ad3aaec05b34b",
			"revisionTime": "2018-09-11T07:04:38Z"
		},
		{
			"checksumSHA1": "PkCm2UHkzT955JWRRqHhqk3i5hM=",
			"path": "github.com/huaweicloud/golangsdk/openstack/objectstorage/v1/swauth",
			"revision": "75837c0e32c3577a74950b521e3ad3aaec05b34b",
			"revisionTime": "2018-09-11T07:04:38Z"
		},
		{
			"checksumSHA1": "ia3iK8E8dcap5Eyps4Ijl/7Aj/k=",
			"path": "github.com/huaweicloud/golangsdk/openstack/rds/v1/datastores",
			"revision": "888f77744ab7c65bb4d448d5b5313edba29e76c7",
			"revisionTime": "2018-02-24T07:23:49Z"
		},
		{
			"checksumSHA1": "KPoYmsQ/zLox78WMao84UsAjf2k=",
			"path": "github.com/huaweicloud/golangsdk/openstack/rds/v1/flavors",
			"revision": "888f77744ab7c65bb4d448d5b5313edba29e76c7",
			"revisionTime": "2018-02-24T07:23:49Z"
		},
		{
			"checksumSHA1": "PJaibWgXgcR6frtmFILnqKtxAbs=",
			"path": "github.com/huaweicloud/golangsdk/openstack/rds/v1/instances",
			"revision": "888f77744ab7c65bb4d448d5b5313edba29e76c7",
			"revisionTime": "2018-02-24T07:23:49Z"
		},
		{
			"checksumSHA1": "MiR4dnIYKzUi4ry6oyYLtc6tkls=",
			"path": "github.com/huaweicloud/golangsdk/openstack/rts/v1/softwareconfig",
<<<<<<< HEAD
			"revision": "47182a470c085dc857cb6f8f7e965f77e48411bf",
			"revisionTime": "2018-09-27T09:20:51Z"
=======
			"revision": "824aea0ed0decd7a36623f49b1610e7af6c58c3c",
			"revisionTime": "2018-09-28T03:11:13Z"
>>>>>>> cb2f89ee
		},
		{
			"checksumSHA1": "0mwY8rUGAUQuA14Cdqp699J82Jk=",
			"path": "github.com/huaweicloud/golangsdk/openstack/rts/v1/stackresources",
<<<<<<< HEAD
			"revision": "47182a470c085dc857cb6f8f7e965f77e48411bf",
			"revisionTime": "2018-09-27T09:20:51Z"
=======
			"revision": "824aea0ed0decd7a36623f49b1610e7af6c58c3c",
			"revisionTime": "2018-09-28T03:11:13Z"
>>>>>>> cb2f89ee
		},
		{
			"checksumSHA1": "9a/hz/ue5XrErqw+6LRTVkjSOoE=",
			"path": "github.com/huaweicloud/golangsdk/openstack/rts/v1/stacks",
<<<<<<< HEAD
			"revision": "47182a470c085dc857cb6f8f7e965f77e48411bf",
			"revisionTime": "2018-09-27T09:20:51Z"
=======
			"revision": "824aea0ed0decd7a36623f49b1610e7af6c58c3c",
			"revisionTime": "2018-09-28T03:11:13Z"
>>>>>>> cb2f89ee
		},
		{
			"checksumSHA1": "a9m86a8Wir9RzrMlEOd0dlXPwAs=",
			"path": "github.com/huaweicloud/golangsdk/openstack/rts/v1/stacktemplates",
<<<<<<< HEAD
			"revision": "47182a470c085dc857cb6f8f7e965f77e48411bf",
			"revisionTime": "2018-09-27T09:20:51Z"
=======
			"revision": "824aea0ed0decd7a36623f49b1610e7af6c58c3c",
			"revisionTime": "2018-09-28T03:11:13Z"
>>>>>>> cb2f89ee
		},
		{
			"checksumSHA1": "+JRQECD1oxmwOI7NLLfPH3RvL7E=",
			"path": "github.com/huaweicloud/golangsdk/openstack/sfs/v2/shares",
<<<<<<< HEAD
			"revision": "47182a470c085dc857cb6f8f7e965f77e48411bf",
			"revisionTime": "2018-09-27T09:20:51Z"
=======
			"revision": "824aea0ed0decd7a36623f49b1610e7af6c58c3c",
			"revisionTime": "2018-09-28T03:11:13Z"
>>>>>>> cb2f89ee
		},
		{
			"checksumSHA1": "RV9GKwWK04J4e9L2kbfZnyO+0+U=",
			"path": "github.com/huaweicloud/golangsdk/openstack/smn/v2/subscriptions",
			"revision": "888f77744ab7c65bb4d448d5b5313edba29e76c7",
			"revisionTime": "2018-02-24T07:23:49Z"
		},
		{
			"checksumSHA1": "LgRHkUhyZrzVv6Abw1pbvRl1ZHY=",
			"path": "github.com/huaweicloud/golangsdk/openstack/smn/v2/topics",
			"revision": "888f77744ab7c65bb4d448d5b5313edba29e76c7",
			"revisionTime": "2018-02-24T07:23:49Z"
		},
		{
			"checksumSHA1": "NHiuX2r2UGIAhQ2/AJlEDUjElxw=",
			"path": "github.com/huaweicloud/golangsdk/openstack/utils",
			"revision": "75837c0e32c3577a74950b521e3ad3aaec05b34b",
			"revisionTime": "2018-09-11T07:04:38Z"
		},
		{
			"checksumSHA1": "Li+DJyT4BovYsCwJRI8S81qslow=",
			"path": "github.com/huaweicloud/golangsdk/openstack/vbs/v2/backups",
			"revision": "02234c041f693ec39067f110661bb38680003a7c",
			"revisionTime": "2018-09-28T08:16:35Z"
		},
		{
			"checksumSHA1": "a7rYe6bSG9D3tanocfAU/fDGPVY=",
			"path": "github.com/huaweicloud/golangsdk/openstack/vbs/v2/policies",
			"revision": "02234c041f693ec39067f110661bb38680003a7c",
			"revisionTime": "2018-09-28T08:16:35Z"
		},
		{
			"checksumSHA1": "q2a3ywca5Co+t5cynrxVx7xq3Ww=",
			"path": "github.com/huaweicloud/golangsdk/openstack/vbs/v2/tags",
			"revision": "02234c041f693ec39067f110661bb38680003a7c",
			"revisionTime": "2018-09-28T08:16:35Z"
		},
		{
			"checksumSHA1": "unuouwL0EzTLflKCDFkwzrJ81d4=",
			"path": "github.com/huaweicloud/golangsdk/pagination",
			"revision": "888f77744ab7c65bb4d448d5b5313edba29e76c7",
			"revisionTime": "2018-02-24T07:23:49Z"
		},
		{
			"checksumSHA1": "sVczcCYWr12ttrbXRFz/QOyDyWg=",
			"path": "github.com/jen20/awspolicyequivalence",
			"revision": "3d48364a137a7847c1191b83740052dc7695878e",
			"revisionTime": "2017-08-31T20:16:02Z"
		},
		{
			"checksumSHA1": "0ZrwvB6KoGPj2PoDNSEJwxQ6Mog=",
			"comment": "0.2.2-2-gc01cf91",
			"path": "github.com/jmespath/go-jmespath",
			"revision": "bd40a432e4c76585ef6b72d3fd96fb9b6dc7b68d",
			"revisionTime": "2016-08-03T19:07:31Z"
		},
		{
			"checksumSHA1": "guxbLo8KHHBeM0rzou4OTzzpDNs=",
			"path": "github.com/mitchellh/copystructure",
			"revision": "5af94aef99f597e6a9e1f6ac6be6ce0f3c96b49d",
			"revisionTime": "2016-10-13T19:53:42Z"
		},
		{
			"checksumSHA1": "V/quM7+em2ByJbWBLOsEwnY3j/Q=",
			"path": "github.com/mitchellh/go-homedir",
			"revision": "b8bc1bf767474819792c23f32d8286a45736f1c6",
			"revisionTime": "2016-12-03T19:45:07Z"
		},
		{
			"checksumSHA1": "xyoJKalfQwTUN1qzZGQKWYAwl0A=",
			"path": "github.com/mitchellh/hashstructure",
			"revision": "6b17d669fac5e2f71c16658d781ec3fdd3802b69"
		},
		{
			"checksumSHA1": "MlX15lJuV8DYARX5RJY8rqrSEWQ=",
			"path": "github.com/mitchellh/mapstructure",
			"revision": "53818660ed4955e899c0bcafa97299a388bd7c8e",
			"revisionTime": "2017-03-07T20:11:23Z"
		},
		{
			"checksumSHA1": "vBpuqNfSTZcAR/0tP8tNYacySGs=",
			"path": "github.com/mitchellh/reflectwalk",
			"revision": "92573fe8d000a145bfebc03a16bc22b34945867f",
			"revisionTime": "2016-10-03T17:45:16Z"
		},
		{
			"checksumSHA1": "u5s2PZ7fzCOqQX7bVPf9IJ+qNLQ=",
			"path": "github.com/rancher/go-rancher",
			"revision": "ec24b7f12fca9f78fbfcd62a0ea8bce14ade8792",
			"revisionTime": "2017-04-07T04:09:43Z"
		},
		{
			"checksumSHA1": "zmC8/3V4ls53DJlNTKDZwPSC/dA=",
			"path": "github.com/satori/go.uuid",
			"revision": "b061729afc07e77a8aa4fad0a2fd840958f1942a",
			"revisionTime": "2016-09-27T10:08:44Z"
		},
		{
			"checksumSHA1": "vE43s37+4CJ2CDU6TlOUOYE0K9c=",
			"path": "golang.org/x/crypto/bcrypt",
			"revision": "9477e0b78b9ac3d0b03822fd95422e2fe07627cd",
			"revisionTime": "2016-10-31T15:37:30Z"
		},
		{
			"checksumSHA1": "JsJdKXhz87gWenMwBeejTOeNE7k=",
			"path": "golang.org/x/crypto/blowfish",
			"revision": "9477e0b78b9ac3d0b03822fd95422e2fe07627cd",
			"revisionTime": "2016-10-31T15:37:30Z"
		},
		{
			"checksumSHA1": "TT1rac6kpQp2vz24m5yDGUNQ/QQ=",
			"path": "golang.org/x/crypto/cast5",
			"revision": "b176d7def5d71bdd214203491f89843ed217f420",
			"revisionTime": "2017-07-23T04:49:35Z"
		},
		{
			"checksumSHA1": "C1KKOxFoW7/W/NFNpiXK+boguNo=",
			"path": "golang.org/x/crypto/curve25519",
			"revision": "453249f01cfeb54c3d549ddb75ff152ca243f9d8",
			"revisionTime": "2017-02-08T20:51:15Z"
		},
		{
			"checksumSHA1": "wGb//LjBPNxYHqk+dcLo7BjPXK8=",
			"path": "golang.org/x/crypto/ed25519",
			"revision": "b8a2a83acfe6e6770b75de42d5ff4c67596675c0",
			"revisionTime": "2017-01-13T19:21:00Z"
		},
		{
			"checksumSHA1": "LXFcVx8I587SnWmKycSDEq9yvK8=",
			"path": "golang.org/x/crypto/ed25519/internal/edwards25519",
			"revision": "b8a2a83acfe6e6770b75de42d5ff4c67596675c0",
			"revisionTime": "2017-01-13T19:21:00Z"
		},
		{
			"checksumSHA1": "IIhFTrLlmlc6lEFSitqi4aw2lw0=",
			"path": "golang.org/x/crypto/openpgp",
			"revision": "b176d7def5d71bdd214203491f89843ed217f420",
			"revisionTime": "2017-07-23T04:49:35Z"
		},
		{
			"checksumSHA1": "olOKkhrdkYQHZ0lf1orrFQPQrv4=",
			"path": "golang.org/x/crypto/openpgp/armor",
			"revision": "b176d7def5d71bdd214203491f89843ed217f420",
			"revisionTime": "2017-07-23T04:49:35Z"
		},
		{
			"checksumSHA1": "eo/KtdjieJQXH7Qy+faXFcF70ME=",
			"path": "golang.org/x/crypto/openpgp/elgamal",
			"revision": "b176d7def5d71bdd214203491f89843ed217f420",
			"revisionTime": "2017-07-23T04:49:35Z"
		},
		{
			"checksumSHA1": "rlxVSaGgqdAgwblsErxTxIfuGfg=",
			"path": "golang.org/x/crypto/openpgp/errors",
			"revision": "b176d7def5d71bdd214203491f89843ed217f420",
			"revisionTime": "2017-07-23T04:49:35Z"
		},
		{
			"checksumSHA1": "Pq88+Dgh04UdXWZN6P+bLgYnbRc=",
			"path": "golang.org/x/crypto/openpgp/packet",
			"revision": "b176d7def5d71bdd214203491f89843ed217f420",
			"revisionTime": "2017-07-23T04:49:35Z"
		},
		{
			"checksumSHA1": "s2qT4UwvzBSkzXuiuMkowif1Olw=",
			"path": "golang.org/x/crypto/openpgp/s2k",
			"revision": "b176d7def5d71bdd214203491f89843ed217f420",
			"revisionTime": "2017-07-23T04:49:35Z"
		},
		{
			"checksumSHA1": "fsrFs762jlaILyqqQImS1GfvIvw=",
			"path": "golang.org/x/crypto/ssh",
			"revision": "453249f01cfeb54c3d549ddb75ff152ca243f9d8",
			"revisionTime": "2017-02-08T20:51:15Z"
		},
		{
			"checksumSHA1": "vqc3a+oTUGX8PmD0TS+qQ7gmN8I=",
			"path": "golang.org/x/net/html",
			"revision": "1c05540f6879653db88113bc4a2b70aec4bd491f",
			"revisionTime": "2017-08-04T00:04:37Z"
		},
		{
			"checksumSHA1": "z79z5msRzgU48FCZxSuxfU8b4rs=",
			"path": "golang.org/x/net/html/atom",
			"revision": "1c05540f6879653db88113bc4a2b70aec4bd491f",
			"revisionTime": "2017-08-04T00:04:37Z"
		},
		{
			"checksumSHA1": "RDJpJQwkF012L6m/2BJizyOksNw=",
			"path": "gopkg.in/yaml.v2",
			"revision": "eb3733d160e74a9c7e442f435eb3bea458e1d19f",
			"revisionTime": "2017-08-12T16:00:11Z"
		},
		{
			"checksumSHA1": "wICWAGQfZcHD2y0dHesz9R2YSiw=",
			"path": "k8s.io/kubernetes/pkg/apimachinery",
			"revision": "b0b7a323cc5a4a2019b2e9520c21c7830b7f708e",
			"revisionTime": "2017-04-03T20:32:25Z",
			"version": "v1.6.1",
			"versionExact": "v1.6.1"
		}
	],
	"rootPath": "github.com/terraform-providers/terraform-provider-huaweicloud"
}<|MERGE_RESOLUTION|>--- conflicted
+++ resolved
@@ -538,16 +538,6 @@
 		{
 			"checksumSHA1": "RbvT+EPVYITpWeCP4yuMDT6widY=",
 			"path": "github.com/huaweicloud/golangsdk",
-<<<<<<< HEAD
-			"revision": "47182a470c085dc857cb6f8f7e965f77e48411bf",
-			"revisionTime": "2018-09-27T09:20:51Z"
-		},
-		{
-			"checksumSHA1": "RH4oMYikgFcbG4wsF/0jOCNSiTU=",
-			"path": "github.com/huaweicloud/golangsdk/openstack",
-			"revision": "47182a470c085dc857cb6f8f7e965f77e48411bf",
-			"revisionTime": "2018-09-27T09:20:51Z"
-=======
 			"revision": "02234c041f693ec39067f110661bb38680003a7c",
 			"revisionTime": "2018-09-28T08:16:35Z"
 		},
@@ -556,7 +546,6 @@
 			"path": "github.com/huaweicloud/golangsdk/openstack",
 			"revision": "02234c041f693ec39067f110661bb38680003a7c",
 			"revisionTime": "2018-09-28T08:16:35Z"
->>>>>>> cb2f89ee
 		},
 		{
 			"checksumSHA1": "/2W0SIigiurtg1dW3Pyz+x4F24k=",
@@ -673,7 +662,42 @@
 			"revisionTime": "2018-09-11T07:04:38Z"
 		},
 		{
-<<<<<<< HEAD
+			"checksumSHA1": "bndllnyp7+JlhisoXzhyStpRP+4=",
+			"path": "github.com/huaweicloud/golangsdk/openstack/dms/v1/availablezones",
+			"revision": "d4446b73ef22ba4b87676d45d4e4a37d191615e9",
+			"revisionTime": "2018-09-26T10:00:47Z"
+		},
+		{
+			"checksumSHA1": "xUPgyEWhuzH/NwKM6tQQ8cfIQTg=",
+			"path": "github.com/huaweicloud/golangsdk/openstack/dms/v1/groups",
+			"revision": "d4446b73ef22ba4b87676d45d4e4a37d191615e9",
+			"revisionTime": "2018-09-26T10:00:47Z"
+		},
+		{
+			"checksumSHA1": "CaMxk3kwCc6qXn2zHcUV0cAkDyE=",
+			"path": "github.com/huaweicloud/golangsdk/openstack/dms/v1/instances",
+			"revision": "d4446b73ef22ba4b87676d45d4e4a37d191615e9",
+			"revisionTime": "2018-09-26T10:00:47Z"
+		},
+		{
+			"checksumSHA1": "J9APHo3AwtJmO/1+EYFt44s6i78=",
+			"path": "github.com/huaweicloud/golangsdk/openstack/dms/v1/maintainwindows",
+			"revision": "d4446b73ef22ba4b87676d45d4e4a37d191615e9",
+			"revisionTime": "2018-09-26T10:00:47Z"
+		},
+		{
+			"checksumSHA1": "RqWZKJBu4TqAABYXbTVkE5oWZS8=",
+			"path": "github.com/huaweicloud/golangsdk/openstack/dms/v1/products",
+			"revision": "d4446b73ef22ba4b87676d45d4e4a37d191615e9",
+			"revisionTime": "2018-09-26T10:00:47Z"
+		},
+		{
+			"checksumSHA1": "O4gYvHhOXXqmUXLwT2SFCDfDEIc=",
+			"path": "github.com/huaweicloud/golangsdk/openstack/dms/v1/queues",
+			"revision": "d4446b73ef22ba4b87676d45d4e4a37d191615e9",
+			"revisionTime": "2018-09-26T10:00:47Z"
+		},
+		{
 			"checksumSHA1": "PNHjt6ndEgEXusEdKw7CqhdNMgE=",
 			"path": "github.com/huaweicloud/golangsdk/openstack/csbs/v1/backup",
 			"revision": "47182a470c085dc857cb6f8f7e965f77e48411bf",
@@ -684,42 +708,6 @@
 			"path": "github.com/huaweicloud/golangsdk/openstack/csbs/v1/policies",
 			"revision": "47182a470c085dc857cb6f8f7e965f77e48411bf",
 			"revisionTime": "2018-09-27T09:20:51Z"
-=======
-			"checksumSHA1": "bndllnyp7+JlhisoXzhyStpRP+4=",
-			"path": "github.com/huaweicloud/golangsdk/openstack/dms/v1/availablezones",
-			"revision": "d4446b73ef22ba4b87676d45d4e4a37d191615e9",
-			"revisionTime": "2018-09-26T10:00:47Z"
-		},
-		{
-			"checksumSHA1": "xUPgyEWhuzH/NwKM6tQQ8cfIQTg=",
-			"path": "github.com/huaweicloud/golangsdk/openstack/dms/v1/groups",
-			"revision": "d4446b73ef22ba4b87676d45d4e4a37d191615e9",
-			"revisionTime": "2018-09-26T10:00:47Z"
-		},
-		{
-			"checksumSHA1": "CaMxk3kwCc6qXn2zHcUV0cAkDyE=",
-			"path": "github.com/huaweicloud/golangsdk/openstack/dms/v1/instances",
-			"revision": "d4446b73ef22ba4b87676d45d4e4a37d191615e9",
-			"revisionTime": "2018-09-26T10:00:47Z"
-		},
-		{
-			"checksumSHA1": "J9APHo3AwtJmO/1+EYFt44s6i78=",
-			"path": "github.com/huaweicloud/golangsdk/openstack/dms/v1/maintainwindows",
-			"revision": "d4446b73ef22ba4b87676d45d4e4a37d191615e9",
-			"revisionTime": "2018-09-26T10:00:47Z"
-		},
-		{
-			"checksumSHA1": "RqWZKJBu4TqAABYXbTVkE5oWZS8=",
-			"path": "github.com/huaweicloud/golangsdk/openstack/dms/v1/products",
-			"revision": "d4446b73ef22ba4b87676d45d4e4a37d191615e9",
-			"revisionTime": "2018-09-26T10:00:47Z"
-		},
-		{
-			"checksumSHA1": "O4gYvHhOXXqmUXLwT2SFCDfDEIc=",
-			"path": "github.com/huaweicloud/golangsdk/openstack/dms/v1/queues",
-			"revision": "d4446b73ef22ba4b87676d45d4e4a37d191615e9",
-			"revisionTime": "2018-09-26T10:00:47Z"
->>>>>>> cb2f89ee
 		},
 		{
 			"checksumSHA1": "plsG8kyRJhFGnhGfO0scQk5kRLw=",
@@ -772,13 +760,8 @@
 		{
 			"checksumSHA1": "JRRYtYkrco9209oThCcF5MEPIII=",
 			"path": "github.com/huaweicloud/golangsdk/openstack/kms/v1/keys",
-<<<<<<< HEAD
-			"revision": "47182a470c085dc857cb6f8f7e965f77e48411bf",
-			"revisionTime": "2018-09-27T09:20:51Z"
-=======
 			"revision": "02234c041f693ec39067f110661bb38680003a7c",
 			"revisionTime": "2018-09-28T08:16:35Z"
->>>>>>> cb2f89ee
 		},
 		{
 			"checksumSHA1": "S03meuz/zX857hIqfpgyCUfrcFs=",
@@ -795,24 +778,14 @@
 		{
 			"checksumSHA1": "dIL7S10PWn31tf9G9mdpfhSLX+E=",
 			"path": "github.com/huaweicloud/golangsdk/openstack/networking/v1/subnets",
-<<<<<<< HEAD
-			"revision": "47182a470c085dc857cb6f8f7e965f77e48411bf",
-			"revisionTime": "2018-09-27T09:20:51Z"
-=======
 			"revision": "824aea0ed0decd7a36623f49b1610e7af6c58c3c",
 			"revisionTime": "2018-09-28T03:11:13Z"
->>>>>>> cb2f89ee
 		},
 		{
 			"checksumSHA1": "0fbet1a5ZY98zA7lG/uKdVW4WUE=",
 			"path": "github.com/huaweicloud/golangsdk/openstack/networking/v1/vpcs",
-<<<<<<< HEAD
-			"revision": "47182a470c085dc857cb6f8f7e965f77e48411bf",
-			"revisionTime": "2018-09-27T09:20:51Z"
-=======
 			"revision": "824aea0ed0decd7a36623f49b1610e7af6c58c3c",
 			"revisionTime": "2018-09-28T03:11:13Z"
->>>>>>> cb2f89ee
 		},
 		{
 			"checksumSHA1": "sTcp7qY7oxqXeTiUWr/LUhFXYWM=",
@@ -919,13 +892,8 @@
 		{
 			"checksumSHA1": "0gorI5xHfJjwGQrtrx8B31CvEIA=",
 			"path": "github.com/huaweicloud/golangsdk/openstack/networking/v2/peerings",
-<<<<<<< HEAD
-			"revision": "47182a470c085dc857cb6f8f7e965f77e48411bf",
-			"revisionTime": "2018-09-27T09:20:51Z"
-=======
 			"revision": "824aea0ed0decd7a36623f49b1610e7af6c58c3c",
 			"revisionTime": "2018-09-28T03:11:13Z"
->>>>>>> cb2f89ee
 		},
 		{
 			"checksumSHA1": "sVD1qIOVjpfxrOF40T5tpd1YsuA=",
@@ -936,13 +904,8 @@
 		{
 			"checksumSHA1": "c11Xcs/tE/AznvuPk2SoC8yGsxM=",
 			"path": "github.com/huaweicloud/golangsdk/openstack/networking/v2/routes",
-<<<<<<< HEAD
-			"revision": "47182a470c085dc857cb6f8f7e965f77e48411bf",
-			"revisionTime": "2018-09-27T09:20:51Z"
-=======
 			"revision": "824aea0ed0decd7a36623f49b1610e7af6c58c3c",
 			"revisionTime": "2018-09-28T03:11:13Z"
->>>>>>> cb2f89ee
 		},
 		{
 			"checksumSHA1": "qZNdTmMYtUcV0/2OY7Bq02zm9Eo=",
@@ -977,57 +940,32 @@
 		{
 			"checksumSHA1": "MiR4dnIYKzUi4ry6oyYLtc6tkls=",
 			"path": "github.com/huaweicloud/golangsdk/openstack/rts/v1/softwareconfig",
-<<<<<<< HEAD
-			"revision": "47182a470c085dc857cb6f8f7e965f77e48411bf",
-			"revisionTime": "2018-09-27T09:20:51Z"
-=======
 			"revision": "824aea0ed0decd7a36623f49b1610e7af6c58c3c",
 			"revisionTime": "2018-09-28T03:11:13Z"
->>>>>>> cb2f89ee
 		},
 		{
 			"checksumSHA1": "0mwY8rUGAUQuA14Cdqp699J82Jk=",
 			"path": "github.com/huaweicloud/golangsdk/openstack/rts/v1/stackresources",
-<<<<<<< HEAD
-			"revision": "47182a470c085dc857cb6f8f7e965f77e48411bf",
-			"revisionTime": "2018-09-27T09:20:51Z"
-=======
 			"revision": "824aea0ed0decd7a36623f49b1610e7af6c58c3c",
 			"revisionTime": "2018-09-28T03:11:13Z"
->>>>>>> cb2f89ee
 		},
 		{
 			"checksumSHA1": "9a/hz/ue5XrErqw+6LRTVkjSOoE=",
 			"path": "github.com/huaweicloud/golangsdk/openstack/rts/v1/stacks",
-<<<<<<< HEAD
-			"revision": "47182a470c085dc857cb6f8f7e965f77e48411bf",
-			"revisionTime": "2018-09-27T09:20:51Z"
-=======
 			"revision": "824aea0ed0decd7a36623f49b1610e7af6c58c3c",
 			"revisionTime": "2018-09-28T03:11:13Z"
->>>>>>> cb2f89ee
 		},
 		{
 			"checksumSHA1": "a9m86a8Wir9RzrMlEOd0dlXPwAs=",
 			"path": "github.com/huaweicloud/golangsdk/openstack/rts/v1/stacktemplates",
-<<<<<<< HEAD
-			"revision": "47182a470c085dc857cb6f8f7e965f77e48411bf",
-			"revisionTime": "2018-09-27T09:20:51Z"
-=======
 			"revision": "824aea0ed0decd7a36623f49b1610e7af6c58c3c",
 			"revisionTime": "2018-09-28T03:11:13Z"
->>>>>>> cb2f89ee
 		},
 		{
 			"checksumSHA1": "+JRQECD1oxmwOI7NLLfPH3RvL7E=",
 			"path": "github.com/huaweicloud/golangsdk/openstack/sfs/v2/shares",
-<<<<<<< HEAD
-			"revision": "47182a470c085dc857cb6f8f7e965f77e48411bf",
-			"revisionTime": "2018-09-27T09:20:51Z"
-=======
 			"revision": "824aea0ed0decd7a36623f49b1610e7af6c58c3c",
 			"revisionTime": "2018-09-28T03:11:13Z"
->>>>>>> cb2f89ee
 		},
 		{
 			"checksumSHA1": "RV9GKwWK04J4e9L2kbfZnyO+0+U=",
