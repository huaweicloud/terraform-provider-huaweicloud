{
	"comment": "",
	"ignore": "appengine test github.com/hashicorp/nomad/ github.com/hashicorp/terraform/backend",
	"package": [
		{
			"checksumSHA1": "ly9VLPE9GKo2U7mnbZyjb2LDQ3w=",
			"path": "github.com/Unknwon/com",
			"revision": "28b053d5a2923b87ce8c5a08f3af779894a72758",
			"revisionTime": "2015-10-08T13:54:07Z"
		},
		{
			"checksumSHA1": "FIL83loX9V9APvGQIjJpbxq53F0=",
			"path": "github.com/apparentlymart/go-cidr/cidr",
			"revision": "7e4b007599d4e2076d9a81be723b3912852dda2c",
			"revisionTime": "2017-04-18T07:21:50Z"
		},
		{
			"checksumSHA1": "+2yCNqbcf7VcavAptooQReTGiHY=",
			"path": "github.com/apparentlymart/go-rundeck-api",
			"revision": "f6af74d34d1ef69a511c59173876fc1174c11f0d",
			"revisionTime": "2016-08-26T14:30:32Z"
		},
		{
			"checksumSHA1": "fFU9OeM0pKWGL3D+Fa3PmHSjjLg=",
			"path": "github.com/aws/aws-sdk-go/aws",
			"revision": "be4fa13e47938e4801fada8c8ca3d1867ad3dcb3",
			"revisionTime": "2017-06-02T18:54:01Z",
			"version": "v1.8.34",
			"versionExact": "v1.8.34"
		},
		{
			"checksumSHA1": "Y9W+4GimK4Fuxq+vyIskVYFRnX4=",
			"path": "github.com/aws/aws-sdk-go/aws/awserr",
			"revision": "be4fa13e47938e4801fada8c8ca3d1867ad3dcb3",
			"revisionTime": "2017-06-02T18:54:01Z",
			"version": "v1.8.34",
			"versionExact": "v1.8.34"
		},
		{
			"checksumSHA1": "yyYr41HZ1Aq0hWc3J5ijXwYEcac=",
			"path": "github.com/aws/aws-sdk-go/aws/awsutil",
			"revision": "be4fa13e47938e4801fada8c8ca3d1867ad3dcb3",
			"revisionTime": "2017-06-02T18:54:01Z",
			"version": "v1.8.34",
			"versionExact": "v1.8.34"
		},
		{
			"checksumSHA1": "gcA6wFbLBJLLO/6g+AH9QoQQX1U=",
			"path": "github.com/aws/aws-sdk-go/aws/client",
			"revision": "be4fa13e47938e4801fada8c8ca3d1867ad3dcb3",
			"revisionTime": "2017-06-02T18:54:01Z",
			"version": "v1.8.34",
			"versionExact": "v1.8.34"
		},
		{
			"checksumSHA1": "ieAJ+Cvp/PKv1LpUEnUXpc3OI6E=",
			"path": "github.com/aws/aws-sdk-go/aws/client/metadata",
			"revision": "be4fa13e47938e4801fada8c8ca3d1867ad3dcb3",
			"revisionTime": "2017-06-02T18:54:01Z",
			"version": "v1.8.34",
			"versionExact": "v1.8.34"
		},
		{
			"checksumSHA1": "7/8j/q0TWtOgXyvEcv4B2Dhl00o=",
			"path": "github.com/aws/aws-sdk-go/aws/corehandlers",
			"revision": "be4fa13e47938e4801fada8c8ca3d1867ad3dcb3",
			"revisionTime": "2017-06-02T18:54:01Z",
			"version": "v1.8.34",
			"versionExact": "v1.8.34"
		},
		{
			"checksumSHA1": "Y+cPwQL0dZMyqp3wI+KJWmA9KQ8=",
			"path": "github.com/aws/aws-sdk-go/aws/credentials",
			"revision": "be4fa13e47938e4801fada8c8ca3d1867ad3dcb3",
			"revisionTime": "2017-06-02T18:54:01Z",
			"version": "v1.8.34",
			"versionExact": "v1.8.34"
		},
		{
			"checksumSHA1": "u3GOAJLmdvbuNUeUEcZSEAOeL/0=",
			"path": "github.com/aws/aws-sdk-go/aws/credentials/ec2rolecreds",
			"revision": "be4fa13e47938e4801fada8c8ca3d1867ad3dcb3",
			"revisionTime": "2017-06-02T18:54:01Z",
			"version": "v1.8.34",
			"versionExact": "v1.8.34"
		},
		{
			"checksumSHA1": "NUJUTWlc1sV8b7WjfiYc4JZbXl0=",
			"path": "github.com/aws/aws-sdk-go/aws/credentials/endpointcreds",
			"revision": "be4fa13e47938e4801fada8c8ca3d1867ad3dcb3",
			"revisionTime": "2017-06-02T18:54:01Z",
			"version": "v1.8.34",
			"versionExact": "v1.8.34"
		},
		{
			"checksumSHA1": "JEYqmF83O5n5bHkupAzA6STm0no=",
			"path": "github.com/aws/aws-sdk-go/aws/credentials/stscreds",
			"revision": "be4fa13e47938e4801fada8c8ca3d1867ad3dcb3",
			"revisionTime": "2017-06-02T18:54:01Z",
			"version": "v1.8.34",
			"versionExact": "v1.8.34"
		},
		{
			"checksumSHA1": "ZdtYh3ZHSgP/WEIaqwJHTEhpkbs=",
			"path": "github.com/aws/aws-sdk-go/aws/defaults",
			"revision": "be4fa13e47938e4801fada8c8ca3d1867ad3dcb3",
			"revisionTime": "2017-06-02T18:54:01Z",
			"version": "v1.8.34",
			"versionExact": "v1.8.34"
		},
		{
			"checksumSHA1": "/EXbk/z2TWjWc1Hvb4QYs3Wmhb8=",
			"path": "github.com/aws/aws-sdk-go/aws/ec2metadata",
			"revision": "be4fa13e47938e4801fada8c8ca3d1867ad3dcb3",
			"revisionTime": "2017-06-02T18:54:01Z",
			"version": "v1.8.34",
			"versionExact": "v1.8.34"
		},
		{
			"checksumSHA1": "vaHB7ND2ZMMwBwrdT0KJUKT1VaM=",
			"path": "github.com/aws/aws-sdk-go/aws/endpoints",
			"revision": "be4fa13e47938e4801fada8c8ca3d1867ad3dcb3",
			"revisionTime": "2017-06-02T18:54:01Z",
			"version": "v1.8.34",
			"versionExact": "v1.8.34"
		},
		{
			"checksumSHA1": "Utpqcq3J2hqoaKEsjI7kDF9bUkg=",
			"path": "github.com/aws/aws-sdk-go/aws/request",
			"revision": "be4fa13e47938e4801fada8c8ca3d1867ad3dcb3",
			"revisionTime": "2017-06-02T18:54:01Z",
			"version": "v1.8.34",
			"versionExact": "v1.8.34"
		},
		{
			"checksumSHA1": "Y20DEtMtbfE9qTtmoi2NYV1x7aA=",
			"path": "github.com/aws/aws-sdk-go/aws/session",
			"revision": "be4fa13e47938e4801fada8c8ca3d1867ad3dcb3",
			"revisionTime": "2017-06-02T18:54:01Z",
			"version": "v1.8.34",
			"versionExact": "v1.8.34"
		},
		{
			"checksumSHA1": "SvIsunO8D9MEKbetMENA4WRnyeE=",
			"path": "github.com/aws/aws-sdk-go/aws/signer/v4",
			"revision": "be4fa13e47938e4801fada8c8ca3d1867ad3dcb3",
			"revisionTime": "2017-06-02T18:54:01Z",
			"version": "v1.8.34",
			"versionExact": "v1.8.34"
		},
		{
			"checksumSHA1": "04ypv4x12l4q0TksA1zEVsmgpvw=",
			"path": "github.com/aws/aws-sdk-go/internal/shareddefaults",
			"revision": "be4fa13e47938e4801fada8c8ca3d1867ad3dcb3",
			"revisionTime": "2017-06-02T18:54:01Z",
			"version": "v1.8.34",
			"versionExact": "v1.8.34"
		},
		{
			"checksumSHA1": "wk7EyvDaHwb5qqoOP/4d3cV0708=",
			"path": "github.com/aws/aws-sdk-go/private/protocol",
			"revision": "be4fa13e47938e4801fada8c8ca3d1867ad3dcb3",
			"revisionTime": "2017-06-02T18:54:01Z",
			"version": "v1.8.34",
			"versionExact": "v1.8.34"
		},
		{
			"checksumSHA1": "ZqY5RWavBLWTo6j9xqdyBEaNFRk=",
			"path": "github.com/aws/aws-sdk-go/private/protocol/query",
			"revision": "be4fa13e47938e4801fada8c8ca3d1867ad3dcb3",
			"revisionTime": "2017-06-02T18:54:01Z",
			"version": "v1.8.34",
			"versionExact": "v1.8.34"
		},
		{
			"checksumSHA1": "Drt1JfLMa0DQEZLWrnMlTWaIcC8=",
			"path": "github.com/aws/aws-sdk-go/private/protocol/query/queryutil",
			"revision": "be4fa13e47938e4801fada8c8ca3d1867ad3dcb3",
			"revisionTime": "2017-06-02T18:54:01Z",
			"version": "v1.8.34",
			"versionExact": "v1.8.34"
		},
		{
			"checksumSHA1": "VCTh+dEaqqhog5ncy/WTt9+/gFM=",
			"path": "github.com/aws/aws-sdk-go/private/protocol/rest",
			"revision": "be4fa13e47938e4801fada8c8ca3d1867ad3dcb3",
			"revisionTime": "2017-06-02T18:54:01Z",
			"version": "v1.8.34",
			"versionExact": "v1.8.34"
		},
		{
			"checksumSHA1": "ODo+ko8D6unAxZuN1jGzMcN4QCc=",
			"path": "github.com/aws/aws-sdk-go/private/protocol/restxml",
			"revision": "be4fa13e47938e4801fada8c8ca3d1867ad3dcb3",
			"revisionTime": "2017-06-02T18:54:01Z",
			"version": "v1.8.34",
			"versionExact": "v1.8.34"
		},
		{
			"checksumSHA1": "0qYPUga28aQVkxZgBR3Z86AbGUQ=",
			"path": "github.com/aws/aws-sdk-go/private/protocol/xml/xmlutil",
			"revision": "be4fa13e47938e4801fada8c8ca3d1867ad3dcb3",
			"revisionTime": "2017-06-02T18:54:01Z",
			"version": "v1.8.34",
			"versionExact": "v1.8.34"
		},
		{
			"checksumSHA1": "krqUUMDYRN2ohYcumxZl8BTR5EQ=",
			"path": "github.com/aws/aws-sdk-go/service/s3",
			"revision": "be4fa13e47938e4801fada8c8ca3d1867ad3dcb3",
			"revisionTime": "2017-06-02T18:54:01Z",
			"version": "v1.8.34",
			"versionExact": "v1.8.34"
		},
		{
			"checksumSHA1": "VH5y62f+SDyEIqnTibiPtQ687i8=",
			"path": "github.com/aws/aws-sdk-go/service/sts",
			"revision": "be4fa13e47938e4801fada8c8ca3d1867ad3dcb3",
			"revisionTime": "2017-06-02T18:54:01Z",
			"version": "v1.8.34",
			"versionExact": "v1.8.34"
		},
		{
			"checksumSHA1": "nqw2Qn5xUklssHTubS5HDvEL9L4=",
			"path": "github.com/bgentry/go-netrc/netrc",
			"revision": "9fd32a8b3d3d3f9d43c341bfe098430e07609480",
			"revisionTime": "2014-04-22T17:41:19Z"
		},
		{
			"checksumSHA1": "OT4XN9z5k69e2RsMSpwW74B+yk4=",
			"path": "github.com/blang/semver",
			"revision": "2ee87856327ba09384cabd113bc6b5d174e9ec0f",
			"revisionTime": "2017-07-27T06:48:18Z"
		},
		{
			"checksumSHA1": "dvabztWVQX8f6oMLRyv4dLH+TGY=",
			"path": "github.com/davecgh/go-spew/spew",
			"revision": "346938d642f2ec3594ed81d874461961cd0faa76",
			"revisionTime": "2016-10-29T20:57:26Z"
		},
		{
			"checksumSHA1": "BCv50o5pDkoSG3vYKOSai1Z8p3w=",
			"path": "github.com/fsouza/go-dockerclient",
			"revision": "1d4f4ae73768d3ca16a6fb964694f58dc5eba601",
			"revisionTime": "2016-04-27T17:25:47Z",
			"tree": true
		},
		{
			"checksumSHA1": "1K+xrZ1PBez190iGt5OnMtGdih4=",
			"comment": "v1.8.6",
			"path": "github.com/go-ini/ini",
			"revision": "766e555c68dc8bda90d197ee8946c37519c19409",
			"revisionTime": "2017-01-17T13:00:17Z"
		},
		{
			"checksumSHA1": "lMhXLCIP0M2uvELkBz+7Ir+UZsY=",
			"path": "github.com/gophercloud/gophercloud",
			"revision": "b2667db96072181f10f4ef7af905a34c078e91f6",
			"revisionTime": "2018-01-31T08:36:09Z"
		},
		{
			"checksumSHA1": "b7g9TcU1OmW7e2UySYeOAmcfHpY=",
			"path": "github.com/gophercloud/gophercloud/internal",
			"revision": "b2667db96072181f10f4ef7af905a34c078e91f6",
			"revisionTime": "2018-01-31T08:36:09Z"
		},
		{
			"checksumSHA1": "aDJfgERWZ8XKLUn/P4rg9d7i2hE=",
			"path": "github.com/gophercloud/gophercloud/openstack",
			"revision": "b2667db96072181f10f4ef7af905a34c078e91f6",
			"revisionTime": "2018-01-31T08:36:09Z"
		},
		{
			"checksumSHA1": "ynxqqhOwxDgTsTS95TRV90GjqGY=",
			"path": "github.com/gophercloud/gophercloud/openstack/blockstorage/v2/volumes",
			"revision": "b2667db96072181f10f4ef7af905a34c078e91f6",
			"revisionTime": "2018-01-31T08:36:09Z"
		},
		{
			"checksumSHA1": "nQlviweyWynvpsXf1Ms0AecMzO8=",
			"path": "github.com/gophercloud/gophercloud/openstack/compute/v2/extensions/availabilityzones",
			"revision": "b2667db96072181f10f4ef7af905a34c078e91f6",
			"revisionTime": "2018-01-31T08:36:09Z"
		},
		{
			"checksumSHA1": "kCHEEeRVZeR1LhbvNP+WyvB8z2s=",
			"path": "github.com/gophercloud/gophercloud/openstack/compute/v2/extensions/bootfromvolume",
			"revision": "b2667db96072181f10f4ef7af905a34c078e91f6",
			"revisionTime": "2018-01-31T08:36:09Z"
		},
		{
			"checksumSHA1": "vFS5BwnCdQIfKm1nNWrR+ijsAZA=",
			"path": "github.com/gophercloud/gophercloud/openstack/compute/v2/extensions/floatingips",
			"revision": "b2667db96072181f10f4ef7af905a34c078e91f6",
			"revisionTime": "2018-01-31T08:36:09Z"
		},
		{
			"checksumSHA1": "jOyPWAJGRqLHofGLL/aiYBZzJR0=",
			"path": "github.com/gophercloud/gophercloud/openstack/compute/v2/extensions/keypairs",
			"revision": "b2667db96072181f10f4ef7af905a34c078e91f6",
			"revisionTime": "2018-01-31T08:36:09Z"
		},
		{
			"checksumSHA1": "+hlElX7o8ULWTc0r7oGyDlOnwWM=",
			"path": "github.com/gophercloud/gophercloud/openstack/compute/v2/extensions/schedulerhints",
			"revision": "b2667db96072181f10f4ef7af905a34c078e91f6",
			"revisionTime": "2018-01-31T08:36:09Z"
		},
		{
			"checksumSHA1": "Z8X3+qVpl9EImYGJ5tJ9Pxn3qqc=",
			"path": "github.com/gophercloud/gophercloud/openstack/compute/v2/extensions/secgroups",
			"revision": "b2667db96072181f10f4ef7af905a34c078e91f6",
			"revisionTime": "2018-01-31T08:36:09Z"
		},
		{
			"checksumSHA1": "PWbrce9A6LMWIGr0fK04AEEuQec=",
			"path": "github.com/gophercloud/gophercloud/openstack/compute/v2/extensions/servergroups",
			"revision": "b2667db96072181f10f4ef7af905a34c078e91f6",
			"revisionTime": "2018-01-31T08:36:09Z"
		},
		{
			"checksumSHA1": "qfVZltu1fYTYXS97WbjeLuLPgUc=",
			"path": "github.com/gophercloud/gophercloud/openstack/compute/v2/extensions/startstop",
			"revision": "b2667db96072181f10f4ef7af905a34c078e91f6",
			"revisionTime": "2018-01-31T08:36:09Z"
		},
		{
			"checksumSHA1": "+Gif+WFd0WVjefjvmlR7jyTrdzQ=",
			"path": "github.com/gophercloud/gophercloud/openstack/compute/v2/extensions/tenantnetworks",
			"revision": "b2667db96072181f10f4ef7af905a34c078e91f6",
			"revisionTime": "2018-01-31T08:36:09Z"
		},
		{
			"checksumSHA1": "TMkBTIrYeL78yJ6wZNJQqG0tHR4=",
			"path": "github.com/gophercloud/gophercloud/openstack/compute/v2/extensions/volumeattach",
			"revision": "b2667db96072181f10f4ef7af905a34c078e91f6",
			"revisionTime": "2018-01-31T08:36:09Z"
		},
		{
			"checksumSHA1": "ebQJ3AvVHM6FSgNm3eUsrpKDXA4=",
			"path": "github.com/gophercloud/gophercloud/openstack/compute/v2/flavors",
			"revision": "b2667db96072181f10f4ef7af905a34c078e91f6",
			"revisionTime": "2018-01-31T08:36:09Z"
		},
		{
			"checksumSHA1": "CSnfH01hSas0bdc/3m/f5Rt6SFY=",
			"path": "github.com/gophercloud/gophercloud/openstack/compute/v2/images",
			"revision": "b2667db96072181f10f4ef7af905a34c078e91f6",
			"revisionTime": "2018-01-31T08:36:09Z"
		},
		{
			"checksumSHA1": "FKVrvZnE/223fpKVGPqaIX4JP9I=",
			"path": "github.com/gophercloud/gophercloud/openstack/compute/v2/servers",
			"revision": "b2667db96072181f10f4ef7af905a34c078e91f6",
			"revisionTime": "2018-01-31T08:36:09Z"
		},
		{
			"checksumSHA1": "oOJkelRgWx0NzUmxuI3kTS27gM0=",
			"path": "github.com/gophercloud/gophercloud/openstack/identity/v2/tenants",
			"revision": "b2667db96072181f10f4ef7af905a34c078e91f6",
			"revisionTime": "2018-01-31T08:36:09Z"
		},
		{
			"checksumSHA1": "z5NsqMZX3TLMzpmwzOOXE4M5D9w=",
			"path": "github.com/gophercloud/gophercloud/openstack/identity/v2/tokens",
			"revision": "b2667db96072181f10f4ef7af905a34c078e91f6",
			"revisionTime": "2018-01-31T08:36:09Z"
		},
		{
			"checksumSHA1": "HzVyehPh0jvNZpL5iodoWpUd46k=",
			"path": "github.com/gophercloud/gophercloud/openstack/identity/v3/tokens",
			"revision": "b2667db96072181f10f4ef7af905a34c078e91f6",
			"revisionTime": "2018-01-31T08:36:09Z"
		},
		{
			"checksumSHA1": "I7QtHxTYPCZybsi+u/J5AQaNxxQ=",
			"path": "github.com/gophercloud/gophercloud/openstack/imageservice/v2/imagedata",
			"revision": "b2667db96072181f10f4ef7af905a34c078e91f6",
			"revisionTime": "2018-01-31T08:36:09Z"
		},
		{
			"checksumSHA1": "fXdxHNh5cfKdcQn6jLvehDeqmE8=",
			"path": "github.com/gophercloud/gophercloud/openstack/imageservice/v2/images",
			"revision": "b2667db96072181f10f4ef7af905a34c078e91f6",
			"revisionTime": "2018-01-31T08:36:09Z"
		},
		{
			"checksumSHA1": "eLeGhmXLNp+j9PBTjLhpHY+3YxE=",
			"path": "github.com/gophercloud/gophercloud/openstack/networking/v2/extensions/fwaas/firewalls",
			"revision": "b2667db96072181f10f4ef7af905a34c078e91f6",
			"revisionTime": "2018-01-31T08:36:09Z"
		},
		{
			"checksumSHA1": "QuUP9C0vhUMQx6OUgekqjn6/3xs=",
			"path": "github.com/gophercloud/gophercloud/openstack/networking/v2/extensions/fwaas/policies",
			"revision": "b2667db96072181f10f4ef7af905a34c078e91f6",
			"revisionTime": "2018-01-31T08:36:09Z"
		},
		{
			"checksumSHA1": "FDgt1WaVGbp8w6vyCJbtkbsbWBc=",
			"path": "github.com/gophercloud/gophercloud/openstack/networking/v2/extensions/fwaas/routerinsertion",
			"revision": "b2667db96072181f10f4ef7af905a34c078e91f6",
			"revisionTime": "2018-01-31T08:36:09Z"
		},
		{
			"checksumSHA1": "hanDdNBxWh1gdmyKl6QhytbprYc=",
			"path": "github.com/gophercloud/gophercloud/openstack/networking/v2/extensions/fwaas/rules",
			"revision": "b2667db96072181f10f4ef7af905a34c078e91f6",
			"revisionTime": "2018-01-31T08:36:09Z"
		},
		{
			"checksumSHA1": "I6Q1xkqwqx6yL9MU1oMKfSozH2U=",
			"path": "github.com/gophercloud/gophercloud/openstack/networking/v2/extensions/layer3/floatingips",
			"revision": "b2667db96072181f10f4ef7af905a34c078e91f6",
			"revisionTime": "2018-01-31T08:36:09Z"
		},
		{
			"checksumSHA1": "X2qWZ68Xlfobx/EQR0EEGEpUJBk=",
			"path": "github.com/gophercloud/gophercloud/openstack/networking/v2/extensions/layer3/routers",
			"revision": "b2667db96072181f10f4ef7af905a34c078e91f6",
			"revisionTime": "2018-01-31T08:36:09Z"
		},
		{
			"checksumSHA1": "yFJA+pHR+xjch66bvrKhQqVFlf0=",
			"path": "github.com/gophercloud/gophercloud/openstack/networking/v2/extensions/lbaas_v2/listeners",
			"revision": "b2667db96072181f10f4ef7af905a34c078e91f6",
			"revisionTime": "2018-01-31T08:36:09Z"
		},
		{
			"checksumSHA1": "HPfnRxqVgYpr3xeGjBhfDcA5wEw=",
			"path": "github.com/gophercloud/gophercloud/openstack/networking/v2/extensions/lbaas_v2/loadbalancers",
			"revision": "b2667db96072181f10f4ef7af905a34c078e91f6",
			"revisionTime": "2018-01-31T08:36:09Z"
		},
		{
			"checksumSHA1": "jNrZgB/ulP49gM7LOl4tkXQNlv8=",
			"path": "github.com/gophercloud/gophercloud/openstack/networking/v2/extensions/lbaas_v2/monitors",
			"revision": "b2667db96072181f10f4ef7af905a34c078e91f6",
			"revisionTime": "2018-01-31T08:36:09Z"
		},
		{
			"checksumSHA1": "eHPa8JiswxlLbASzyur/kPn8ewc=",
			"path": "github.com/gophercloud/gophercloud/openstack/networking/v2/extensions/lbaas_v2/pools",
			"revision": "b2667db96072181f10f4ef7af905a34c078e91f6",
			"revisionTime": "2018-01-31T08:36:09Z"
		},
		{
			"checksumSHA1": "eUvwdXvz/Zkckr/isvP+2nXY2J8=",
			"path": "github.com/gophercloud/gophercloud/openstack/networking/v2/extensions/provider",
			"revision": "b2667db96072181f10f4ef7af905a34c078e91f6",
			"revisionTime": "2018-01-31T08:36:09Z"
		},
		{
			"checksumSHA1": "fxOov7uyY0I8Y/LlwoFVfVnWrbA=",
			"path": "github.com/gophercloud/gophercloud/openstack/networking/v2/extensions/security/groups",
			"revision": "b2667db96072181f10f4ef7af905a34c078e91f6",
			"revisionTime": "2018-01-31T08:36:09Z"
		},
		{
			"checksumSHA1": "ja7FbTK5eFj577HM5YxeQ8qWQ+I=",
			"path": "github.com/gophercloud/gophercloud/openstack/networking/v2/extensions/security/rules",
			"revision": "b2667db96072181f10f4ef7af905a34c078e91f6",
			"revisionTime": "2018-01-31T08:36:09Z"
		},
		{
			"checksumSHA1": "YnP/P8Tr8hHw+NVZ/KegcGCbK0I=",
			"path": "github.com/gophercloud/gophercloud/openstack/networking/v2/networks",
			"revision": "b2667db96072181f10f4ef7af905a34c078e91f6",
			"revisionTime": "2018-01-31T08:36:09Z"
		},
		{
			"checksumSHA1": "yH2J00xqwreekmWNFNU5sGRV1+o=",
			"path": "github.com/gophercloud/gophercloud/openstack/networking/v2/ports",
			"revision": "b2667db96072181f10f4ef7af905a34c078e91f6",
			"revisionTime": "2018-01-31T08:36:09Z"
		},
		{
			"checksumSHA1": "/qBBI4mL+5zb0qjmN4hpd70eRM0=",
			"path": "github.com/gophercloud/gophercloud/openstack/networking/v2/subnets",
			"revision": "b2667db96072181f10f4ef7af905a34c078e91f6",
			"revisionTime": "2018-01-31T08:36:09Z"
		},
		{
			"checksumSHA1": "aODoF15ZwA4XJOWciguaAJRq/6o=",
			"path": "github.com/gophercloud/gophercloud/openstack/objectstorage/v1/swauth",
			"revision": "b2667db96072181f10f4ef7af905a34c078e91f6",
			"revisionTime": "2018-01-31T08:36:09Z"
		},
		{
			"checksumSHA1": "hOTxf5bdm8+cwSTO+OO/maDz6ss=",
			"path": "github.com/gophercloud/gophercloud/openstack/utils",
			"revision": "b2667db96072181f10f4ef7af905a34c078e91f6",
			"revisionTime": "2018-01-31T08:36:09Z"
		},
		{
			"checksumSHA1": "jWdt1lN75UC0GrLG5Tmng+qP+ZI=",
			"path": "github.com/gophercloud/gophercloud/pagination",
			"revision": "b2667db96072181f10f4ef7af905a34c078e91f6",
			"revisionTime": "2018-01-31T08:36:09Z"
		},
		{
			"checksumSHA1": "cdOCt0Yb+hdErz8NAQqayxPmRsY=",
			"path": "github.com/hashicorp/errwrap",
			"revision": "7554cd9344cec97297fa6649b055a8c98c2a1e55"
		},
		{
			"checksumSHA1": "b8F628srIitj5p7Y130xc9k0QWs=",
			"path": "github.com/hashicorp/go-cleanhttp",
			"revision": "3573b8b52aa7b37b9358d966a898feb387f62437",
			"revisionTime": "2017-02-11T01:34:15Z"
		},
		{
			"checksumSHA1": "nsL2kI426RMuq1jw15e7igFqdIY=",
			"path": "github.com/hashicorp/go-getter",
			"revision": "c3d66e76678dce180a7b452653472f949aedfbcd",
			"revisionTime": "2017-02-07T21:55:32Z"
		},
		{
			"checksumSHA1": "9J+kDr29yDrwsdu2ULzewmqGjpA=",
			"path": "github.com/hashicorp/go-getter/helper/url",
			"revision": "c3d66e76678dce180a7b452653472f949aedfbcd",
			"revisionTime": "2017-02-07T21:55:32Z"
		},
		{
			"checksumSHA1": "lrSl49G23l6NhfilxPM0XFs5rZo=",
			"path": "github.com/hashicorp/go-multierror",
			"revision": "d30f09973e19c1dfcd120b2d9c4f168e68d6b5d5"
		},
		{
			"checksumSHA1": "b0nQutPMJHeUmz4SjpreotAo6Yk=",
			"path": "github.com/hashicorp/go-plugin",
			"revision": "f72692aebca2008343a9deb06ddb4b17f7051c15",
			"revisionTime": "2017-02-17T16:27:05Z"
		},
		{
			"checksumSHA1": "85XUnluYJL7F55ptcwdmN8eSOsk=",
			"path": "github.com/hashicorp/go-uuid",
			"revision": "36289988d83ca270bc07c234c36f364b0dd9c9a7"
		},
		{
			"checksumSHA1": "EcZfls6vcqjasWV/nBlu+C+EFmc=",
			"path": "github.com/hashicorp/go-version",
			"revision": "e96d3840402619007766590ecea8dd7af1292276",
			"revisionTime": "2016-10-31T18:26:05Z"
		},
		{
			"checksumSHA1": "o3XZZdOnSnwQSpYw215QV75ZDeI=",
			"path": "github.com/hashicorp/hcl",
			"revision": "a4b07c25de5ff55ad3b8936cea69a79a3d95a855",
			"revisionTime": "2017-05-04T19:02:34Z"
		},
		{
			"checksumSHA1": "XQmjDva9JCGGkIecOgwtBEMCJhU=",
			"path": "github.com/hashicorp/hcl/hcl/ast",
			"revision": "a4b07c25de5ff55ad3b8936cea69a79a3d95a855",
			"revisionTime": "2017-05-04T19:02:34Z"
		},
		{
			"checksumSHA1": "teokXoyRXEJ0vZHOWBD11l5YFNI=",
			"path": "github.com/hashicorp/hcl/hcl/parser",
			"revision": "a4b07c25de5ff55ad3b8936cea69a79a3d95a855",
			"revisionTime": "2017-05-04T19:02:34Z"
		},
		{
			"checksumSHA1": "z6wdP4mRw4GVjShkNHDaOWkbxS0=",
			"path": "github.com/hashicorp/hcl/hcl/scanner",
			"revision": "a4b07c25de5ff55ad3b8936cea69a79a3d95a855",
			"revisionTime": "2017-05-04T19:02:34Z"
		},
		{
			"checksumSHA1": "oS3SCN9Wd6D8/LG0Yx1fu84a7gI=",
			"path": "github.com/hashicorp/hcl/hcl/strconv",
			"revision": "a4b07c25de5ff55ad3b8936cea69a79a3d95a855",
			"revisionTime": "2017-05-04T19:02:34Z"
		},
		{
			"checksumSHA1": "c6yprzj06ASwCo18TtbbNNBHljA=",
			"path": "github.com/hashicorp/hcl/hcl/token",
			"revision": "a4b07c25de5ff55ad3b8936cea69a79a3d95a855",
			"revisionTime": "2017-05-04T19:02:34Z"
		},
		{
			"checksumSHA1": "PwlfXt7mFS8UYzWxOK5DOq0yxS0=",
			"path": "github.com/hashicorp/hcl/json/parser",
			"revision": "a4b07c25de5ff55ad3b8936cea69a79a3d95a855",
			"revisionTime": "2017-05-04T19:02:34Z"
		},
		{
			"checksumSHA1": "YdvFsNOMSWMLnY6fcliWQa0O5Fw=",
			"path": "github.com/hashicorp/hcl/json/scanner",
			"revision": "a4b07c25de5ff55ad3b8936cea69a79a3d95a855",
			"revisionTime": "2017-05-04T19:02:34Z"
		},
		{
			"checksumSHA1": "fNlXQCQEnb+B3k5UDL/r15xtSJY=",
			"path": "github.com/hashicorp/hcl/json/token",
			"revision": "a4b07c25de5ff55ad3b8936cea69a79a3d95a855",
			"revisionTime": "2017-05-04T19:02:34Z"
		},
		{
			"checksumSHA1": "M09yxoBoCEtG7EcHR8aEWLzMMJc=",
			"path": "github.com/hashicorp/hil",
			"revision": "fac2259da677551de1fb92b844c4d020a38d8468",
			"revisionTime": "2017-05-12T21:33:05Z"
		},
		{
			"checksumSHA1": "0S0KeBcfqVFYBPeZkuJ4fhQ5mCA=",
			"path": "github.com/hashicorp/hil/ast",
			"revision": "fac2259da677551de1fb92b844c4d020a38d8468",
			"revisionTime": "2017-05-12T21:33:05Z"
		},
		{
			"checksumSHA1": "P5PZ3k7SmqWmxgJ8Q0gLzeNpGhE=",
			"path": "github.com/hashicorp/hil/parser",
			"revision": "fac2259da677551de1fb92b844c4d020a38d8468",
			"revisionTime": "2017-05-12T21:33:05Z"
		},
		{
			"checksumSHA1": "DC1k5kOua4oFqmo+JRt0YzfP44o=",
			"path": "github.com/hashicorp/hil/scanner",
			"revision": "fac2259da677551de1fb92b844c4d020a38d8468",
			"revisionTime": "2017-05-12T21:33:05Z"
		},
		{
			"checksumSHA1": "vt+P9D2yWDO3gdvdgCzwqunlhxU=",
			"path": "github.com/hashicorp/logutils",
			"revision": "0dc08b1671f34c4250ce212759ebd880f743d883",
			"revisionTime": "2015-06-09T07:04:31Z"
		},
		{
			"checksumSHA1": "KPrCMDPNcLmO7K6xPcJSl86LwPk=",
			"path": "github.com/hashicorp/terraform/config",
			"revision": "2041053ee9444fa8175a298093b55a89586a1823",
			"revisionTime": "2017-08-02T18:39:14Z",
			"version": "v0.10.0",
			"versionExact": "v0.10.0"
		},
		{
			"checksumSHA1": "uPCJ6seQo9kvoNSfwNWKX9KzVMk=",
			"path": "github.com/hashicorp/terraform/config/module",
			"revision": "2041053ee9444fa8175a298093b55a89586a1823",
			"revisionTime": "2017-08-02T18:39:14Z",
			"version": "v0.10.0",
			"versionExact": "v0.10.0"
		},
		{
			"checksumSHA1": "w+l+UGTmwYNJ+L0p2vTd6+yqjok=",
			"path": "github.com/hashicorp/terraform/dag",
			"revision": "2041053ee9444fa8175a298093b55a89586a1823",
			"revisionTime": "2017-08-02T18:39:14Z",
			"version": "v0.10.0",
			"versionExact": "v0.10.0"
		},
		{
			"checksumSHA1": "P8gNPDuOzmiK4Lz9xG7OBy4Rlm8=",
			"path": "github.com/hashicorp/terraform/flatmap",
			"revision": "2041053ee9444fa8175a298093b55a89586a1823",
			"revisionTime": "2017-08-02T18:39:14Z",
			"version": "v0.10.0",
			"versionExact": "v0.10.0"
		},
		{
			"checksumSHA1": "zx5DLo5aV0xDqxGTzSibXg7HHAA=",
			"path": "github.com/hashicorp/terraform/helper/acctest",
			"revision": "2041053ee9444fa8175a298093b55a89586a1823",
			"revisionTime": "2017-08-02T18:39:14Z",
			"version": "v0.10.0",
			"versionExact": "v0.10.0"
		},
		{
			"checksumSHA1": "uT6Q9RdSRAkDjyUgQlJ2XKJRab4=",
			"path": "github.com/hashicorp/terraform/helper/config",
			"revision": "2041053ee9444fa8175a298093b55a89586a1823",
			"revisionTime": "2017-08-02T18:39:14Z",
			"version": "v0.10.0",
			"versionExact": "v0.10.0"
		},
		{
			"checksumSHA1": "Vbo55GDzPgG/L/+W2pcvDhxrPZc=",
			"path": "github.com/hashicorp/terraform/helper/experiment",
			"revision": "2041053ee9444fa8175a298093b55a89586a1823",
			"revisionTime": "2017-08-02T18:39:14Z",
			"version": "v0.10.0",
			"versionExact": "v0.10.0"
		},
		{
			"checksumSHA1": "BmIPKTr0zDutSJdyq7pYXrK1I3E=",
			"path": "github.com/hashicorp/terraform/helper/hashcode",
			"revision": "2041053ee9444fa8175a298093b55a89586a1823",
			"revisionTime": "2017-08-02T18:39:14Z",
			"version": "v0.10.0",
			"versionExact": "v0.10.0"
		},
		{
			"checksumSHA1": "B267stWNQd0/pBTXHfI/tJsxzfc=",
			"path": "github.com/hashicorp/terraform/helper/hilmapstructure",
			"revision": "2041053ee9444fa8175a298093b55a89586a1823",
			"revisionTime": "2017-08-02T18:39:14Z",
			"version": "v0.10.0",
			"versionExact": "v0.10.0"
		},
		{
			"checksumSHA1": "2wJa9F3BGlbe2DNqH5lb5POayRI=",
			"path": "github.com/hashicorp/terraform/helper/logging",
			"revision": "2041053ee9444fa8175a298093b55a89586a1823",
			"revisionTime": "2017-08-02T18:39:14Z",
			"version": "v0.10.0",
			"versionExact": "v0.10.0"
		},
		{
			"checksumSHA1": "twkFd4x71kBnDfrdqO5nhs8dMOY=",
			"path": "github.com/hashicorp/terraform/helper/mutexkv",
			"revision": "2041053ee9444fa8175a298093b55a89586a1823",
			"revisionTime": "2017-08-02T18:39:14Z",
			"version": "v0.10.0",
			"versionExact": "v0.10.0"
		},
		{
			"checksumSHA1": "ImyqbHM/xe3eAT2moIjLI8ksuks=",
			"path": "github.com/hashicorp/terraform/helper/pathorcontents",
			"revision": "2041053ee9444fa8175a298093b55a89586a1823",
			"revisionTime": "2017-08-02T18:39:14Z",
			"version": "v0.10.0",
			"versionExact": "v0.10.0"
		},
		{
			"checksumSHA1": "dhU2woQaSEI2OnbYLdkHxf7/nu8=",
			"path": "github.com/hashicorp/terraform/helper/resource",
			"revision": "2041053ee9444fa8175a298093b55a89586a1823",
			"revisionTime": "2017-08-02T18:39:14Z",
			"version": "v0.10.0",
			"versionExact": "v0.10.0"
		},
		{
			"checksumSHA1": "oaQ6rBNVs4Ae86vv3fKZU4tWETM=",
			"path": "github.com/hashicorp/terraform/helper/schema",
			"revision": "268138dbd49368dafe0af174bf1b8fe9c1812e53",
			"revisionTime": "2017-08-03T16:05:19Z"
		},
		{
			"checksumSHA1": "1yCGh/Wl4H4ODBBRmIRFcV025b0=",
			"path": "github.com/hashicorp/terraform/helper/shadow",
			"revision": "2041053ee9444fa8175a298093b55a89586a1823",
			"revisionTime": "2017-08-02T18:39:14Z",
			"version": "v0.10.0",
			"versionExact": "v0.10.0"
		},
		{
			"checksumSHA1": "yFWmdS6yEJZpRJzUqd/mULqCYGk=",
			"path": "github.com/hashicorp/terraform/moduledeps",
			"revision": "5bcc1bae5925f44208a83279b6d4d250da01597b",
			"revisionTime": "2017-08-09T21:54:59Z"
		},
		{
			"checksumSHA1": "4ODNVUds3lyBf7gV02X1EeYR4GA=",
			"path": "github.com/hashicorp/terraform/plugin",
			"revision": "2041053ee9444fa8175a298093b55a89586a1823",
			"revisionTime": "2017-08-02T18:39:14Z",
			"version": "v0.10.0",
			"versionExact": "v0.10.0"
		},
		{
			"checksumSHA1": "mujz3BDg1X82ynvJncCFUT6/7XI=",
			"path": "github.com/hashicorp/terraform/plugin/discovery",
			"revision": "2041053ee9444fa8175a298093b55a89586a1823",
			"revisionTime": "2017-08-02T18:39:14Z",
			"version": "v0.10.0",
			"versionExact": "v0.10.0"
		},
		{
			"checksumSHA1": "ksfNQjZs/6llziARojABd6iuvdw=",
			"path": "github.com/hashicorp/terraform/terraform",
			"revision": "2041053ee9444fa8175a298093b55a89586a1823",
			"revisionTime": "2017-08-02T18:39:14Z",
			"version": "v0.10.0",
			"versionExact": "v0.10.0"
		},
		{
			"checksumSHA1": "ZhK6IO2XN81Y+3RAjTcVm1Ic7oU=",
			"path": "github.com/hashicorp/yamux",
			"revision": "d1caa6c97c9fc1cc9e83bbe34d0603f9ff0ce8bd",
			"revisionTime": "2016-07-20T23:31:40Z"
		},
		{
			"checksumSHA1": "cZlMp+J4uHxr97+lBhMMQavprwk=",
			"path": "github.com/huaweicloud/golangsdk",
			"revision": "aef01041fa9cf1fa8844a490cac4ded3fceec9a7",
			"revisionTime": "2018-07-17T08:53:40Z"
		},
		{
			"checksumSHA1": "NBnvn7QO72h76Gt99INBda0pm/k=",
			"path": "github.com/huaweicloud/golangsdk/openstack",
			"revision": "aef01041fa9cf1fa8844a490cac4ded3fceec9a7",
			"revisionTime": "2018-07-17T08:53:40Z"
		},
		{
			"checksumSHA1": "lpp6hBnX9xBhrnxXc0i/5fHHoWY=",
			"path": "github.com/huaweicloud/golangsdk/openstack/cloudeyeservice/alarmrule",
			"revision": "f751fd90605bf71b96f3e7a5ae5f994a7f98984c",
			"revisionTime": "2018-03-12T11:45:12Z"
		},
		{
			"checksumSHA1": "plsG8kyRJhFGnhGfO0scQk5kRLw=",
			"path": "github.com/huaweicloud/golangsdk/openstack/dns/v2/recordsets",
			"revision": "888f77744ab7c65bb4d448d5b5313edba29e76c7",
			"revisionTime": "2018-02-24T07:23:49Z"
		},
		{
			"checksumSHA1": "xZtYDt64TwCA7g1yE5NbO2QQZxc=",
			"path": "github.com/huaweicloud/golangsdk/openstack/dns/v2/zones",
			"revision": "888f77744ab7c65bb4d448d5b5313edba29e76c7",
			"revisionTime": "2018-02-24T07:23:49Z"
		},
		{
			"checksumSHA1": "6cxgVwctlHbqIqO9rHVTwmDtxhk=",
			"path": "github.com/huaweicloud/golangsdk/openstack/identity/v2/tenants",
			"revision": "888f77744ab7c65bb4d448d5b5313edba29e76c7",
			"revisionTime": "2018-02-24T07:23:49Z"
		},
		{
			"checksumSHA1": "cReSCi1YRjF27sA/X59oIpPwN7Q=",
			"path": "github.com/huaweicloud/golangsdk/openstack/identity/v2/tokens",
			"revision": "888f77744ab7c65bb4d448d5b5313edba29e76c7",
			"revisionTime": "2018-02-24T07:23:49Z"
		},
		{
			"checksumSHA1": "01rgTDEc7ZtwU5rhtTu0dEAnfyA=",
			"path": "github.com/huaweicloud/golangsdk/openstack/identity/v3/agency",
			"revision": "aef01041fa9cf1fa8844a490cac4ded3fceec9a7",
			"revisionTime": "2018-07-17T08:53:40Z"
		},
		{
			"checksumSHA1": "2WCVVbTVr7UGO0l1ZjmdJJc1tXk=",
			"path": "github.com/huaweicloud/golangsdk/openstack/identity/v3/tokens",
			"revision": "aef01041fa9cf1fa8844a490cac4ded3fceec9a7",
			"revisionTime": "2018-07-17T08:53:40Z"
		},
		{
			"checksumSHA1": "JRRYtYkrco9209oThCcF5MEPIII=",
			"path": "github.com/huaweicloud/golangsdk/openstack/kms/v1/keys",
			"revision": "888f77744ab7c65bb4d448d5b5313edba29e76c7",
			"revisionTime": "2018-02-24T07:23:49Z"
		},
		{
			"checksumSHA1": "S03meuz/zX857hIqfpgyCUfrcFs=",
			"path": "github.com/huaweicloud/golangsdk/openstack/networking/v1/bandwidths",
			"revision": "905e6703b7fe2a30eff9b6c877ad678e50a6a88c",
			"revisionTime": "2018-04-09T05:07:25Z"
		},
		{
			"checksumSHA1": "YwqIuSKttODj68oAvmk6JBj31y8=",
			"path": "github.com/huaweicloud/golangsdk/openstack/networking/v1/eips",
			"revision": "905e6703b7fe2a30eff9b6c877ad678e50a6a88c",
			"revisionTime": "2018-04-09T05:07:25Z"
		},
		{
			"checksumSHA1": "GYl/VaIbV0/GPFSKdwwmN6whqAY=",
			"path": "github.com/huaweicloud/golangsdk/openstack/networking/v1/subnets",
			"revision": "aef01041fa9cf1fa8844a490cac4ded3fceec9a7",
			"revisionTime": "2018-07-17T08:53:40Z"
		},
		{
			"checksumSHA1": "BeVcL4FNVGe8c5Vxha/xFyz6dlA=",
			"path": "github.com/huaweicloud/golangsdk/openstack/networking/v1/vpcs",
			"revision": "aef01041fa9cf1fa8844a490cac4ded3fceec9a7",
			"revisionTime": "2018-07-17T08:53:40Z"
		},
		{
			"checksumSHA1": "sTcp7qY7oxqXeTiUWr/LUhFXYWM=",
			"path": "github.com/huaweicloud/golangsdk/openstack/networking/v2/extensions/elb",
			"revision": "888f77744ab7c65bb4d448d5b5313edba29e76c7",
			"revisionTime": "2018-02-24T07:23:49Z"
		},
		{
			"checksumSHA1": "P3moeIdaCWwX6OfiOiOjL+MfSUI=",
			"path": "github.com/huaweicloud/golangsdk/openstack/networking/v2/extensions/elb/backendecs",
			"revision": "f751fd90605bf71b96f3e7a5ae5f994a7f98984c",
			"revisionTime": "2018-03-12T11:45:12Z"
		},
		{
			"checksumSHA1": "c5rZWcUUrvRDRvHyZx/sKn5ypjY=",
			"path": "github.com/huaweicloud/golangsdk/openstack/networking/v2/extensions/elb/healthcheck",
			"revision": "888f77744ab7c65bb4d448d5b5313edba29e76c7",
			"revisionTime": "2018-02-24T07:23:49Z"
		},
		{
			"checksumSHA1": "44mmAxzx1iWh7JJFzxuznnU2Gzs=",
			"path": "github.com/huaweicloud/golangsdk/openstack/networking/v2/extensions/elb/listeners",
			"revision": "888f77744ab7c65bb4d448d5b5313edba29e76c7",
			"revisionTime": "2018-02-24T07:23:49Z"
		},
		{
			"checksumSHA1": "yHFT0nE0C7UExuB2Dbr8kB6qqUw=",
			"path": "github.com/huaweicloud/golangsdk/openstack/networking/v2/extensions/elb/loadbalancers",
			"revision": "f751fd90605bf71b96f3e7a5ae5f994a7f98984c",
			"revisionTime": "2018-03-12T11:45:12Z"
		},
		{
			"checksumSHA1": "iIyMq76Jzg/JVWZf/qfgJYz8e+k=",
			"path": "github.com/huaweicloud/golangsdk/openstack/networking/v2/extensions/natgateways",
			"revision": "888f77744ab7c65bb4d448d5b5313edba29e76c7",
			"revisionTime": "2018-02-24T07:23:49Z"
		},
		{
			"checksumSHA1": "8FUSH2A+RQyNj1T04/uGshpRCVA=",
			"path": "github.com/huaweicloud/golangsdk/openstack/networking/v2/extensions/snatrules",
			"revision": "888f77744ab7c65bb4d448d5b5313edba29e76c7",
			"revisionTime": "2018-02-24T07:23:49Z"
		},
		{
			"checksumSHA1": "ZjwgH1I3HXcTbqwlvjOGCcVWW/w=",
			"path": "github.com/huaweicloud/golangsdk/openstack/networking/v2/peerings",
			"revision": "aef01041fa9cf1fa8844a490cac4ded3fceec9a7",
			"revisionTime": "2018-07-17T08:53:40Z"
		},
		{
			"checksumSHA1": "Ku1+9CNsnXoFfpccOlw9hlb3VYA=",
			"path": "github.com/huaweicloud/golangsdk/openstack/networking/v2/routes",
			"revision": "aef01041fa9cf1fa8844a490cac4ded3fceec9a7",
			"revisionTime": "2018-07-17T08:53:40Z"
		},
		{
			"checksumSHA1": "ia3iK8E8dcap5Eyps4Ijl/7Aj/k=",
			"path": "github.com/huaweicloud/golangsdk/openstack/rds/v1/datastores",
			"revision": "888f77744ab7c65bb4d448d5b5313edba29e76c7",
			"revisionTime": "2018-02-24T07:23:49Z"
		},
		{
			"checksumSHA1": "KPoYmsQ/zLox78WMao84UsAjf2k=",
			"path": "github.com/huaweicloud/golangsdk/openstack/rds/v1/flavors",
			"revision": "888f77744ab7c65bb4d448d5b5313edba29e76c7",
			"revisionTime": "2018-02-24T07:23:49Z"
		},
		{
			"checksumSHA1": "PJaibWgXgcR6frtmFILnqKtxAbs=",
			"path": "github.com/huaweicloud/golangsdk/openstack/rds/v1/instances",
			"revision": "888f77744ab7c65bb4d448d5b5313edba29e76c7",
			"revisionTime": "2018-02-24T07:23:49Z"
		},
		{
<<<<<<< HEAD
			"checksumSHA1": "HvOwcoy6+bkwOaD58qg2qp3DFZI=",
			"path": "github.com/huaweicloud/golangsdk/openstack/rts/v1/softwareconfig",
			"revision": "aef01041fa9cf1fa8844a490cac4ded3fceec9a7",
			"revisionTime": "2018-07-17T08:53:40Z"
		},
		{
			"checksumSHA1": "XcAPonx64IMpPDqjCsXwh4ZKQTs=",
			"path": "github.com/huaweicloud/golangsdk/openstack/sfs/v2/shares",
			"revision": "aef01041fa9cf1fa8844a490cac4ded3fceec9a7",
			"revisionTime": "2018-07-17T08:53:40Z"
		},
		{
=======
>>>>>>> 622d1e40
			"checksumSHA1": "f0sDyNlCmV7tTWrKeQZ7NUqNRyE=",
			"path": "github.com/huaweicloud/golangsdk/openstack/rts/v1/stackresources",
			"revision": "aef01041fa9cf1fa8844a490cac4ded3fceec9a7",
			"revisionTime": "2018-07-17T08:53:40Z"
		},
		{
			"checksumSHA1": "WQHNIyaeZnFaEk64tp87kSmSs9I=",
			"path": "github.com/huaweicloud/golangsdk/openstack/rts/v1/stacks",
			"revision": "aef01041fa9cf1fa8844a490cac4ded3fceec9a7",
			"revisionTime": "2018-07-17T08:53:40Z"
		},
		{
			"checksumSHA1": "6GfFqMtL9GUvZQotCF8p1vp2bpc=",
			"path": "github.com/huaweicloud/golangsdk/openstack/rts/v1/stacktemplates",
			"revision": "aef01041fa9cf1fa8844a490cac4ded3fceec9a7",
			"revisionTime": "2018-07-17T08:53:40Z"
		},
		{
			"checksumSHA1": "XcAPonx64IMpPDqjCsXwh4ZKQTs=",
			"path": "github.com/huaweicloud/golangsdk/openstack/sfs/v2/shares",
			"revision": "aef01041fa9cf1fa8844a490cac4ded3fceec9a7",
			"revisionTime": "2018-07-17T08:53:40Z"
		},
		{
			"checksumSHA1": "RV9GKwWK04J4e9L2kbfZnyO+0+U=",
			"path": "github.com/huaweicloud/golangsdk/openstack/smn/v2/subscriptions",
			"revision": "888f77744ab7c65bb4d448d5b5313edba29e76c7",
			"revisionTime": "2018-02-24T07:23:49Z"
		},
		{
			"checksumSHA1": "LgRHkUhyZrzVv6Abw1pbvRl1ZHY=",
			"path": "github.com/huaweicloud/golangsdk/openstack/smn/v2/topics",
			"revision": "888f77744ab7c65bb4d448d5b5313edba29e76c7",
			"revisionTime": "2018-02-24T07:23:49Z"
		},
		{
			"checksumSHA1": "O9n6p7B1QqU6ryYgc8hD9sxIq+A=",
			"path": "github.com/huaweicloud/golangsdk/openstack/utils",
			"revision": "888f77744ab7c65bb4d448d5b5313edba29e76c7",
			"revisionTime": "2018-02-24T07:23:49Z"
		},
		{
			"checksumSHA1": "unuouwL0EzTLflKCDFkwzrJ81d4=",
			"path": "github.com/huaweicloud/golangsdk/pagination",
			"revision": "888f77744ab7c65bb4d448d5b5313edba29e76c7",
			"revisionTime": "2018-02-24T07:23:49Z"
		},
		{
			"checksumSHA1": "sVczcCYWr12ttrbXRFz/QOyDyWg=",
			"path": "github.com/jen20/awspolicyequivalence",
			"revision": "3d48364a137a7847c1191b83740052dc7695878e",
			"revisionTime": "2017-08-31T20:16:02Z"
		},
		{
			"checksumSHA1": "0ZrwvB6KoGPj2PoDNSEJwxQ6Mog=",
			"comment": "0.2.2-2-gc01cf91",
			"path": "github.com/jmespath/go-jmespath",
			"revision": "bd40a432e4c76585ef6b72d3fd96fb9b6dc7b68d",
			"revisionTime": "2016-08-03T19:07:31Z"
		},
		{
			"checksumSHA1": "guxbLo8KHHBeM0rzou4OTzzpDNs=",
			"path": "github.com/mitchellh/copystructure",
			"revision": "5af94aef99f597e6a9e1f6ac6be6ce0f3c96b49d",
			"revisionTime": "2016-10-13T19:53:42Z"
		},
		{
			"checksumSHA1": "V/quM7+em2ByJbWBLOsEwnY3j/Q=",
			"path": "github.com/mitchellh/go-homedir",
			"revision": "b8bc1bf767474819792c23f32d8286a45736f1c6",
			"revisionTime": "2016-12-03T19:45:07Z"
		},
		{
			"checksumSHA1": "xyoJKalfQwTUN1qzZGQKWYAwl0A=",
			"path": "github.com/mitchellh/hashstructure",
			"revision": "6b17d669fac5e2f71c16658d781ec3fdd3802b69"
		},
		{
			"checksumSHA1": "MlX15lJuV8DYARX5RJY8rqrSEWQ=",
			"path": "github.com/mitchellh/mapstructure",
			"revision": "53818660ed4955e899c0bcafa97299a388bd7c8e",
			"revisionTime": "2017-03-07T20:11:23Z"
		},
		{
			"checksumSHA1": "vBpuqNfSTZcAR/0tP8tNYacySGs=",
			"path": "github.com/mitchellh/reflectwalk",
			"revision": "92573fe8d000a145bfebc03a16bc22b34945867f",
			"revisionTime": "2016-10-03T17:45:16Z"
		},
		{
			"checksumSHA1": "u5s2PZ7fzCOqQX7bVPf9IJ+qNLQ=",
			"path": "github.com/rancher/go-rancher",
			"revision": "ec24b7f12fca9f78fbfcd62a0ea8bce14ade8792",
			"revisionTime": "2017-04-07T04:09:43Z"
		},
		{
			"checksumSHA1": "zmC8/3V4ls53DJlNTKDZwPSC/dA=",
			"path": "github.com/satori/go.uuid",
			"revision": "b061729afc07e77a8aa4fad0a2fd840958f1942a",
			"revisionTime": "2016-09-27T10:08:44Z"
		},
		{
			"checksumSHA1": "vE43s37+4CJ2CDU6TlOUOYE0K9c=",
			"path": "golang.org/x/crypto/bcrypt",
			"revision": "9477e0b78b9ac3d0b03822fd95422e2fe07627cd",
			"revisionTime": "2016-10-31T15:37:30Z"
		},
		{
			"checksumSHA1": "JsJdKXhz87gWenMwBeejTOeNE7k=",
			"path": "golang.org/x/crypto/blowfish",
			"revision": "9477e0b78b9ac3d0b03822fd95422e2fe07627cd",
			"revisionTime": "2016-10-31T15:37:30Z"
		},
		{
			"checksumSHA1": "TT1rac6kpQp2vz24m5yDGUNQ/QQ=",
			"path": "golang.org/x/crypto/cast5",
			"revision": "b176d7def5d71bdd214203491f89843ed217f420",
			"revisionTime": "2017-07-23T04:49:35Z"
		},
		{
			"checksumSHA1": "C1KKOxFoW7/W/NFNpiXK+boguNo=",
			"path": "golang.org/x/crypto/curve25519",
			"revision": "453249f01cfeb54c3d549ddb75ff152ca243f9d8",
			"revisionTime": "2017-02-08T20:51:15Z"
		},
		{
			"checksumSHA1": "wGb//LjBPNxYHqk+dcLo7BjPXK8=",
			"path": "golang.org/x/crypto/ed25519",
			"revision": "b8a2a83acfe6e6770b75de42d5ff4c67596675c0",
			"revisionTime": "2017-01-13T19:21:00Z"
		},
		{
			"checksumSHA1": "LXFcVx8I587SnWmKycSDEq9yvK8=",
			"path": "golang.org/x/crypto/ed25519/internal/edwards25519",
			"revision": "b8a2a83acfe6e6770b75de42d5ff4c67596675c0",
			"revisionTime": "2017-01-13T19:21:00Z"
		},
		{
			"checksumSHA1": "IIhFTrLlmlc6lEFSitqi4aw2lw0=",
			"path": "golang.org/x/crypto/openpgp",
			"revision": "b176d7def5d71bdd214203491f89843ed217f420",
			"revisionTime": "2017-07-23T04:49:35Z"
		},
		{
			"checksumSHA1": "olOKkhrdkYQHZ0lf1orrFQPQrv4=",
			"path": "golang.org/x/crypto/openpgp/armor",
			"revision": "b176d7def5d71bdd214203491f89843ed217f420",
			"revisionTime": "2017-07-23T04:49:35Z"
		},
		{
			"checksumSHA1": "eo/KtdjieJQXH7Qy+faXFcF70ME=",
			"path": "golang.org/x/crypto/openpgp/elgamal",
			"revision": "b176d7def5d71bdd214203491f89843ed217f420",
			"revisionTime": "2017-07-23T04:49:35Z"
		},
		{
			"checksumSHA1": "rlxVSaGgqdAgwblsErxTxIfuGfg=",
			"path": "golang.org/x/crypto/openpgp/errors",
			"revision": "b176d7def5d71bdd214203491f89843ed217f420",
			"revisionTime": "2017-07-23T04:49:35Z"
		},
		{
			"checksumSHA1": "Pq88+Dgh04UdXWZN6P+bLgYnbRc=",
			"path": "golang.org/x/crypto/openpgp/packet",
			"revision": "b176d7def5d71bdd214203491f89843ed217f420",
			"revisionTime": "2017-07-23T04:49:35Z"
		},
		{
			"checksumSHA1": "s2qT4UwvzBSkzXuiuMkowif1Olw=",
			"path": "golang.org/x/crypto/openpgp/s2k",
			"revision": "b176d7def5d71bdd214203491f89843ed217f420",
			"revisionTime": "2017-07-23T04:49:35Z"
		},
		{
			"checksumSHA1": "fsrFs762jlaILyqqQImS1GfvIvw=",
			"path": "golang.org/x/crypto/ssh",
			"revision": "453249f01cfeb54c3d549ddb75ff152ca243f9d8",
			"revisionTime": "2017-02-08T20:51:15Z"
		},
		{
			"checksumSHA1": "vqc3a+oTUGX8PmD0TS+qQ7gmN8I=",
			"path": "golang.org/x/net/html",
			"revision": "1c05540f6879653db88113bc4a2b70aec4bd491f",
			"revisionTime": "2017-08-04T00:04:37Z"
		},
		{
			"checksumSHA1": "z79z5msRzgU48FCZxSuxfU8b4rs=",
			"path": "golang.org/x/net/html/atom",
			"revision": "1c05540f6879653db88113bc4a2b70aec4bd491f",
			"revisionTime": "2017-08-04T00:04:37Z"
		},
		{
			"checksumSHA1": "RDJpJQwkF012L6m/2BJizyOksNw=",
			"path": "gopkg.in/yaml.v2",
			"revision": "eb3733d160e74a9c7e442f435eb3bea458e1d19f",
			"revisionTime": "2017-08-12T16:00:11Z"
		},
		{
			"checksumSHA1": "wICWAGQfZcHD2y0dHesz9R2YSiw=",
			"path": "k8s.io/kubernetes/pkg/apimachinery",
			"revision": "b0b7a323cc5a4a2019b2e9520c21c7830b7f708e",
			"revisionTime": "2017-04-03T20:32:25Z",
			"version": "v1.6.1",
			"versionExact": "v1.6.1"
		}
	],
	"rootPath": "github.com/terraform-providers/terraform-provider-huaweicloud"
}<|MERGE_RESOLUTION|>--- conflicted
+++ resolved
@@ -938,7 +938,6 @@
 			"revisionTime": "2018-02-24T07:23:49Z"
 		},
 		{
-<<<<<<< HEAD
 			"checksumSHA1": "HvOwcoy6+bkwOaD58qg2qp3DFZI=",
 			"path": "github.com/huaweicloud/golangsdk/openstack/rts/v1/softwareconfig",
 			"revision": "aef01041fa9cf1fa8844a490cac4ded3fceec9a7",
@@ -951,8 +950,6 @@
 			"revisionTime": "2018-07-17T08:53:40Z"
 		},
 		{
-=======
->>>>>>> 622d1e40
 			"checksumSHA1": "f0sDyNlCmV7tTWrKeQZ7NUqNRyE=",
 			"path": "github.com/huaweicloud/golangsdk/openstack/rts/v1/stackresources",
 			"revision": "aef01041fa9cf1fa8844a490cac4ded3fceec9a7",
