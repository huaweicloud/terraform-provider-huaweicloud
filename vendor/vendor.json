--- conflicted
+++ resolved
@@ -909,10 +909,12 @@
 			"revisionTime": "2018-02-24T07:23:49Z"
 		},
 		{
-<<<<<<< HEAD
 			"checksumSHA1": "XcAPonx64IMpPDqjCsXwh4ZKQTs=",
 			"path": "github.com/huaweicloud/golangsdk/openstack/sfs/v2/shares",
-=======
+			"revision": "aef01041fa9cf1fa8844a490cac4ded3fceec9a7",
+			"revisionTime": "2018-07-17T08:53:40Z"
+		},
+		{
 			"checksumSHA1": "f0sDyNlCmV7tTWrKeQZ7NUqNRyE=",
 			"path": "github.com/huaweicloud/golangsdk/openstack/rts/v1/stackresources",
 			"revision": "aef01041fa9cf1fa8844a490cac4ded3fceec9a7",
@@ -927,7 +929,6 @@
 		{
 			"checksumSHA1": "6GfFqMtL9GUvZQotCF8p1vp2bpc=",
 			"path": "github.com/huaweicloud/golangsdk/openstack/rts/v1/stacktemplates",
->>>>>>> 05b34aaa
 			"revision": "aef01041fa9cf1fa8844a490cac4ded3fceec9a7",
 			"revisionTime": "2018-07-17T08:53:40Z"
 		},
