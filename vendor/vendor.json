{
	"comment": "",
	"ignore": "appengine test github.com/hashicorp/nomad/ github.com/hashicorp/terraform/backend",
	"package": [
		{
			"checksumSHA1": "ly9VLPE9GKo2U7mnbZyjb2LDQ3w=",
			"path": "github.com/Unknwon/com",
			"revision": "28b053d5a2923b87ce8c5a08f3af779894a72758",
			"revisionTime": "2015-10-08T13:54:07Z"
		},
		{
			"checksumSHA1": "FIL83loX9V9APvGQIjJpbxq53F0=",
			"path": "github.com/apparentlymart/go-cidr/cidr",
			"revision": "7e4b007599d4e2076d9a81be723b3912852dda2c",
			"revisionTime": "2017-04-18T07:21:50Z"
		},
		{
			"checksumSHA1": "+2yCNqbcf7VcavAptooQReTGiHY=",
			"path": "github.com/apparentlymart/go-rundeck-api",
			"revision": "f6af74d34d1ef69a511c59173876fc1174c11f0d",
			"revisionTime": "2016-08-26T14:30:32Z"
		},
		{
			"checksumSHA1": "fFU9OeM0pKWGL3D+Fa3PmHSjjLg=",
			"path": "github.com/aws/aws-sdk-go/aws",
			"revision": "be4fa13e47938e4801fada8c8ca3d1867ad3dcb3",
			"revisionTime": "2017-06-02T18:54:01Z",
			"version": "v1.8.34",
			"versionExact": "v1.8.34"
		},
		{
			"checksumSHA1": "Y9W+4GimK4Fuxq+vyIskVYFRnX4=",
			"path": "github.com/aws/aws-sdk-go/aws/awserr",
			"revision": "be4fa13e47938e4801fada8c8ca3d1867ad3dcb3",
			"revisionTime": "2017-06-02T18:54:01Z",
			"version": "v1.8.34",
			"versionExact": "v1.8.34"
		},
		{
			"checksumSHA1": "yyYr41HZ1Aq0hWc3J5ijXwYEcac=",
			"path": "github.com/aws/aws-sdk-go/aws/awsutil",
			"revision": "be4fa13e47938e4801fada8c8ca3d1867ad3dcb3",
			"revisionTime": "2017-06-02T18:54:01Z",
			"version": "v1.8.34",
			"versionExact": "v1.8.34"
		},
		{
			"checksumSHA1": "gcA6wFbLBJLLO/6g+AH9QoQQX1U=",
			"path": "github.com/aws/aws-sdk-go/aws/client",
			"revision": "be4fa13e47938e4801fada8c8ca3d1867ad3dcb3",
			"revisionTime": "2017-06-02T18:54:01Z",
			"version": "v1.8.34",
			"versionExact": "v1.8.34"
		},
		{
			"checksumSHA1": "ieAJ+Cvp/PKv1LpUEnUXpc3OI6E=",
			"path": "github.com/aws/aws-sdk-go/aws/client/metadata",
			"revision": "be4fa13e47938e4801fada8c8ca3d1867ad3dcb3",
			"revisionTime": "2017-06-02T18:54:01Z",
			"version": "v1.8.34",
			"versionExact": "v1.8.34"
		},
		{
			"checksumSHA1": "7/8j/q0TWtOgXyvEcv4B2Dhl00o=",
			"path": "github.com/aws/aws-sdk-go/aws/corehandlers",
			"revision": "be4fa13e47938e4801fada8c8ca3d1867ad3dcb3",
			"revisionTime": "2017-06-02T18:54:01Z",
			"version": "v1.8.34",
			"versionExact": "v1.8.34"
		},
		{
			"checksumSHA1": "Y+cPwQL0dZMyqp3wI+KJWmA9KQ8=",
			"path": "github.com/aws/aws-sdk-go/aws/credentials",
			"revision": "be4fa13e47938e4801fada8c8ca3d1867ad3dcb3",
			"revisionTime": "2017-06-02T18:54:01Z",
			"version": "v1.8.34",
			"versionExact": "v1.8.34"
		},
		{
			"checksumSHA1": "u3GOAJLmdvbuNUeUEcZSEAOeL/0=",
			"path": "github.com/aws/aws-sdk-go/aws/credentials/ec2rolecreds",
			"revision": "be4fa13e47938e4801fada8c8ca3d1867ad3dcb3",
			"revisionTime": "2017-06-02T18:54:01Z",
			"version": "v1.8.34",
			"versionExact": "v1.8.34"
		},
		{
			"checksumSHA1": "NUJUTWlc1sV8b7WjfiYc4JZbXl0=",
			"path": "github.com/aws/aws-sdk-go/aws/credentials/endpointcreds",
			"revision": "be4fa13e47938e4801fada8c8ca3d1867ad3dcb3",
			"revisionTime": "2017-06-02T18:54:01Z",
			"version": "v1.8.34",
			"versionExact": "v1.8.34"
		},
		{
			"checksumSHA1": "JEYqmF83O5n5bHkupAzA6STm0no=",
			"path": "github.com/aws/aws-sdk-go/aws/credentials/stscreds",
			"revision": "be4fa13e47938e4801fada8c8ca3d1867ad3dcb3",
			"revisionTime": "2017-06-02T18:54:01Z",
			"version": "v1.8.34",
			"versionExact": "v1.8.34"
		},
		{
			"checksumSHA1": "ZdtYh3ZHSgP/WEIaqwJHTEhpkbs=",
			"path": "github.com/aws/aws-sdk-go/aws/defaults",
			"revision": "be4fa13e47938e4801fada8c8ca3d1867ad3dcb3",
			"revisionTime": "2017-06-02T18:54:01Z",
			"version": "v1.8.34",
			"versionExact": "v1.8.34"
		},
		{
			"checksumSHA1": "/EXbk/z2TWjWc1Hvb4QYs3Wmhb8=",
			"path": "github.com/aws/aws-sdk-go/aws/ec2metadata",
			"revision": "be4fa13e47938e4801fada8c8ca3d1867ad3dcb3",
			"revisionTime": "2017-06-02T18:54:01Z",
			"version": "v1.8.34",
			"versionExact": "v1.8.34"
		},
		{
			"checksumSHA1": "vaHB7ND2ZMMwBwrdT0KJUKT1VaM=",
			"path": "github.com/aws/aws-sdk-go/aws/endpoints",
			"revision": "be4fa13e47938e4801fada8c8ca3d1867ad3dcb3",
			"revisionTime": "2017-06-02T18:54:01Z",
			"version": "v1.8.34",
			"versionExact": "v1.8.34"
		},
		{
			"checksumSHA1": "Utpqcq3J2hqoaKEsjI7kDF9bUkg=",
			"path": "github.com/aws/aws-sdk-go/aws/request",
			"revision": "be4fa13e47938e4801fada8c8ca3d1867ad3dcb3",
			"revisionTime": "2017-06-02T18:54:01Z",
			"version": "v1.8.34",
			"versionExact": "v1.8.34"
		},
		{
			"checksumSHA1": "Y20DEtMtbfE9qTtmoi2NYV1x7aA=",
			"path": "github.com/aws/aws-sdk-go/aws/session",
			"revision": "be4fa13e47938e4801fada8c8ca3d1867ad3dcb3",
			"revisionTime": "2017-06-02T18:54:01Z",
			"version": "v1.8.34",
			"versionExact": "v1.8.34"
		},
		{
			"checksumSHA1": "SvIsunO8D9MEKbetMENA4WRnyeE=",
			"path": "github.com/aws/aws-sdk-go/aws/signer/v4",
			"revision": "be4fa13e47938e4801fada8c8ca3d1867ad3dcb3",
			"revisionTime": "2017-06-02T18:54:01Z",
			"version": "v1.8.34",
			"versionExact": "v1.8.34"
		},
		{
			"checksumSHA1": "04ypv4x12l4q0TksA1zEVsmgpvw=",
			"path": "github.com/aws/aws-sdk-go/internal/shareddefaults",
			"revision": "be4fa13e47938e4801fada8c8ca3d1867ad3dcb3",
			"revisionTime": "2017-06-02T18:54:01Z",
			"version": "v1.8.34",
			"versionExact": "v1.8.34"
		},
		{
			"checksumSHA1": "wk7EyvDaHwb5qqoOP/4d3cV0708=",
			"path": "github.com/aws/aws-sdk-go/private/protocol",
			"revision": "be4fa13e47938e4801fada8c8ca3d1867ad3dcb3",
			"revisionTime": "2017-06-02T18:54:01Z",
			"version": "v1.8.34",
			"versionExact": "v1.8.34"
		},
		{
			"checksumSHA1": "ZqY5RWavBLWTo6j9xqdyBEaNFRk=",
			"path": "github.com/aws/aws-sdk-go/private/protocol/query",
			"revision": "be4fa13e47938e4801fada8c8ca3d1867ad3dcb3",
			"revisionTime": "2017-06-02T18:54:01Z",
			"version": "v1.8.34",
			"versionExact": "v1.8.34"
		},
		{
			"checksumSHA1": "Drt1JfLMa0DQEZLWrnMlTWaIcC8=",
			"path": "github.com/aws/aws-sdk-go/private/protocol/query/queryutil",
			"revision": "be4fa13e47938e4801fada8c8ca3d1867ad3dcb3",
			"revisionTime": "2017-06-02T18:54:01Z",
			"version": "v1.8.34",
			"versionExact": "v1.8.34"
		},
		{
			"checksumSHA1": "VCTh+dEaqqhog5ncy/WTt9+/gFM=",
			"path": "github.com/aws/aws-sdk-go/private/protocol/rest",
			"revision": "be4fa13e47938e4801fada8c8ca3d1867ad3dcb3",
			"revisionTime": "2017-06-02T18:54:01Z",
			"version": "v1.8.34",
			"versionExact": "v1.8.34"
		},
		{
			"checksumSHA1": "ODo+ko8D6unAxZuN1jGzMcN4QCc=",
			"path": "github.com/aws/aws-sdk-go/private/protocol/restxml",
			"revision": "be4fa13e47938e4801fada8c8ca3d1867ad3dcb3",
			"revisionTime": "2017-06-02T18:54:01Z",
			"version": "v1.8.34",
			"versionExact": "v1.8.34"
		},
		{
			"checksumSHA1": "0qYPUga28aQVkxZgBR3Z86AbGUQ=",
			"path": "github.com/aws/aws-sdk-go/private/protocol/xml/xmlutil",
			"revision": "be4fa13e47938e4801fada8c8ca3d1867ad3dcb3",
			"revisionTime": "2017-06-02T18:54:01Z",
			"version": "v1.8.34",
			"versionExact": "v1.8.34"
		},
		{
			"checksumSHA1": "krqUUMDYRN2ohYcumxZl8BTR5EQ=",
			"path": "github.com/aws/aws-sdk-go/service/s3",
			"revision": "be4fa13e47938e4801fada8c8ca3d1867ad3dcb3",
			"revisionTime": "2017-06-02T18:54:01Z",
			"version": "v1.8.34",
			"versionExact": "v1.8.34"
		},
		{
			"checksumSHA1": "VH5y62f+SDyEIqnTibiPtQ687i8=",
			"path": "github.com/aws/aws-sdk-go/service/sts",
			"revision": "be4fa13e47938e4801fada8c8ca3d1867ad3dcb3",
			"revisionTime": "2017-06-02T18:54:01Z",
			"version": "v1.8.34",
			"versionExact": "v1.8.34"
		},
		{
			"checksumSHA1": "nqw2Qn5xUklssHTubS5HDvEL9L4=",
			"path": "github.com/bgentry/go-netrc/netrc",
			"revision": "9fd32a8b3d3d3f9d43c341bfe098430e07609480",
			"revisionTime": "2014-04-22T17:41:19Z"
		},
		{
			"checksumSHA1": "OT4XN9z5k69e2RsMSpwW74B+yk4=",
			"path": "github.com/blang/semver",
			"revision": "2ee87856327ba09384cabd113bc6b5d174e9ec0f",
			"revisionTime": "2017-07-27T06:48:18Z"
		},
		{
			"checksumSHA1": "dvabztWVQX8f6oMLRyv4dLH+TGY=",
			"path": "github.com/davecgh/go-spew/spew",
			"revision": "346938d642f2ec3594ed81d874461961cd0faa76",
			"revisionTime": "2016-10-29T20:57:26Z"
		},
		{
			"checksumSHA1": "BCv50o5pDkoSG3vYKOSai1Z8p3w=",
			"path": "github.com/fsouza/go-dockerclient",
			"revision": "1d4f4ae73768d3ca16a6fb964694f58dc5eba601",
			"revisionTime": "2016-04-27T17:25:47Z",
			"tree": true
		},
		{
			"checksumSHA1": "1K+xrZ1PBez190iGt5OnMtGdih4=",
			"comment": "v1.8.6",
			"path": "github.com/go-ini/ini",
			"revision": "766e555c68dc8bda90d197ee8946c37519c19409",
			"revisionTime": "2017-01-17T13:00:17Z"
		},
		{
			"checksumSHA1": "cdOCt0Yb+hdErz8NAQqayxPmRsY=",
			"path": "github.com/hashicorp/errwrap",
			"revision": "7554cd9344cec97297fa6649b055a8c98c2a1e55"
		},
		{
			"checksumSHA1": "b8F628srIitj5p7Y130xc9k0QWs=",
			"path": "github.com/hashicorp/go-cleanhttp",
			"revision": "3573b8b52aa7b37b9358d966a898feb387f62437",
			"revisionTime": "2017-02-11T01:34:15Z"
		},
		{
			"checksumSHA1": "nsL2kI426RMuq1jw15e7igFqdIY=",
			"path": "github.com/hashicorp/go-getter",
			"revision": "c3d66e76678dce180a7b452653472f949aedfbcd",
			"revisionTime": "2017-02-07T21:55:32Z"
		},
		{
			"checksumSHA1": "9J+kDr29yDrwsdu2ULzewmqGjpA=",
			"path": "github.com/hashicorp/go-getter/helper/url",
			"revision": "c3d66e76678dce180a7b452653472f949aedfbcd",
			"revisionTime": "2017-02-07T21:55:32Z"
		},
		{
			"checksumSHA1": "lrSl49G23l6NhfilxPM0XFs5rZo=",
			"path": "github.com/hashicorp/go-multierror",
			"revision": "d30f09973e19c1dfcd120b2d9c4f168e68d6b5d5"
		},
		{
			"checksumSHA1": "b0nQutPMJHeUmz4SjpreotAo6Yk=",
			"path": "github.com/hashicorp/go-plugin",
			"revision": "f72692aebca2008343a9deb06ddb4b17f7051c15",
			"revisionTime": "2017-02-17T16:27:05Z"
		},
		{
			"checksumSHA1": "85XUnluYJL7F55ptcwdmN8eSOsk=",
			"path": "github.com/hashicorp/go-uuid",
			"revision": "36289988d83ca270bc07c234c36f364b0dd9c9a7"
		},
		{
			"checksumSHA1": "EcZfls6vcqjasWV/nBlu+C+EFmc=",
			"path": "github.com/hashicorp/go-version",
			"revision": "e96d3840402619007766590ecea8dd7af1292276",
			"revisionTime": "2016-10-31T18:26:05Z"
		},
		{
			"checksumSHA1": "o3XZZdOnSnwQSpYw215QV75ZDeI=",
			"path": "github.com/hashicorp/hcl",
			"revision": "a4b07c25de5ff55ad3b8936cea69a79a3d95a855",
			"revisionTime": "2017-05-04T19:02:34Z"
		},
		{
			"checksumSHA1": "XQmjDva9JCGGkIecOgwtBEMCJhU=",
			"path": "github.com/hashicorp/hcl/hcl/ast",
			"revision": "a4b07c25de5ff55ad3b8936cea69a79a3d95a855",
			"revisionTime": "2017-05-04T19:02:34Z"
		},
		{
			"checksumSHA1": "teokXoyRXEJ0vZHOWBD11l5YFNI=",
			"path": "github.com/hashicorp/hcl/hcl/parser",
			"revision": "a4b07c25de5ff55ad3b8936cea69a79a3d95a855",
			"revisionTime": "2017-05-04T19:02:34Z"
		},
		{
			"checksumSHA1": "z6wdP4mRw4GVjShkNHDaOWkbxS0=",
			"path": "github.com/hashicorp/hcl/hcl/scanner",
			"revision": "a4b07c25de5ff55ad3b8936cea69a79a3d95a855",
			"revisionTime": "2017-05-04T19:02:34Z"
		},
		{
			"checksumSHA1": "oS3SCN9Wd6D8/LG0Yx1fu84a7gI=",
			"path": "github.com/hashicorp/hcl/hcl/strconv",
			"revision": "a4b07c25de5ff55ad3b8936cea69a79a3d95a855",
			"revisionTime": "2017-05-04T19:02:34Z"
		},
		{
			"checksumSHA1": "c6yprzj06ASwCo18TtbbNNBHljA=",
			"path": "github.com/hashicorp/hcl/hcl/token",
			"revision": "a4b07c25de5ff55ad3b8936cea69a79a3d95a855",
			"revisionTime": "2017-05-04T19:02:34Z"
		},
		{
			"checksumSHA1": "PwlfXt7mFS8UYzWxOK5DOq0yxS0=",
			"path": "github.com/hashicorp/hcl/json/parser",
			"revision": "a4b07c25de5ff55ad3b8936cea69a79a3d95a855",
			"revisionTime": "2017-05-04T19:02:34Z"
		},
		{
			"checksumSHA1": "YdvFsNOMSWMLnY6fcliWQa0O5Fw=",
			"path": "github.com/hashicorp/hcl/json/scanner",
			"revision": "a4b07c25de5ff55ad3b8936cea69a79a3d95a855",
			"revisionTime": "2017-05-04T19:02:34Z"
		},
		{
			"checksumSHA1": "fNlXQCQEnb+B3k5UDL/r15xtSJY=",
			"path": "github.com/hashicorp/hcl/json/token",
			"revision": "a4b07c25de5ff55ad3b8936cea69a79a3d95a855",
			"revisionTime": "2017-05-04T19:02:34Z"
		},
		{
			"checksumSHA1": "M09yxoBoCEtG7EcHR8aEWLzMMJc=",
			"path": "github.com/hashicorp/hil",
			"revision": "fac2259da677551de1fb92b844c4d020a38d8468",
			"revisionTime": "2017-05-12T21:33:05Z"
		},
		{
			"checksumSHA1": "0S0KeBcfqVFYBPeZkuJ4fhQ5mCA=",
			"path": "github.com/hashicorp/hil/ast",
			"revision": "fac2259da677551de1fb92b844c4d020a38d8468",
			"revisionTime": "2017-05-12T21:33:05Z"
		},
		{
			"checksumSHA1": "P5PZ3k7SmqWmxgJ8Q0gLzeNpGhE=",
			"path": "github.com/hashicorp/hil/parser",
			"revision": "fac2259da677551de1fb92b844c4d020a38d8468",
			"revisionTime": "2017-05-12T21:33:05Z"
		},
		{
			"checksumSHA1": "DC1k5kOua4oFqmo+JRt0YzfP44o=",
			"path": "github.com/hashicorp/hil/scanner",
			"revision": "fac2259da677551de1fb92b844c4d020a38d8468",
			"revisionTime": "2017-05-12T21:33:05Z"
		},
		{
			"checksumSHA1": "vt+P9D2yWDO3gdvdgCzwqunlhxU=",
			"path": "github.com/hashicorp/logutils",
			"revision": "0dc08b1671f34c4250ce212759ebd880f743d883",
			"revisionTime": "2015-06-09T07:04:31Z"
		},
		{
			"checksumSHA1": "KPrCMDPNcLmO7K6xPcJSl86LwPk=",
			"path": "github.com/hashicorp/terraform/config",
			"revision": "2041053ee9444fa8175a298093b55a89586a1823",
			"revisionTime": "2017-08-02T18:39:14Z",
			"version": "v0.10.0",
			"versionExact": "v0.10.0"
		},
		{
			"checksumSHA1": "uPCJ6seQo9kvoNSfwNWKX9KzVMk=",
			"path": "github.com/hashicorp/terraform/config/module",
			"revision": "2041053ee9444fa8175a298093b55a89586a1823",
			"revisionTime": "2017-08-02T18:39:14Z",
			"version": "v0.10.0",
			"versionExact": "v0.10.0"
		},
		{
			"checksumSHA1": "w+l+UGTmwYNJ+L0p2vTd6+yqjok=",
			"path": "github.com/hashicorp/terraform/dag",
			"revision": "2041053ee9444fa8175a298093b55a89586a1823",
			"revisionTime": "2017-08-02T18:39:14Z",
			"version": "v0.10.0",
			"versionExact": "v0.10.0"
		},
		{
			"checksumSHA1": "P8gNPDuOzmiK4Lz9xG7OBy4Rlm8=",
			"path": "github.com/hashicorp/terraform/flatmap",
			"revision": "2041053ee9444fa8175a298093b55a89586a1823",
			"revisionTime": "2017-08-02T18:39:14Z",
			"version": "v0.10.0",
			"versionExact": "v0.10.0"
		},
		{
			"checksumSHA1": "zx5DLo5aV0xDqxGTzSibXg7HHAA=",
			"path": "github.com/hashicorp/terraform/helper/acctest",
			"revision": "2041053ee9444fa8175a298093b55a89586a1823",
			"revisionTime": "2017-08-02T18:39:14Z",
			"version": "v0.10.0",
			"versionExact": "v0.10.0"
		},
		{
			"checksumSHA1": "uT6Q9RdSRAkDjyUgQlJ2XKJRab4=",
			"path": "github.com/hashicorp/terraform/helper/config",
			"revision": "2041053ee9444fa8175a298093b55a89586a1823",
			"revisionTime": "2017-08-02T18:39:14Z",
			"version": "v0.10.0",
			"versionExact": "v0.10.0"
		},
		{
			"checksumSHA1": "Vbo55GDzPgG/L/+W2pcvDhxrPZc=",
			"path": "github.com/hashicorp/terraform/helper/experiment",
			"revision": "2041053ee9444fa8175a298093b55a89586a1823",
			"revisionTime": "2017-08-02T18:39:14Z",
			"version": "v0.10.0",
			"versionExact": "v0.10.0"
		},
		{
			"checksumSHA1": "BmIPKTr0zDutSJdyq7pYXrK1I3E=",
			"path": "github.com/hashicorp/terraform/helper/hashcode",
			"revision": "2041053ee9444fa8175a298093b55a89586a1823",
			"revisionTime": "2017-08-02T18:39:14Z",
			"version": "v0.10.0",
			"versionExact": "v0.10.0"
		},
		{
			"checksumSHA1": "B267stWNQd0/pBTXHfI/tJsxzfc=",
			"path": "github.com/hashicorp/terraform/helper/hilmapstructure",
			"revision": "2041053ee9444fa8175a298093b55a89586a1823",
			"revisionTime": "2017-08-02T18:39:14Z",
			"version": "v0.10.0",
			"versionExact": "v0.10.0"
		},
		{
			"checksumSHA1": "2wJa9F3BGlbe2DNqH5lb5POayRI=",
			"path": "github.com/hashicorp/terraform/helper/logging",
			"revision": "2041053ee9444fa8175a298093b55a89586a1823",
			"revisionTime": "2017-08-02T18:39:14Z",
			"version": "v0.10.0",
			"versionExact": "v0.10.0"
		},
		{
			"checksumSHA1": "twkFd4x71kBnDfrdqO5nhs8dMOY=",
			"path": "github.com/hashicorp/terraform/helper/mutexkv",
			"revision": "2041053ee9444fa8175a298093b55a89586a1823",
			"revisionTime": "2017-08-02T18:39:14Z",
			"version": "v0.10.0",
			"versionExact": "v0.10.0"
		},
		{
			"checksumSHA1": "ImyqbHM/xe3eAT2moIjLI8ksuks=",
			"path": "github.com/hashicorp/terraform/helper/pathorcontents",
			"revision": "2041053ee9444fa8175a298093b55a89586a1823",
			"revisionTime": "2017-08-02T18:39:14Z",
			"version": "v0.10.0",
			"versionExact": "v0.10.0"
		},
		{
			"checksumSHA1": "dhU2woQaSEI2OnbYLdkHxf7/nu8=",
			"path": "github.com/hashicorp/terraform/helper/resource",
			"revision": "2041053ee9444fa8175a298093b55a89586a1823",
			"revisionTime": "2017-08-02T18:39:14Z",
			"version": "v0.10.0",
			"versionExact": "v0.10.0"
		},
		{
			"checksumSHA1": "oaQ6rBNVs4Ae86vv3fKZU4tWETM=",
			"path": "github.com/hashicorp/terraform/helper/schema",
			"revision": "268138dbd49368dafe0af174bf1b8fe9c1812e53",
			"revisionTime": "2017-08-03T16:05:19Z"
		},
		{
			"checksumSHA1": "1yCGh/Wl4H4ODBBRmIRFcV025b0=",
			"path": "github.com/hashicorp/terraform/helper/shadow",
			"revision": "2041053ee9444fa8175a298093b55a89586a1823",
			"revisionTime": "2017-08-02T18:39:14Z",
			"version": "v0.10.0",
			"versionExact": "v0.10.0"
		},
		{
			"checksumSHA1": "yFWmdS6yEJZpRJzUqd/mULqCYGk=",
			"path": "github.com/hashicorp/terraform/moduledeps",
			"revision": "5bcc1bae5925f44208a83279b6d4d250da01597b",
			"revisionTime": "2017-08-09T21:54:59Z"
		},
		{
			"checksumSHA1": "4ODNVUds3lyBf7gV02X1EeYR4GA=",
			"path": "github.com/hashicorp/terraform/plugin",
			"revision": "2041053ee9444fa8175a298093b55a89586a1823",
			"revisionTime": "2017-08-02T18:39:14Z",
			"version": "v0.10.0",
			"versionExact": "v0.10.0"
		},
		{
			"checksumSHA1": "mujz3BDg1X82ynvJncCFUT6/7XI=",
			"path": "github.com/hashicorp/terraform/plugin/discovery",
			"revision": "2041053ee9444fa8175a298093b55a89586a1823",
			"revisionTime": "2017-08-02T18:39:14Z",
			"version": "v0.10.0",
			"versionExact": "v0.10.0"
		},
		{
			"checksumSHA1": "ksfNQjZs/6llziARojABd6iuvdw=",
			"path": "github.com/hashicorp/terraform/terraform",
			"revision": "2041053ee9444fa8175a298093b55a89586a1823",
			"revisionTime": "2017-08-02T18:39:14Z",
			"version": "v0.10.0",
			"versionExact": "v0.10.0"
		},
		{
			"checksumSHA1": "ZhK6IO2XN81Y+3RAjTcVm1Ic7oU=",
			"path": "github.com/hashicorp/yamux",
			"revision": "d1caa6c97c9fc1cc9e83bbe34d0603f9ff0ce8bd",
			"revisionTime": "2016-07-20T23:31:40Z"
		},
		{
			"checksumSHA1": "RbvT+EPVYITpWeCP4yuMDT6widY=",
			"path": "github.com/huaweicloud/golangsdk",
			"revision": "02234c041f693ec39067f110661bb38680003a7c",
			"revisionTime": "2018-09-28T08:16:35Z"
		},
		{
			"checksumSHA1": "bcqYL0ILge3Hjxtii7h99crZ8+4=",
			"path": "github.com/huaweicloud/golangsdk/openstack",
			"revision": "60672b79c76a4eec63f32293ce30b4119365e1bc",
			"revisionTime": "2018-11-08T02:36:44Z"
		},
		{
			"checksumSHA1": "/2W0SIigiurtg1dW3Pyz+x4F24k=",
			"path": "github.com/huaweicloud/golangsdk/openstack/autoscaling/v1/configurations",
			"revision": "75837c0e32c3577a74950b521e3ad3aaec05b34b",
			"revisionTime": "2018-09-11T07:04:38Z"
		},
		{
			"checksumSHA1": "w2Z5/YmuVJSD7Py8K10cdeLUI5o=",
			"path": "github.com/huaweicloud/golangsdk/openstack/autoscaling/v1/groups",
			"revision": "75837c0e32c3577a74950b521e3ad3aaec05b34b",
			"revisionTime": "2018-09-11T07:04:38Z"
		},
		{
			"checksumSHA1": "wDBA+5Pj0Vof1HVDFKmvnCvmDrE=",
			"path": "github.com/huaweicloud/golangsdk/openstack/autoscaling/v1/instances",
			"revision": "75837c0e32c3577a74950b521e3ad3aaec05b34b",
			"revisionTime": "2018-09-11T07:04:38Z"
		},
        {
        "checksumSHA1": "N8RK6MuOrE9TYdvOnEVQy/chKOM=",
        "path": "github.com/huaweicloud/golangsdk/openstack/cce/v3/clusters",
        "revision": "fdea87e5a2d61c3072101509ebd93f755d9cbc4f",
        "revisionTime": "2018-07-20T15:04:31Z"
       },
       {
        "checksumSHA1": "xDEoWEA9ygauLBKnsNzsa1XKvOc=",
        "path": "github.com/huaweicloud/golangsdk/openstack/cce/v3/nodes",
        "revision": "fdea87e5a2d61c3072101509ebd93f755d9cbc4f",
        "revisionTime": "2018-07-20T15:04:31Z"
       },
		{
			"checksumSHA1": "MrZDbuuLO9MlZmtSqPkmwDTNA90=",
			"path": "github.com/huaweicloud/golangsdk/openstack/autoscaling/v1/policies",
			"revision": "75837c0e32c3577a74950b521e3ad3aaec05b34b",
			"revisionTime": "2018-09-11T07:04:38Z"
		},
		{
			"checksumSHA1": "u9yB68Ng1RAaedOTBtHe6gRZB64=",
			"path": "github.com/huaweicloud/golangsdk/openstack/blockstorage/v2/volumes",
			"revision": "824aea0ed0decd7a36623f49b1610e7af6c58c3c",
			"revisionTime": "2018-09-28T03:11:13Z"
		},
		{
			"checksumSHA1": "q1aqMo0piceUY8M6d6xzbL1mgdo=",
			"path": "github.com/huaweicloud/golangsdk/openstack/cloudeyeservice/alarmrule",
			"revision": "75837c0e32c3577a74950b521e3ad3aaec05b34b",
			"revisionTime": "2018-09-11T07:04:38Z"
		},
		{
			"checksumSHA1": "hPzVcuOHCtrY+HAV5UxEQRQyROc=",
			"path": "github.com/huaweicloud/golangsdk/openstack/compute/v2/extensions/availabilityzones",
			"revision": "75837c0e32c3577a74950b521e3ad3aaec05b34b",
			"revisionTime": "2018-09-11T07:04:38Z"
		},
		{
			"checksumSHA1": "ZEHpHlp6ky+VALhGAkYsn60P+Zw=",
			"path": "github.com/huaweicloud/golangsdk/openstack/compute/v2/extensions/bootfromvolume",
			"revision": "75837c0e32c3577a74950b521e3ad3aaec05b34b",
			"revisionTime": "2018-09-11T07:04:38Z"
		},
		{
			"checksumSHA1": "nB5B/ZG6UgR/fk0b8OhA7En4F0Y=",
			"path": "github.com/huaweicloud/golangsdk/openstack/compute/v2/extensions/floatingips",
			"revision": "75837c0e32c3577a74950b521e3ad3aaec05b34b",
			"revisionTime": "2018-09-11T07:04:38Z"
		},
		{
			"checksumSHA1": "DKXl+ZjfQJSOJoBty46iJ0skmnk=",
			"path": "github.com/huaweicloud/golangsdk/openstack/compute/v2/extensions/keypairs",
			"revision": "75837c0e32c3577a74950b521e3ad3aaec05b34b",
			"revisionTime": "2018-09-11T07:04:38Z"
		},
		{
			"checksumSHA1": "Bl0zO6Oj5TWjWyvoZErL7mqYAY0=",
			"path": "github.com/huaweicloud/golangsdk/openstack/compute/v2/extensions/schedulerhints",
			"revision": "75837c0e32c3577a74950b521e3ad3aaec05b34b",
			"revisionTime": "2018-09-11T07:04:38Z"
		},
		{
			"checksumSHA1": "1RGyLlYlf1Edzqbzyrun8GLyMcA=",
			"path": "github.com/huaweicloud/golangsdk/openstack/compute/v2/extensions/secgroups",
			"revision": "75837c0e32c3577a74950b521e3ad3aaec05b34b",
			"revisionTime": "2018-09-11T07:04:38Z"
		},
		{
			"checksumSHA1": "z2L6ZNyUw+rDSf/EpNjRSV1c8dQ=",
			"path": "github.com/huaweicloud/golangsdk/openstack/compute/v2/extensions/servergroups",
			"revision": "75837c0e32c3577a74950b521e3ad3aaec05b34b",
			"revisionTime": "2018-09-11T07:04:38Z"
		},
		{
			"checksumSHA1": "R0ii5/6y5toSpaY9fT7Gvs7IDqg=",
			"path": "github.com/huaweicloud/golangsdk/openstack/compute/v2/extensions/startstop",
			"revision": "75837c0e32c3577a74950b521e3ad3aaec05b34b",
			"revisionTime": "2018-09-11T07:04:38Z"
		},
		{
			"checksumSHA1": "W3BlTqkD1IugmSz9QwXiD213/U8=",
			"path": "github.com/huaweicloud/golangsdk/openstack/compute/v2/extensions/tenantnetworks",
			"revision": "75837c0e32c3577a74950b521e3ad3aaec05b34b",
			"revisionTime": "2018-09-11T07:04:38Z"
		},
		{
			"checksumSHA1": "lFfoFNfeKUZq6XMuZEEZ490gndU=",
			"path": "github.com/huaweicloud/golangsdk/openstack/compute/v2/extensions/volumeattach",
			"revision": "75837c0e32c3577a74950b521e3ad3aaec05b34b",
			"revisionTime": "2018-09-11T07:04:38Z"
		},
		{
			"checksumSHA1": "w7H87mnx/gmHEMQo9PsXjSET6H8=",
			"path": "github.com/huaweicloud/golangsdk/openstack/compute/v2/flavors",
			"revision": "75837c0e32c3577a74950b521e3ad3aaec05b34b",
			"revisionTime": "2018-09-11T07:04:38Z"
		},
		{
			"checksumSHA1": "SYr7On5J8EzR7s+ow6P43SD3XFE=",
			"path": "github.com/huaweicloud/golangsdk/openstack/compute/v2/images",
			"revision": "75837c0e32c3577a74950b521e3ad3aaec05b34b",
			"revisionTime": "2018-09-11T07:04:38Z"
		},
		{
			"checksumSHA1": "gO5pUieovYgj/11Tg6EY3VER5mE=",
			"path": "github.com/huaweicloud/golangsdk/openstack/compute/v2/servers",
			"revision": "75837c0e32c3577a74950b521e3ad3aaec05b34b",
			"revisionTime": "2018-09-11T07:04:38Z"
		},
		{
<<<<<<< HEAD
			"checksumSHA1": "PNHjt6ndEgEXusEdKw7CqhdNMgE=",
			"path": "github.com/huaweicloud/golangsdk/openstack/csbs/v1/backup",
			"revision": "47182a470c085dc857cb6f8f7e965f77e48411bf",
			"revisionTime": "2018-09-27T09:20:51Z"
		},
		{
			"checksumSHA1": "bMOaTZOVn98JmkhGgtP4p8ZzbUI=",
			"path": "github.com/huaweicloud/golangsdk/openstack/csbs/v1/policies",
			"revision": "6e33e83cae0cb3d06328701748ec252346ae2430",
			"revisionTime": "2018-11-30T07:27:33Z"
=======
			"checksumSHA1": "OScfh+YPl7cqQQrUv7n5jeT7Vt0=",
			"path": "github.com/huaweicloud/golangsdk/openstack/cts/v1/tracker",
			"revision": "60672b79c76a4eec63f32293ce30b4119365e1bc",
			"revisionTime": "2018-11-08T02:36:44Z"
>>>>>>> e41827ce
		},
		{
			"checksumSHA1": "bndllnyp7+JlhisoXzhyStpRP+4=",
			"path": "github.com/huaweicloud/golangsdk/openstack/dms/v1/availablezones",
			"revision": "d4446b73ef22ba4b87676d45d4e4a37d191615e9",
			"revisionTime": "2018-09-26T10:00:47Z"
		},
		{
			"checksumSHA1": "xUPgyEWhuzH/NwKM6tQQ8cfIQTg=",
			"path": "github.com/huaweicloud/golangsdk/openstack/dms/v1/groups",
			"revision": "d4446b73ef22ba4b87676d45d4e4a37d191615e9",
			"revisionTime": "2018-09-26T10:00:47Z"
		},
		{
			"checksumSHA1": "CaMxk3kwCc6qXn2zHcUV0cAkDyE=",
			"path": "github.com/huaweicloud/golangsdk/openstack/dms/v1/instances",
			"revision": "d4446b73ef22ba4b87676d45d4e4a37d191615e9",
			"revisionTime": "2018-09-26T10:00:47Z"
		},
		{
			"checksumSHA1": "J9APHo3AwtJmO/1+EYFt44s6i78=",
			"path": "github.com/huaweicloud/golangsdk/openstack/dms/v1/maintainwindows",
			"revision": "d4446b73ef22ba4b87676d45d4e4a37d191615e9",
			"revisionTime": "2018-09-26T10:00:47Z"
		},
		{
			"checksumSHA1": "RqWZKJBu4TqAABYXbTVkE5oWZS8=",
			"path": "github.com/huaweicloud/golangsdk/openstack/dms/v1/products",
			"revision": "d4446b73ef22ba4b87676d45d4e4a37d191615e9",
			"revisionTime": "2018-09-26T10:00:47Z"
		},
		{
			"checksumSHA1": "O4gYvHhOXXqmUXLwT2SFCDfDEIc=",
			"path": "github.com/huaweicloud/golangsdk/openstack/dms/v1/queues",
			"revision": "d4446b73ef22ba4b87676d45d4e4a37d191615e9",
			"revisionTime": "2018-09-26T10:00:47Z"
		},
		{
			"checksumSHA1": "plsG8kyRJhFGnhGfO0scQk5kRLw=",
			"path": "github.com/huaweicloud/golangsdk/openstack/dns/v2/recordsets",
			"revision": "888f77744ab7c65bb4d448d5b5313edba29e76c7",
			"revisionTime": "2018-02-24T07:23:49Z"
		},
		{
			"checksumSHA1": "xZtYDt64TwCA7g1yE5NbO2QQZxc=",
			"path": "github.com/huaweicloud/golangsdk/openstack/dns/v2/zones",
			"revision": "888f77744ab7c65bb4d448d5b5313edba29e76c7",
			"revisionTime": "2018-02-24T07:23:49Z"
		},
		{
			"checksumSHA1": "6cxgVwctlHbqIqO9rHVTwmDtxhk=",
			"path": "github.com/huaweicloud/golangsdk/openstack/identity/v2/tenants",
			"revision": "888f77744ab7c65bb4d448d5b5313edba29e76c7",
			"revisionTime": "2018-02-24T07:23:49Z"
		},
		{
			"checksumSHA1": "cReSCi1YRjF27sA/X59oIpPwN7Q=",
			"path": "github.com/huaweicloud/golangsdk/openstack/identity/v2/tokens",
			"revision": "888f77744ab7c65bb4d448d5b5313edba29e76c7",
			"revisionTime": "2018-02-24T07:23:49Z"
		},
		{
			"checksumSHA1": "01rgTDEc7ZtwU5rhtTu0dEAnfyA=",
			"path": "github.com/huaweicloud/golangsdk/openstack/identity/v3/agency",
			"revision": "aef01041fa9cf1fa8844a490cac4ded3fceec9a7",
			"revisionTime": "2018-07-17T08:53:40Z"
		},
		{
			"checksumSHA1": "2WCVVbTVr7UGO0l1ZjmdJJc1tXk=",
			"path": "github.com/huaweicloud/golangsdk/openstack/identity/v3/tokens",
			"revision": "aef01041fa9cf1fa8844a490cac4ded3fceec9a7",
			"revisionTime": "2018-07-17T08:53:40Z"
		},
		{
			"checksumSHA1": "V6DIFdLMFyolr/2ZOw6y/xGEmJI=",
			"path": "github.com/huaweicloud/golangsdk/openstack/imageservice/v2/imagedata",
			"revision": "75837c0e32c3577a74950b521e3ad3aaec05b34b",
			"revisionTime": "2018-09-11T07:04:38Z"
		},
		{
			"checksumSHA1": "IqXA8Gd6siWaFyHaL9SEicnalhs=",
			"path": "github.com/huaweicloud/golangsdk/openstack/imageservice/v2/images",
			"revision": "75837c0e32c3577a74950b521e3ad3aaec05b34b",
			"revisionTime": "2018-09-11T07:04:38Z"
		},
		{
			"checksumSHA1": "JRRYtYkrco9209oThCcF5MEPIII=",
			"path": "github.com/huaweicloud/golangsdk/openstack/kms/v1/keys",
			"revision": "60672b79c76a4eec63f32293ce30b4119365e1bc",
			"revisionTime": "2018-11-08T02:36:44Z"
		},
		{
			"checksumSHA1": "S03meuz/zX857hIqfpgyCUfrcFs=",
			"path": "github.com/huaweicloud/golangsdk/openstack/networking/v1/bandwidths",
			"revision": "905e6703b7fe2a30eff9b6c877ad678e50a6a88c",
			"revisionTime": "2018-04-09T05:07:25Z"
		},
		{
			"checksumSHA1": "YwqIuSKttODj68oAvmk6JBj31y8=",
			"path": "github.com/huaweicloud/golangsdk/openstack/networking/v1/eips",
			"revision": "905e6703b7fe2a30eff9b6c877ad678e50a6a88c",
			"revisionTime": "2018-04-09T05:07:25Z"
		},
		{
			"checksumSHA1": "dIL7S10PWn31tf9G9mdpfhSLX+E=",
			"path": "github.com/huaweicloud/golangsdk/openstack/networking/v1/subnets",
			"revision": "824aea0ed0decd7a36623f49b1610e7af6c58c3c",
			"revisionTime": "2018-09-28T03:11:13Z"
		},
		{
			"checksumSHA1": "0fbet1a5ZY98zA7lG/uKdVW4WUE=",
			"path": "github.com/huaweicloud/golangsdk/openstack/networking/v1/vpcs",
			"revision": "824aea0ed0decd7a36623f49b1610e7af6c58c3c",
			"revisionTime": "2018-09-28T03:11:13Z"
		},
		{
			"checksumSHA1": "sTcp7qY7oxqXeTiUWr/LUhFXYWM=",
			"path": "github.com/huaweicloud/golangsdk/openstack/networking/v2/extensions/elb",
			"revision": "888f77744ab7c65bb4d448d5b5313edba29e76c7",
			"revisionTime": "2018-02-24T07:23:49Z"
		},
		{
			"checksumSHA1": "P3moeIdaCWwX6OfiOiOjL+MfSUI=",
			"path": "github.com/huaweicloud/golangsdk/openstack/networking/v2/extensions/elb/backendecs",
			"revision": "f751fd90605bf71b96f3e7a5ae5f994a7f98984c",
			"revisionTime": "2018-03-12T11:45:12Z"
		},
		{
			"checksumSHA1": "c5rZWcUUrvRDRvHyZx/sKn5ypjY=",
			"path": "github.com/huaweicloud/golangsdk/openstack/networking/v2/extensions/elb/healthcheck",
			"revision": "888f77744ab7c65bb4d448d5b5313edba29e76c7",
			"revisionTime": "2018-02-24T07:23:49Z"
		},
		{
			"checksumSHA1": "44mmAxzx1iWh7JJFzxuznnU2Gzs=",
			"path": "github.com/huaweicloud/golangsdk/openstack/networking/v2/extensions/elb/listeners",
			"revision": "888f77744ab7c65bb4d448d5b5313edba29e76c7",
			"revisionTime": "2018-02-24T07:23:49Z"
		},
		{
			"checksumSHA1": "yHFT0nE0C7UExuB2Dbr8kB6qqUw=",
			"path": "github.com/huaweicloud/golangsdk/openstack/networking/v2/extensions/elb/loadbalancers",
			"revision": "f751fd90605bf71b96f3e7a5ae5f994a7f98984c",
			"revisionTime": "2018-03-12T11:45:12Z"
		},
		{
			"checksumSHA1": "7fFxWee3mAgR/qYyxTHTvFvDCu4=",
			"path": "github.com/huaweicloud/golangsdk/openstack/networking/v2/extensions/layer3/floatingips",
			"revision": "75837c0e32c3577a74950b521e3ad3aaec05b34b",
			"revisionTime": "2018-09-11T07:04:38Z"
		},
		{
			"checksumSHA1": "i6euW8M7irnzulVHIazpm7I7Qak=",
			"path": "github.com/huaweicloud/golangsdk/openstack/networking/v2/extensions/layer3/routers",
			"revision": "75837c0e32c3577a74950b521e3ad3aaec05b34b",
			"revisionTime": "2018-09-11T07:04:38Z"
		},
		{
			"checksumSHA1": "DfFGd1O4mWx0x1UbupgdnE+iWgQ=",
			"path": "github.com/huaweicloud/golangsdk/openstack/networking/v2/extensions/lbaas_v2/listeners",
			"revision": "75837c0e32c3577a74950b521e3ad3aaec05b34b",
			"revisionTime": "2018-09-11T07:04:38Z"
		},
		{
			"checksumSHA1": "v0lou3X4IhK+claIJEq8VEUoe3c=",
			"path": "github.com/huaweicloud/golangsdk/openstack/networking/v2/extensions/lbaas_v2/loadbalancers",
			"revision": "75837c0e32c3577a74950b521e3ad3aaec05b34b",
			"revisionTime": "2018-09-11T07:04:38Z"
		},
		{
			"checksumSHA1": "D1AapjexBYeBvkKmbY5GEE1drTM=",
			"path": "github.com/huaweicloud/golangsdk/openstack/networking/v2/extensions/lbaas_v2/monitors",
			"revision": "75837c0e32c3577a74950b521e3ad3aaec05b34b",
			"revisionTime": "2018-09-11T07:04:38Z"
		},
		{
			"checksumSHA1": "eXyCdeZ37rQmFKW3yXzK7d6do+I=",
			"path": "github.com/huaweicloud/golangsdk/openstack/networking/v2/extensions/lbaas_v2/pools",
			"revision": "75837c0e32c3577a74950b521e3ad3aaec05b34b",
			"revisionTime": "2018-09-11T07:04:38Z"
		},
		{
			"checksumSHA1": "iIyMq76Jzg/JVWZf/qfgJYz8e+k=",
			"path": "github.com/huaweicloud/golangsdk/openstack/networking/v2/extensions/natgateways",
			"revision": "888f77744ab7c65bb4d448d5b5313edba29e76c7",
			"revisionTime": "2018-02-24T07:23:49Z"
		},
		{
			"checksumSHA1": "tpngg2N8uyX/uPgjlOaO894WUQo=",
			"path": "github.com/huaweicloud/golangsdk/openstack/networking/v2/extensions/provider",
			"revision": "75837c0e32c3577a74950b521e3ad3aaec05b34b",
			"revisionTime": "2018-09-11T07:04:38Z"
		},
		{
			"checksumSHA1": "C4S++w5Rf9XqVxBnjN5LzosEAOA=",
			"path": "github.com/huaweicloud/golangsdk/openstack/networking/v2/extensions/security/groups",
			"revision": "75837c0e32c3577a74950b521e3ad3aaec05b34b",
			"revisionTime": "2018-09-11T07:04:38Z"
		},
		{
			"checksumSHA1": "11M1O9tPge6CqkU3scwp0qakRdI=",
			"path": "github.com/huaweicloud/golangsdk/openstack/networking/v2/extensions/security/rules",
			"revision": "75837c0e32c3577a74950b521e3ad3aaec05b34b",
			"revisionTime": "2018-09-11T07:04:38Z"
		},
		{
			"checksumSHA1": "8FUSH2A+RQyNj1T04/uGshpRCVA=",
			"path": "github.com/huaweicloud/golangsdk/openstack/networking/v2/extensions/snatrules",
			"revision": "888f77744ab7c65bb4d448d5b5313edba29e76c7",
			"revisionTime": "2018-02-24T07:23:49Z"
		},
		{
			"checksumSHA1": "Zs4N9PYh+hvpBl/n9KIySWOHoC4=",
			"path": "github.com/huaweicloud/golangsdk/openstack/networking/v2/networks",
			"revision": "75837c0e32c3577a74950b521e3ad3aaec05b34b",
			"revisionTime": "2018-09-11T07:04:38Z"
		},
		{
			"checksumSHA1": "0gorI5xHfJjwGQrtrx8B31CvEIA=",
			"path": "github.com/huaweicloud/golangsdk/openstack/networking/v2/peerings",
			"revision": "824aea0ed0decd7a36623f49b1610e7af6c58c3c",
			"revisionTime": "2018-09-28T03:11:13Z"
		},
		{
			"checksumSHA1": "sVD1qIOVjpfxrOF40T5tpd1YsuA=",
			"path": "github.com/huaweicloud/golangsdk/openstack/networking/v2/ports",
			"revision": "75837c0e32c3577a74950b521e3ad3aaec05b34b",
			"revisionTime": "2018-09-11T07:04:38Z"
		},
		{
			"checksumSHA1": "c11Xcs/tE/AznvuPk2SoC8yGsxM=",
			"path": "github.com/huaweicloud/golangsdk/openstack/networking/v2/routes",
			"revision": "824aea0ed0decd7a36623f49b1610e7af6c58c3c",
			"revisionTime": "2018-09-28T03:11:13Z"
		},
		{
			"checksumSHA1": "qZNdTmMYtUcV0/2OY7Bq02zm9Eo=",
			"path": "github.com/huaweicloud/golangsdk/openstack/networking/v2/subnets",
			"revision": "75837c0e32c3577a74950b521e3ad3aaec05b34b",
			"revisionTime": "2018-09-11T07:04:38Z"
		},
		{
			"checksumSHA1": "PkCm2UHkzT955JWRRqHhqk3i5hM=",
			"path": "github.com/huaweicloud/golangsdk/openstack/objectstorage/v1/swauth",
			"revision": "75837c0e32c3577a74950b521e3ad3aaec05b34b",
			"revisionTime": "2018-09-11T07:04:38Z"
		},
		{
			"checksumSHA1": "ia3iK8E8dcap5Eyps4Ijl/7Aj/k=",
			"path": "github.com/huaweicloud/golangsdk/openstack/rds/v1/datastores",
			"revision": "888f77744ab7c65bb4d448d5b5313edba29e76c7",
			"revisionTime": "2018-02-24T07:23:49Z"
		},
		{
			"checksumSHA1": "KPoYmsQ/zLox78WMao84UsAjf2k=",
			"path": "github.com/huaweicloud/golangsdk/openstack/rds/v1/flavors",
			"revision": "888f77744ab7c65bb4d448d5b5313edba29e76c7",
			"revisionTime": "2018-02-24T07:23:49Z"
		},
		{
			"checksumSHA1": "PJaibWgXgcR6frtmFILnqKtxAbs=",
			"path": "github.com/huaweicloud/golangsdk/openstack/rds/v1/instances",
			"revision": "888f77744ab7c65bb4d448d5b5313edba29e76c7",
			"revisionTime": "2018-02-24T07:23:49Z"
		},
		{
			"checksumSHA1": "MiR4dnIYKzUi4ry6oyYLtc6tkls=",
			"path": "github.com/huaweicloud/golangsdk/openstack/rts/v1/softwareconfig",
			"revision": "824aea0ed0decd7a36623f49b1610e7af6c58c3c",
			"revisionTime": "2018-09-28T03:11:13Z"
		},
		{
			"checksumSHA1": "0mwY8rUGAUQuA14Cdqp699J82Jk=",
			"path": "github.com/huaweicloud/golangsdk/openstack/rts/v1/stackresources",
			"revision": "824aea0ed0decd7a36623f49b1610e7af6c58c3c",
			"revisionTime": "2018-09-28T03:11:13Z"
		},
		{
			"checksumSHA1": "9a/hz/ue5XrErqw+6LRTVkjSOoE=",
			"path": "github.com/huaweicloud/golangsdk/openstack/rts/v1/stacks",
			"revision": "824aea0ed0decd7a36623f49b1610e7af6c58c3c",
			"revisionTime": "2018-09-28T03:11:13Z"
		},
		{
			"checksumSHA1": "a9m86a8Wir9RzrMlEOd0dlXPwAs=",
			"path": "github.com/huaweicloud/golangsdk/openstack/rts/v1/stacktemplates",
			"revision": "824aea0ed0decd7a36623f49b1610e7af6c58c3c",
			"revisionTime": "2018-09-28T03:11:13Z"
		},
		{
			"checksumSHA1": "+JRQECD1oxmwOI7NLLfPH3RvL7E=",
			"path": "github.com/huaweicloud/golangsdk/openstack/sfs/v2/shares",
			"revision": "824aea0ed0decd7a36623f49b1610e7af6c58c3c",
			"revisionTime": "2018-09-28T03:11:13Z"
		},
		{
			"checksumSHA1": "RV9GKwWK04J4e9L2kbfZnyO+0+U=",
			"path": "github.com/huaweicloud/golangsdk/openstack/smn/v2/subscriptions",
			"revision": "888f77744ab7c65bb4d448d5b5313edba29e76c7",
			"revisionTime": "2018-02-24T07:23:49Z"
		},
		{
			"checksumSHA1": "LgRHkUhyZrzVv6Abw1pbvRl1ZHY=",
			"path": "github.com/huaweicloud/golangsdk/openstack/smn/v2/topics",
			"revision": "888f77744ab7c65bb4d448d5b5313edba29e76c7",
			"revisionTime": "2018-02-24T07:23:49Z"
		},
		{
			"checksumSHA1": "NHiuX2r2UGIAhQ2/AJlEDUjElxw=",
			"path": "github.com/huaweicloud/golangsdk/openstack/utils",
			"revision": "75837c0e32c3577a74950b521e3ad3aaec05b34b",
			"revisionTime": "2018-09-11T07:04:38Z"
		},
		{
			"checksumSHA1": "Li+DJyT4BovYsCwJRI8S81qslow=",
			"path": "github.com/huaweicloud/golangsdk/openstack/vbs/v2/backups",
			"revision": "02234c041f693ec39067f110661bb38680003a7c",
			"revisionTime": "2018-09-28T08:16:35Z"
		},
		{
			"checksumSHA1": "a7rYe6bSG9D3tanocfAU/fDGPVY=",
			"path": "github.com/huaweicloud/golangsdk/openstack/vbs/v2/policies",
			"revision": "02234c041f693ec39067f110661bb38680003a7c",
			"revisionTime": "2018-09-28T08:16:35Z"
		},
		{
			"checksumSHA1": "q2a3ywca5Co+t5cynrxVx7xq3Ww=",
			"path": "github.com/huaweicloud/golangsdk/openstack/vbs/v2/tags",
			"revision": "02234c041f693ec39067f110661bb38680003a7c",
			"revisionTime": "2018-09-28T08:16:35Z"
		},
		{
			"checksumSHA1": "unuouwL0EzTLflKCDFkwzrJ81d4=",
			"path": "github.com/huaweicloud/golangsdk/pagination",
			"revision": "888f77744ab7c65bb4d448d5b5313edba29e76c7",
			"revisionTime": "2018-02-24T07:23:49Z"
		},
		{
			"checksumSHA1": "sVczcCYWr12ttrbXRFz/QOyDyWg=",
			"path": "github.com/jen20/awspolicyequivalence",
			"revision": "3d48364a137a7847c1191b83740052dc7695878e",
			"revisionTime": "2017-08-31T20:16:02Z"
		},
		{
			"checksumSHA1": "0ZrwvB6KoGPj2PoDNSEJwxQ6Mog=",
			"comment": "0.2.2-2-gc01cf91",
			"path": "github.com/jmespath/go-jmespath",
			"revision": "bd40a432e4c76585ef6b72d3fd96fb9b6dc7b68d",
			"revisionTime": "2016-08-03T19:07:31Z"
		},
		{
			"checksumSHA1": "guxbLo8KHHBeM0rzou4OTzzpDNs=",
			"path": "github.com/mitchellh/copystructure",
			"revision": "5af94aef99f597e6a9e1f6ac6be6ce0f3c96b49d",
			"revisionTime": "2016-10-13T19:53:42Z"
		},
		{
			"checksumSHA1": "V/quM7+em2ByJbWBLOsEwnY3j/Q=",
			"path": "github.com/mitchellh/go-homedir",
			"revision": "b8bc1bf767474819792c23f32d8286a45736f1c6",
			"revisionTime": "2016-12-03T19:45:07Z"
		},
		{
			"checksumSHA1": "xyoJKalfQwTUN1qzZGQKWYAwl0A=",
			"path": "github.com/mitchellh/hashstructure",
			"revision": "6b17d669fac5e2f71c16658d781ec3fdd3802b69"
		},
		{
			"checksumSHA1": "MlX15lJuV8DYARX5RJY8rqrSEWQ=",
			"path": "github.com/mitchellh/mapstructure",
			"revision": "53818660ed4955e899c0bcafa97299a388bd7c8e",
			"revisionTime": "2017-03-07T20:11:23Z"
		},
		{
			"checksumSHA1": "vBpuqNfSTZcAR/0tP8tNYacySGs=",
			"path": "github.com/mitchellh/reflectwalk",
			"revision": "92573fe8d000a145bfebc03a16bc22b34945867f",
			"revisionTime": "2016-10-03T17:45:16Z"
		},
		{
			"checksumSHA1": "u5s2PZ7fzCOqQX7bVPf9IJ+qNLQ=",
			"path": "github.com/rancher/go-rancher",
			"revision": "ec24b7f12fca9f78fbfcd62a0ea8bce14ade8792",
			"revisionTime": "2017-04-07T04:09:43Z"
		},
		{
			"checksumSHA1": "zmC8/3V4ls53DJlNTKDZwPSC/dA=",
			"path": "github.com/satori/go.uuid",
			"revision": "b061729afc07e77a8aa4fad0a2fd840958f1942a",
			"revisionTime": "2016-09-27T10:08:44Z"
		},
		{
			"checksumSHA1": "vE43s37+4CJ2CDU6TlOUOYE0K9c=",
			"path": "golang.org/x/crypto/bcrypt",
			"revision": "9477e0b78b9ac3d0b03822fd95422e2fe07627cd",
			"revisionTime": "2016-10-31T15:37:30Z"
		},
		{
			"checksumSHA1": "JsJdKXhz87gWenMwBeejTOeNE7k=",
			"path": "golang.org/x/crypto/blowfish",
			"revision": "9477e0b78b9ac3d0b03822fd95422e2fe07627cd",
			"revisionTime": "2016-10-31T15:37:30Z"
		},
		{
			"checksumSHA1": "TT1rac6kpQp2vz24m5yDGUNQ/QQ=",
			"path": "golang.org/x/crypto/cast5",
			"revision": "b176d7def5d71bdd214203491f89843ed217f420",
			"revisionTime": "2017-07-23T04:49:35Z"
		},
		{
			"checksumSHA1": "C1KKOxFoW7/W/NFNpiXK+boguNo=",
			"path": "golang.org/x/crypto/curve25519",
			"revision": "453249f01cfeb54c3d549ddb75ff152ca243f9d8",
			"revisionTime": "2017-02-08T20:51:15Z"
		},
		{
			"checksumSHA1": "wGb//LjBPNxYHqk+dcLo7BjPXK8=",
			"path": "golang.org/x/crypto/ed25519",
			"revision": "b8a2a83acfe6e6770b75de42d5ff4c67596675c0",
			"revisionTime": "2017-01-13T19:21:00Z"
		},
		{
			"checksumSHA1": "LXFcVx8I587SnWmKycSDEq9yvK8=",
			"path": "golang.org/x/crypto/ed25519/internal/edwards25519",
			"revision": "b8a2a83acfe6e6770b75de42d5ff4c67596675c0",
			"revisionTime": "2017-01-13T19:21:00Z"
		},
		{
			"checksumSHA1": "IIhFTrLlmlc6lEFSitqi4aw2lw0=",
			"path": "golang.org/x/crypto/openpgp",
			"revision": "b176d7def5d71bdd214203491f89843ed217f420",
			"revisionTime": "2017-07-23T04:49:35Z"
		},
		{
			"checksumSHA1": "olOKkhrdkYQHZ0lf1orrFQPQrv4=",
			"path": "golang.org/x/crypto/openpgp/armor",
			"revision": "b176d7def5d71bdd214203491f89843ed217f420",
			"revisionTime": "2017-07-23T04:49:35Z"
		},
		{
			"checksumSHA1": "eo/KtdjieJQXH7Qy+faXFcF70ME=",
			"path": "golang.org/x/crypto/openpgp/elgamal",
			"revision": "b176d7def5d71bdd214203491f89843ed217f420",
			"revisionTime": "2017-07-23T04:49:35Z"
		},
		{
			"checksumSHA1": "rlxVSaGgqdAgwblsErxTxIfuGfg=",
			"path": "golang.org/x/crypto/openpgp/errors",
			"revision": "b176d7def5d71bdd214203491f89843ed217f420",
			"revisionTime": "2017-07-23T04:49:35Z"
		},
		{
			"checksumSHA1": "Pq88+Dgh04UdXWZN6P+bLgYnbRc=",
			"path": "golang.org/x/crypto/openpgp/packet",
			"revision": "b176d7def5d71bdd214203491f89843ed217f420",
			"revisionTime": "2017-07-23T04:49:35Z"
		},
		{
			"checksumSHA1": "s2qT4UwvzBSkzXuiuMkowif1Olw=",
			"path": "golang.org/x/crypto/openpgp/s2k",
			"revision": "b176d7def5d71bdd214203491f89843ed217f420",
			"revisionTime": "2017-07-23T04:49:35Z"
		},
		{
			"checksumSHA1": "fsrFs762jlaILyqqQImS1GfvIvw=",
			"path": "golang.org/x/crypto/ssh",
			"revision": "453249f01cfeb54c3d549ddb75ff152ca243f9d8",
			"revisionTime": "2017-02-08T20:51:15Z"
		},
		{
			"checksumSHA1": "vqc3a+oTUGX8PmD0TS+qQ7gmN8I=",
			"path": "golang.org/x/net/html",
			"revision": "1c05540f6879653db88113bc4a2b70aec4bd491f",
			"revisionTime": "2017-08-04T00:04:37Z"
		},
		{
			"checksumSHA1": "z79z5msRzgU48FCZxSuxfU8b4rs=",
			"path": "golang.org/x/net/html/atom",
			"revision": "1c05540f6879653db88113bc4a2b70aec4bd491f",
			"revisionTime": "2017-08-04T00:04:37Z"
		},
		{
			"checksumSHA1": "RDJpJQwkF012L6m/2BJizyOksNw=",
			"path": "gopkg.in/yaml.v2",
			"revision": "eb3733d160e74a9c7e442f435eb3bea458e1d19f",
			"revisionTime": "2017-08-12T16:00:11Z"
		},
		{
			"checksumSHA1": "wICWAGQfZcHD2y0dHesz9R2YSiw=",
			"path": "k8s.io/kubernetes/pkg/apimachinery",
			"revision": "b0b7a323cc5a4a2019b2e9520c21c7830b7f708e",
			"revisionTime": "2017-04-03T20:32:25Z",
			"version": "v1.6.1",
			"versionExact": "v1.6.1"
		}
	],
	"rootPath": "github.com/terraform-providers/terraform-provider-huaweicloud"
}<|MERGE_RESOLUTION|>--- conflicted
+++ resolved
@@ -674,7 +674,12 @@
 			"revisionTime": "2018-09-11T07:04:38Z"
 		},
 		{
-<<<<<<< HEAD
+			"checksumSHA1": "OScfh+YPl7cqQQrUv7n5jeT7Vt0=",
+			"path": "github.com/huaweicloud/golangsdk/openstack/cts/v1/tracker",
+			"revision": "60672b79c76a4eec63f32293ce30b4119365e1bc",
+			"revisionTime": "2018-11-08T02:36:44Z"
+		},
+		{
 			"checksumSHA1": "PNHjt6ndEgEXusEdKw7CqhdNMgE=",
 			"path": "github.com/huaweicloud/golangsdk/openstack/csbs/v1/backup",
 			"revision": "47182a470c085dc857cb6f8f7e965f77e48411bf",
@@ -685,12 +690,6 @@
 			"path": "github.com/huaweicloud/golangsdk/openstack/csbs/v1/policies",
 			"revision": "6e33e83cae0cb3d06328701748ec252346ae2430",
 			"revisionTime": "2018-11-30T07:27:33Z"
-=======
-			"checksumSHA1": "OScfh+YPl7cqQQrUv7n5jeT7Vt0=",
-			"path": "github.com/huaweicloud/golangsdk/openstack/cts/v1/tracker",
-			"revision": "60672b79c76a4eec63f32293ce30b4119365e1bc",
-			"revisionTime": "2018-11-08T02:36:44Z"
->>>>>>> e41827ce
 		},
 		{
 			"checksumSHA1": "bndllnyp7+JlhisoXzhyStpRP+4=",
