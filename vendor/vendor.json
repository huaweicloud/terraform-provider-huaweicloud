{
	"comment": "",
	"ignore": "appengine test github.com/hashicorp/nomad/ github.com/hashicorp/terraform/backend",
	"package": [
		{
			"checksumSHA1": "ly9VLPE9GKo2U7mnbZyjb2LDQ3w=",
			"path": "github.com/Unknwon/com",
			"revision": "28b053d5a2923b87ce8c5a08f3af779894a72758",
			"revisionTime": "2015-10-08T13:54:07Z"
		},
		{
			"checksumSHA1": "FIL83loX9V9APvGQIjJpbxq53F0=",
			"path": "github.com/apparentlymart/go-cidr/cidr",
			"revision": "7e4b007599d4e2076d9a81be723b3912852dda2c",
			"revisionTime": "2017-04-18T07:21:50Z"
		},
		{
			"checksumSHA1": "+2yCNqbcf7VcavAptooQReTGiHY=",
			"path": "github.com/apparentlymart/go-rundeck-api",
			"revision": "f6af74d34d1ef69a511c59173876fc1174c11f0d",
			"revisionTime": "2016-08-26T14:30:32Z"
		},
		{
			"checksumSHA1": "fFU9OeM0pKWGL3D+Fa3PmHSjjLg=",
			"path": "github.com/aws/aws-sdk-go/aws",
			"revision": "be4fa13e47938e4801fada8c8ca3d1867ad3dcb3",
			"revisionTime": "2017-06-02T18:54:01Z",
			"version": "v1.8.34",
			"versionExact": "v1.8.34"
		},
		{
			"checksumSHA1": "Y9W+4GimK4Fuxq+vyIskVYFRnX4=",
			"path": "github.com/aws/aws-sdk-go/aws/awserr",
			"revision": "be4fa13e47938e4801fada8c8ca3d1867ad3dcb3",
			"revisionTime": "2017-06-02T18:54:01Z",
			"version": "v1.8.34",
			"versionExact": "v1.8.34"
		},
		{
			"checksumSHA1": "yyYr41HZ1Aq0hWc3J5ijXwYEcac=",
			"path": "github.com/aws/aws-sdk-go/aws/awsutil",
			"revision": "be4fa13e47938e4801fada8c8ca3d1867ad3dcb3",
			"revisionTime": "2017-06-02T18:54:01Z",
			"version": "v1.8.34",
			"versionExact": "v1.8.34"
		},
		{
			"checksumSHA1": "gcA6wFbLBJLLO/6g+AH9QoQQX1U=",
			"path": "github.com/aws/aws-sdk-go/aws/client",
			"revision": "be4fa13e47938e4801fada8c8ca3d1867ad3dcb3",
			"revisionTime": "2017-06-02T18:54:01Z",
			"version": "v1.8.34",
			"versionExact": "v1.8.34"
		},
		{
			"checksumSHA1": "ieAJ+Cvp/PKv1LpUEnUXpc3OI6E=",
			"path": "github.com/aws/aws-sdk-go/aws/client/metadata",
			"revision": "be4fa13e47938e4801fada8c8ca3d1867ad3dcb3",
			"revisionTime": "2017-06-02T18:54:01Z",
			"version": "v1.8.34",
			"versionExact": "v1.8.34"
		},
		{
			"checksumSHA1": "7/8j/q0TWtOgXyvEcv4B2Dhl00o=",
			"path": "github.com/aws/aws-sdk-go/aws/corehandlers",
			"revision": "be4fa13e47938e4801fada8c8ca3d1867ad3dcb3",
			"revisionTime": "2017-06-02T18:54:01Z",
			"version": "v1.8.34",
			"versionExact": "v1.8.34"
		},
		{
			"checksumSHA1": "Y+cPwQL0dZMyqp3wI+KJWmA9KQ8=",
			"path": "github.com/aws/aws-sdk-go/aws/credentials",
			"revision": "be4fa13e47938e4801fada8c8ca3d1867ad3dcb3",
			"revisionTime": "2017-06-02T18:54:01Z",
			"version": "v1.8.34",
			"versionExact": "v1.8.34"
		},
		{
			"checksumSHA1": "u3GOAJLmdvbuNUeUEcZSEAOeL/0=",
			"path": "github.com/aws/aws-sdk-go/aws/credentials/ec2rolecreds",
			"revision": "be4fa13e47938e4801fada8c8ca3d1867ad3dcb3",
			"revisionTime": "2017-06-02T18:54:01Z",
			"version": "v1.8.34",
			"versionExact": "v1.8.34"
		},
		{
			"checksumSHA1": "NUJUTWlc1sV8b7WjfiYc4JZbXl0=",
			"path": "github.com/aws/aws-sdk-go/aws/credentials/endpointcreds",
			"revision": "be4fa13e47938e4801fada8c8ca3d1867ad3dcb3",
			"revisionTime": "2017-06-02T18:54:01Z",
			"version": "v1.8.34",
			"versionExact": "v1.8.34"
		},
		{
			"checksumSHA1": "JEYqmF83O5n5bHkupAzA6STm0no=",
			"path": "github.com/aws/aws-sdk-go/aws/credentials/stscreds",
			"revision": "be4fa13e47938e4801fada8c8ca3d1867ad3dcb3",
			"revisionTime": "2017-06-02T18:54:01Z",
			"version": "v1.8.34",
			"versionExact": "v1.8.34"
		},
		{
			"checksumSHA1": "ZdtYh3ZHSgP/WEIaqwJHTEhpkbs=",
			"path": "github.com/aws/aws-sdk-go/aws/defaults",
			"revision": "be4fa13e47938e4801fada8c8ca3d1867ad3dcb3",
			"revisionTime": "2017-06-02T18:54:01Z",
			"version": "v1.8.34",
			"versionExact": "v1.8.34"
		},
		{
			"checksumSHA1": "/EXbk/z2TWjWc1Hvb4QYs3Wmhb8=",
			"path": "github.com/aws/aws-sdk-go/aws/ec2metadata",
			"revision": "be4fa13e47938e4801fada8c8ca3d1867ad3dcb3",
			"revisionTime": "2017-06-02T18:54:01Z",
			"version": "v1.8.34",
			"versionExact": "v1.8.34"
		},
		{
			"checksumSHA1": "vaHB7ND2ZMMwBwrdT0KJUKT1VaM=",
			"path": "github.com/aws/aws-sdk-go/aws/endpoints",
			"revision": "be4fa13e47938e4801fada8c8ca3d1867ad3dcb3",
			"revisionTime": "2017-06-02T18:54:01Z",
			"version": "v1.8.34",
			"versionExact": "v1.8.34"
		},
		{
			"checksumSHA1": "Utpqcq3J2hqoaKEsjI7kDF9bUkg=",
			"path": "github.com/aws/aws-sdk-go/aws/request",
			"revision": "be4fa13e47938e4801fada8c8ca3d1867ad3dcb3",
			"revisionTime": "2017-06-02T18:54:01Z",
			"version": "v1.8.34",
			"versionExact": "v1.8.34"
		},
		{
			"checksumSHA1": "Y20DEtMtbfE9qTtmoi2NYV1x7aA=",
			"path": "github.com/aws/aws-sdk-go/aws/session",
			"revision": "be4fa13e47938e4801fada8c8ca3d1867ad3dcb3",
			"revisionTime": "2017-06-02T18:54:01Z",
			"version": "v1.8.34",
			"versionExact": "v1.8.34"
		},
		{
			"checksumSHA1": "SvIsunO8D9MEKbetMENA4WRnyeE=",
			"path": "github.com/aws/aws-sdk-go/aws/signer/v4",
			"revision": "be4fa13e47938e4801fada8c8ca3d1867ad3dcb3",
			"revisionTime": "2017-06-02T18:54:01Z",
			"version": "v1.8.34",
			"versionExact": "v1.8.34"
		},
		{
			"checksumSHA1": "04ypv4x12l4q0TksA1zEVsmgpvw=",
			"path": "github.com/aws/aws-sdk-go/internal/shareddefaults",
			"revision": "be4fa13e47938e4801fada8c8ca3d1867ad3dcb3",
			"revisionTime": "2017-06-02T18:54:01Z",
			"version": "v1.8.34",
			"versionExact": "v1.8.34"
		},
		{
			"checksumSHA1": "wk7EyvDaHwb5qqoOP/4d3cV0708=",
			"path": "github.com/aws/aws-sdk-go/private/protocol",
			"revision": "be4fa13e47938e4801fada8c8ca3d1867ad3dcb3",
			"revisionTime": "2017-06-02T18:54:01Z",
			"version": "v1.8.34",
			"versionExact": "v1.8.34"
		},
		{
			"checksumSHA1": "ZqY5RWavBLWTo6j9xqdyBEaNFRk=",
			"path": "github.com/aws/aws-sdk-go/private/protocol/query",
			"revision": "be4fa13e47938e4801fada8c8ca3d1867ad3dcb3",
			"revisionTime": "2017-06-02T18:54:01Z",
			"version": "v1.8.34",
			"versionExact": "v1.8.34"
		},
		{
			"checksumSHA1": "Drt1JfLMa0DQEZLWrnMlTWaIcC8=",
			"path": "github.com/aws/aws-sdk-go/private/protocol/query/queryutil",
			"revision": "be4fa13e47938e4801fada8c8ca3d1867ad3dcb3",
			"revisionTime": "2017-06-02T18:54:01Z",
			"version": "v1.8.34",
			"versionExact": "v1.8.34"
		},
		{
			"checksumSHA1": "VCTh+dEaqqhog5ncy/WTt9+/gFM=",
			"path": "github.com/aws/aws-sdk-go/private/protocol/rest",
			"revision": "be4fa13e47938e4801fada8c8ca3d1867ad3dcb3",
			"revisionTime": "2017-06-02T18:54:01Z",
			"version": "v1.8.34",
			"versionExact": "v1.8.34"
		},
		{
			"checksumSHA1": "ODo+ko8D6unAxZuN1jGzMcN4QCc=",
			"path": "github.com/aws/aws-sdk-go/private/protocol/restxml",
			"revision": "be4fa13e47938e4801fada8c8ca3d1867ad3dcb3",
			"revisionTime": "2017-06-02T18:54:01Z",
			"version": "v1.8.34",
			"versionExact": "v1.8.34"
		},
		{
			"checksumSHA1": "0qYPUga28aQVkxZgBR3Z86AbGUQ=",
			"path": "github.com/aws/aws-sdk-go/private/protocol/xml/xmlutil",
			"revision": "be4fa13e47938e4801fada8c8ca3d1867ad3dcb3",
			"revisionTime": "2017-06-02T18:54:01Z",
			"version": "v1.8.34",
			"versionExact": "v1.8.34"
		},
		{
			"checksumSHA1": "krqUUMDYRN2ohYcumxZl8BTR5EQ=",
			"path": "github.com/aws/aws-sdk-go/service/s3",
			"revision": "be4fa13e47938e4801fada8c8ca3d1867ad3dcb3",
			"revisionTime": "2017-06-02T18:54:01Z",
			"version": "v1.8.34",
			"versionExact": "v1.8.34"
		},
		{
			"checksumSHA1": "VH5y62f+SDyEIqnTibiPtQ687i8=",
			"path": "github.com/aws/aws-sdk-go/service/sts",
			"revision": "be4fa13e47938e4801fada8c8ca3d1867ad3dcb3",
			"revisionTime": "2017-06-02T18:54:01Z",
			"version": "v1.8.34",
			"versionExact": "v1.8.34"
		},
		{
			"checksumSHA1": "nqw2Qn5xUklssHTubS5HDvEL9L4=",
			"path": "github.com/bgentry/go-netrc/netrc",
			"revision": "9fd32a8b3d3d3f9d43c341bfe098430e07609480",
			"revisionTime": "2014-04-22T17:41:19Z"
		},
		{
			"checksumSHA1": "OT4XN9z5k69e2RsMSpwW74B+yk4=",
			"path": "github.com/blang/semver",
			"revision": "2ee87856327ba09384cabd113bc6b5d174e9ec0f",
			"revisionTime": "2017-07-27T06:48:18Z"
		},
		{
			"checksumSHA1": "dvabztWVQX8f6oMLRyv4dLH+TGY=",
			"path": "github.com/davecgh/go-spew/spew",
			"revision": "346938d642f2ec3594ed81d874461961cd0faa76",
			"revisionTime": "2016-10-29T20:57:26Z"
		},
		{
			"checksumSHA1": "BCv50o5pDkoSG3vYKOSai1Z8p3w=",
			"path": "github.com/fsouza/go-dockerclient",
			"revision": "1d4f4ae73768d3ca16a6fb964694f58dc5eba601",
			"revisionTime": "2016-04-27T17:25:47Z",
			"tree": true
		},
		{
			"checksumSHA1": "1K+xrZ1PBez190iGt5OnMtGdih4=",
			"comment": "v1.8.6",
			"path": "github.com/go-ini/ini",
			"revision": "766e555c68dc8bda90d197ee8946c37519c19409",
			"revisionTime": "2017-01-17T13:00:17Z"
		},
		{
			"checksumSHA1": "cdOCt0Yb+hdErz8NAQqayxPmRsY=",
			"path": "github.com/hashicorp/errwrap",
			"revision": "7554cd9344cec97297fa6649b055a8c98c2a1e55"
		},
		{
			"checksumSHA1": "b8F628srIitj5p7Y130xc9k0QWs=",
			"path": "github.com/hashicorp/go-cleanhttp",
			"revision": "3573b8b52aa7b37b9358d966a898feb387f62437",
			"revisionTime": "2017-02-11T01:34:15Z"
		},
		{
			"checksumSHA1": "nsL2kI426RMuq1jw15e7igFqdIY=",
			"path": "github.com/hashicorp/go-getter",
			"revision": "c3d66e76678dce180a7b452653472f949aedfbcd",
			"revisionTime": "2017-02-07T21:55:32Z"
		},
		{
			"checksumSHA1": "9J+kDr29yDrwsdu2ULzewmqGjpA=",
			"path": "github.com/hashicorp/go-getter/helper/url",
			"revision": "c3d66e76678dce180a7b452653472f949aedfbcd",
			"revisionTime": "2017-02-07T21:55:32Z"
		},
		{
			"checksumSHA1": "lrSl49G23l6NhfilxPM0XFs5rZo=",
			"path": "github.com/hashicorp/go-multierror",
			"revision": "d30f09973e19c1dfcd120b2d9c4f168e68d6b5d5"
		},
		{
			"checksumSHA1": "b0nQutPMJHeUmz4SjpreotAo6Yk=",
			"path": "github.com/hashicorp/go-plugin",
			"revision": "f72692aebca2008343a9deb06ddb4b17f7051c15",
			"revisionTime": "2017-02-17T16:27:05Z"
		},
		{
			"checksumSHA1": "85XUnluYJL7F55ptcwdmN8eSOsk=",
			"path": "github.com/hashicorp/go-uuid",
			"revision": "36289988d83ca270bc07c234c36f364b0dd9c9a7"
		},
		{
			"checksumSHA1": "EcZfls6vcqjasWV/nBlu+C+EFmc=",
			"path": "github.com/hashicorp/go-version",
			"revision": "e96d3840402619007766590ecea8dd7af1292276",
			"revisionTime": "2016-10-31T18:26:05Z"
		},
		{
			"checksumSHA1": "o3XZZdOnSnwQSpYw215QV75ZDeI=",
			"path": "github.com/hashicorp/hcl",
			"revision": "a4b07c25de5ff55ad3b8936cea69a79a3d95a855",
			"revisionTime": "2017-05-04T19:02:34Z"
		},
		{
			"checksumSHA1": "XQmjDva9JCGGkIecOgwtBEMCJhU=",
			"path": "github.com/hashicorp/hcl/hcl/ast",
			"revision": "a4b07c25de5ff55ad3b8936cea69a79a3d95a855",
			"revisionTime": "2017-05-04T19:02:34Z"
		},
		{
			"checksumSHA1": "teokXoyRXEJ0vZHOWBD11l5YFNI=",
			"path": "github.com/hashicorp/hcl/hcl/parser",
			"revision": "a4b07c25de5ff55ad3b8936cea69a79a3d95a855",
			"revisionTime": "2017-05-04T19:02:34Z"
		},
		{
			"checksumSHA1": "z6wdP4mRw4GVjShkNHDaOWkbxS0=",
			"path": "github.com/hashicorp/hcl/hcl/scanner",
			"revision": "a4b07c25de5ff55ad3b8936cea69a79a3d95a855",
			"revisionTime": "2017-05-04T19:02:34Z"
		},
		{
			"checksumSHA1": "oS3SCN9Wd6D8/LG0Yx1fu84a7gI=",
			"path": "github.com/hashicorp/hcl/hcl/strconv",
			"revision": "a4b07c25de5ff55ad3b8936cea69a79a3d95a855",
			"revisionTime": "2017-05-04T19:02:34Z"
		},
		{
			"checksumSHA1": "c6yprzj06ASwCo18TtbbNNBHljA=",
			"path": "github.com/hashicorp/hcl/hcl/token",
			"revision": "a4b07c25de5ff55ad3b8936cea69a79a3d95a855",
			"revisionTime": "2017-05-04T19:02:34Z"
		},
		{
			"checksumSHA1": "PwlfXt7mFS8UYzWxOK5DOq0yxS0=",
			"path": "github.com/hashicorp/hcl/json/parser",
			"revision": "a4b07c25de5ff55ad3b8936cea69a79a3d95a855",
			"revisionTime": "2017-05-04T19:02:34Z"
		},
		{
			"checksumSHA1": "YdvFsNOMSWMLnY6fcliWQa0O5Fw=",
			"path": "github.com/hashicorp/hcl/json/scanner",
			"revision": "a4b07c25de5ff55ad3b8936cea69a79a3d95a855",
			"revisionTime": "2017-05-04T19:02:34Z"
		},
		{
			"checksumSHA1": "fNlXQCQEnb+B3k5UDL/r15xtSJY=",
			"path": "github.com/hashicorp/hcl/json/token",
			"revision": "a4b07c25de5ff55ad3b8936cea69a79a3d95a855",
			"revisionTime": "2017-05-04T19:02:34Z"
		},
		{
			"checksumSHA1": "M09yxoBoCEtG7EcHR8aEWLzMMJc=",
			"path": "github.com/hashicorp/hil",
			"revision": "fac2259da677551de1fb92b844c4d020a38d8468",
			"revisionTime": "2017-05-12T21:33:05Z"
		},
		{
			"checksumSHA1": "0S0KeBcfqVFYBPeZkuJ4fhQ5mCA=",
			"path": "github.com/hashicorp/hil/ast",
			"revision": "fac2259da677551de1fb92b844c4d020a38d8468",
			"revisionTime": "2017-05-12T21:33:05Z"
		},
		{
			"checksumSHA1": "P5PZ3k7SmqWmxgJ8Q0gLzeNpGhE=",
			"path": "github.com/hashicorp/hil/parser",
			"revision": "fac2259da677551de1fb92b844c4d020a38d8468",
			"revisionTime": "2017-05-12T21:33:05Z"
		},
		{
			"checksumSHA1": "DC1k5kOua4oFqmo+JRt0YzfP44o=",
			"path": "github.com/hashicorp/hil/scanner",
			"revision": "fac2259da677551de1fb92b844c4d020a38d8468",
			"revisionTime": "2017-05-12T21:33:05Z"
		},
		{
			"checksumSHA1": "vt+P9D2yWDO3gdvdgCzwqunlhxU=",
			"path": "github.com/hashicorp/logutils",
			"revision": "0dc08b1671f34c4250ce212759ebd880f743d883",
			"revisionTime": "2015-06-09T07:04:31Z"
		},
		{
			"checksumSHA1": "KPrCMDPNcLmO7K6xPcJSl86LwPk=",
			"path": "github.com/hashicorp/terraform/config",
			"revision": "2041053ee9444fa8175a298093b55a89586a1823",
			"revisionTime": "2017-08-02T18:39:14Z",
			"version": "v0.10.0",
			"versionExact": "v0.10.0"
		},
		{
			"checksumSHA1": "uPCJ6seQo9kvoNSfwNWKX9KzVMk=",
			"path": "github.com/hashicorp/terraform/config/module",
			"revision": "2041053ee9444fa8175a298093b55a89586a1823",
			"revisionTime": "2017-08-02T18:39:14Z",
			"version": "v0.10.0",
			"versionExact": "v0.10.0"
		},
		{
			"checksumSHA1": "w+l+UGTmwYNJ+L0p2vTd6+yqjok=",
			"path": "github.com/hashicorp/terraform/dag",
			"revision": "2041053ee9444fa8175a298093b55a89586a1823",
			"revisionTime": "2017-08-02T18:39:14Z",
			"version": "v0.10.0",
			"versionExact": "v0.10.0"
		},
		{
			"checksumSHA1": "P8gNPDuOzmiK4Lz9xG7OBy4Rlm8=",
			"path": "github.com/hashicorp/terraform/flatmap",
			"revision": "2041053ee9444fa8175a298093b55a89586a1823",
			"revisionTime": "2017-08-02T18:39:14Z",
			"version": "v0.10.0",
			"versionExact": "v0.10.0"
		},
		{
			"checksumSHA1": "zx5DLo5aV0xDqxGTzSibXg7HHAA=",
			"path": "github.com/hashicorp/terraform/helper/acctest",
			"revision": "2041053ee9444fa8175a298093b55a89586a1823",
			"revisionTime": "2017-08-02T18:39:14Z",
			"version": "v0.10.0",
			"versionExact": "v0.10.0"
		},
		{
			"checksumSHA1": "uT6Q9RdSRAkDjyUgQlJ2XKJRab4=",
			"path": "github.com/hashicorp/terraform/helper/config",
			"revision": "2041053ee9444fa8175a298093b55a89586a1823",
			"revisionTime": "2017-08-02T18:39:14Z",
			"version": "v0.10.0",
			"versionExact": "v0.10.0"
		},
		{
			"checksumSHA1": "Vbo55GDzPgG/L/+W2pcvDhxrPZc=",
			"path": "github.com/hashicorp/terraform/helper/experiment",
			"revision": "2041053ee9444fa8175a298093b55a89586a1823",
			"revisionTime": "2017-08-02T18:39:14Z",
			"version": "v0.10.0",
			"versionExact": "v0.10.0"
		},
		{
			"checksumSHA1": "BmIPKTr0zDutSJdyq7pYXrK1I3E=",
			"path": "github.com/hashicorp/terraform/helper/hashcode",
			"revision": "2041053ee9444fa8175a298093b55a89586a1823",
			"revisionTime": "2017-08-02T18:39:14Z",
			"version": "v0.10.0",
			"versionExact": "v0.10.0"
		},
		{
			"checksumSHA1": "B267stWNQd0/pBTXHfI/tJsxzfc=",
			"path": "github.com/hashicorp/terraform/helper/hilmapstructure",
			"revision": "2041053ee9444fa8175a298093b55a89586a1823",
			"revisionTime": "2017-08-02T18:39:14Z",
			"version": "v0.10.0",
			"versionExact": "v0.10.0"
		},
		{
			"checksumSHA1": "2wJa9F3BGlbe2DNqH5lb5POayRI=",
			"path": "github.com/hashicorp/terraform/helper/logging",
			"revision": "2041053ee9444fa8175a298093b55a89586a1823",
			"revisionTime": "2017-08-02T18:39:14Z",
			"version": "v0.10.0",
			"versionExact": "v0.10.0"
		},
		{
			"checksumSHA1": "twkFd4x71kBnDfrdqO5nhs8dMOY=",
			"path": "github.com/hashicorp/terraform/helper/mutexkv",
			"revision": "2041053ee9444fa8175a298093b55a89586a1823",
			"revisionTime": "2017-08-02T18:39:14Z",
			"version": "v0.10.0",
			"versionExact": "v0.10.0"
		},
		{
			"checksumSHA1": "ImyqbHM/xe3eAT2moIjLI8ksuks=",
			"path": "github.com/hashicorp/terraform/helper/pathorcontents",
			"revision": "2041053ee9444fa8175a298093b55a89586a1823",
			"revisionTime": "2017-08-02T18:39:14Z",
			"version": "v0.10.0",
			"versionExact": "v0.10.0"
		},
		{
			"checksumSHA1": "dhU2woQaSEI2OnbYLdkHxf7/nu8=",
			"path": "github.com/hashicorp/terraform/helper/resource",
			"revision": "2041053ee9444fa8175a298093b55a89586a1823",
			"revisionTime": "2017-08-02T18:39:14Z",
			"version": "v0.10.0",
			"versionExact": "v0.10.0"
		},
		{
			"checksumSHA1": "oaQ6rBNVs4Ae86vv3fKZU4tWETM=",
			"path": "github.com/hashicorp/terraform/helper/schema",
			"revision": "268138dbd49368dafe0af174bf1b8fe9c1812e53",
			"revisionTime": "2017-08-03T16:05:19Z"
		},
		{
			"checksumSHA1": "1yCGh/Wl4H4ODBBRmIRFcV025b0=",
			"path": "github.com/hashicorp/terraform/helper/shadow",
			"revision": "2041053ee9444fa8175a298093b55a89586a1823",
			"revisionTime": "2017-08-02T18:39:14Z",
			"version": "v0.10.0",
			"versionExact": "v0.10.0"
		},
		{
			"checksumSHA1": "yFWmdS6yEJZpRJzUqd/mULqCYGk=",
			"path": "github.com/hashicorp/terraform/moduledeps",
			"revision": "5bcc1bae5925f44208a83279b6d4d250da01597b",
			"revisionTime": "2017-08-09T21:54:59Z"
		},
		{
			"checksumSHA1": "4ODNVUds3lyBf7gV02X1EeYR4GA=",
			"path": "github.com/hashicorp/terraform/plugin",
			"revision": "2041053ee9444fa8175a298093b55a89586a1823",
			"revisionTime": "2017-08-02T18:39:14Z",
			"version": "v0.10.0",
			"versionExact": "v0.10.0"
		},
		{
			"checksumSHA1": "mujz3BDg1X82ynvJncCFUT6/7XI=",
			"path": "github.com/hashicorp/terraform/plugin/discovery",
			"revision": "2041053ee9444fa8175a298093b55a89586a1823",
			"revisionTime": "2017-08-02T18:39:14Z",
			"version": "v0.10.0",
			"versionExact": "v0.10.0"
		},
		{
			"checksumSHA1": "ksfNQjZs/6llziARojABd6iuvdw=",
			"path": "github.com/hashicorp/terraform/terraform",
			"revision": "2041053ee9444fa8175a298093b55a89586a1823",
			"revisionTime": "2017-08-02T18:39:14Z",
			"version": "v0.10.0",
			"versionExact": "v0.10.0"
		},
		{
			"checksumSHA1": "ZhK6IO2XN81Y+3RAjTcVm1Ic7oU=",
			"path": "github.com/hashicorp/yamux",
			"revision": "d1caa6c97c9fc1cc9e83bbe34d0603f9ff0ce8bd",
			"revisionTime": "2016-07-20T23:31:40Z"
		},
		{
			"checksumSHA1": "RbvT+EPVYITpWeCP4yuMDT6widY=",
			"path": "github.com/huaweicloud/golangsdk",
			"revision": "02234c041f693ec39067f110661bb38680003a7c",
			"revisionTime": "2018-09-28T08:16:35Z"
		},
		{
			"checksumSHA1": "/jBVXITeGDO3ZvgO0M6GGTsBbjc=",
			"path": "github.com/huaweicloud/golangsdk/openstack",
<<<<<<< HEAD
			"revision": "fdea87e5a2d61c3072101509ebd93f755d9cbc4f",
			"revisionTime": "2018-07-20T15:04:31Z"
		},
		{
			"checksumSHA1": "N8RK6MuOrE9TYdvOnEVQy/chKOM=",
			"path": "github.com/huaweicloud/golangsdk/openstack/cce/v3/clusters",
			"revision": "fdea87e5a2d61c3072101509ebd93f755d9cbc4f",
			"revisionTime": "2018-07-20T15:04:31Z"
		},
		{
			"checksumSHA1": "xDEoWEA9ygauLBKnsNzsa1XKvOc=",
			"path": "github.com/huaweicloud/golangsdk/openstack/cce/v3/nodes",
			"revision": "fdea87e5a2d61c3072101509ebd93f755d9cbc4f",
			"revisionTime": "2018-07-20T15:04:31Z"
		},
		{
			"checksumSHA1": "/2W0SIigiurtg1dW3Pyz+x4F24k=",
			"path": "github.com/huaweicloud/golangsdk/openstack/autoscaling/v1/configurations",
			"revision": "75837c0e32c3577a74950b521e3ad3aaec05b34b",
			"revisionTime": "2018-09-11T07:04:38Z"
		},
		{
			"checksumSHA1": "w2Z5/YmuVJSD7Py8K10cdeLUI5o=",
			"path": "github.com/huaweicloud/golangsdk/openstack/autoscaling/v1/groups",
			"revision": "75837c0e32c3577a74950b521e3ad3aaec05b34b",
			"revisionTime": "2018-09-11T07:04:38Z"
		},
		{
			"checksumSHA1": "wDBA+5Pj0Vof1HVDFKmvnCvmDrE=",
			"path": "github.com/huaweicloud/golangsdk/openstack/autoscaling/v1/instances",
			"revision": "75837c0e32c3577a74950b521e3ad3aaec05b34b",
			"revisionTime": "2018-09-11T07:04:38Z"
		},
		{
			"checksumSHA1": "MrZDbuuLO9MlZmtSqPkmwDTNA90=",
			"path": "github.com/huaweicloud/golangsdk/openstack/autoscaling/v1/policies",
			"revision": "75837c0e32c3577a74950b521e3ad3aaec05b34b",
			"revisionTime": "2018-09-11T07:04:38Z"
		},
		{
			"checksumSHA1": "u9yB68Ng1RAaedOTBtHe6gRZB64=",
			"path": "github.com/huaweicloud/golangsdk/openstack/blockstorage/v2/volumes",
			"revision": "824aea0ed0decd7a36623f49b1610e7af6c58c3c",
			"revisionTime": "2018-09-28T03:11:13Z"
		},
		{
=======
			"revision": "02234c041f693ec39067f110661bb38680003a7c",
			"revisionTime": "2018-09-28T08:16:35Z"
		},
		{
			"checksumSHA1": "/2W0SIigiurtg1dW3Pyz+x4F24k=",
			"path": "github.com/huaweicloud/golangsdk/openstack/autoscaling/v1/configurations",
			"revision": "75837c0e32c3577a74950b521e3ad3aaec05b34b",
			"revisionTime": "2018-09-11T07:04:38Z"
		},
		{
			"checksumSHA1": "w2Z5/YmuVJSD7Py8K10cdeLUI5o=",
			"path": "github.com/huaweicloud/golangsdk/openstack/autoscaling/v1/groups",
			"revision": "75837c0e32c3577a74950b521e3ad3aaec05b34b",
			"revisionTime": "2018-09-11T07:04:38Z"
		},
		{
			"checksumSHA1": "wDBA+5Pj0Vof1HVDFKmvnCvmDrE=",
			"path": "github.com/huaweicloud/golangsdk/openstack/autoscaling/v1/instances",
			"revision": "75837c0e32c3577a74950b521e3ad3aaec05b34b",
			"revisionTime": "2018-09-11T07:04:38Z"
		},
		{
			"checksumSHA1": "MrZDbuuLO9MlZmtSqPkmwDTNA90=",
			"path": "github.com/huaweicloud/golangsdk/openstack/autoscaling/v1/policies",
			"revision": "75837c0e32c3577a74950b521e3ad3aaec05b34b",
			"revisionTime": "2018-09-11T07:04:38Z"
		},
		{
			"checksumSHA1": "u9yB68Ng1RAaedOTBtHe6gRZB64=",
			"path": "github.com/huaweicloud/golangsdk/openstack/blockstorage/v2/volumes",
			"revision": "824aea0ed0decd7a36623f49b1610e7af6c58c3c",
			"revisionTime": "2018-09-28T03:11:13Z"
		},
		{
>>>>>>> cb2f89ee
			"checksumSHA1": "q1aqMo0piceUY8M6d6xzbL1mgdo=",
			"path": "github.com/huaweicloud/golangsdk/openstack/cloudeyeservice/alarmrule",
			"revision": "75837c0e32c3577a74950b521e3ad3aaec05b34b",
			"revisionTime": "2018-09-11T07:04:38Z"
		},
		{
			"checksumSHA1": "hPzVcuOHCtrY+HAV5UxEQRQyROc=",
			"path": "github.com/huaweicloud/golangsdk/openstack/compute/v2/extensions/availabilityzones",
			"revision": "75837c0e32c3577a74950b521e3ad3aaec05b34b",
			"revisionTime": "2018-09-11T07:04:38Z"
		},
		{
			"checksumSHA1": "ZEHpHlp6ky+VALhGAkYsn60P+Zw=",
			"path": "github.com/huaweicloud/golangsdk/openstack/compute/v2/extensions/bootfromvolume",
			"revision": "75837c0e32c3577a74950b521e3ad3aaec05b34b",
			"revisionTime": "2018-09-11T07:04:38Z"
		},
		{
			"checksumSHA1": "nB5B/ZG6UgR/fk0b8OhA7En4F0Y=",
			"path": "github.com/huaweicloud/golangsdk/openstack/compute/v2/extensions/floatingips",
			"revision": "75837c0e32c3577a74950b521e3ad3aaec05b34b",
			"revisionTime": "2018-09-11T07:04:38Z"
		},
		{
			"checksumSHA1": "DKXl+ZjfQJSOJoBty46iJ0skmnk=",
			"path": "github.com/huaweicloud/golangsdk/openstack/compute/v2/extensions/keypairs",
			"revision": "75837c0e32c3577a74950b521e3ad3aaec05b34b",
			"revisionTime": "2018-09-11T07:04:38Z"
		},
		{
			"checksumSHA1": "Bl0zO6Oj5TWjWyvoZErL7mqYAY0=",
			"path": "github.com/huaweicloud/golangsdk/openstack/compute/v2/extensions/schedulerhints",
			"revision": "75837c0e32c3577a74950b521e3ad3aaec05b34b",
			"revisionTime": "2018-09-11T07:04:38Z"
		},
		{
			"checksumSHA1": "1RGyLlYlf1Edzqbzyrun8GLyMcA=",
			"path": "github.com/huaweicloud/golangsdk/openstack/compute/v2/extensions/secgroups",
			"revision": "75837c0e32c3577a74950b521e3ad3aaec05b34b",
			"revisionTime": "2018-09-11T07:04:38Z"
		},
		{
			"checksumSHA1": "z2L6ZNyUw+rDSf/EpNjRSV1c8dQ=",
			"path": "github.com/huaweicloud/golangsdk/openstack/compute/v2/extensions/servergroups",
			"revision": "75837c0e32c3577a74950b521e3ad3aaec05b34b",
			"revisionTime": "2018-09-11T07:04:38Z"
		},
		{
			"checksumSHA1": "R0ii5/6y5toSpaY9fT7Gvs7IDqg=",
			"path": "github.com/huaweicloud/golangsdk/openstack/compute/v2/extensions/startstop",
			"revision": "75837c0e32c3577a74950b521e3ad3aaec05b34b",
			"revisionTime": "2018-09-11T07:04:38Z"
		},
		{
			"checksumSHA1": "W3BlTqkD1IugmSz9QwXiD213/U8=",
			"path": "github.com/huaweicloud/golangsdk/openstack/compute/v2/extensions/tenantnetworks",
			"revision": "75837c0e32c3577a74950b521e3ad3aaec05b34b",
			"revisionTime": "2018-09-11T07:04:38Z"
		},
		{
			"checksumSHA1": "lFfoFNfeKUZq6XMuZEEZ490gndU=",
			"path": "github.com/huaweicloud/golangsdk/openstack/compute/v2/extensions/volumeattach",
			"revision": "75837c0e32c3577a74950b521e3ad3aaec05b34b",
			"revisionTime": "2018-09-11T07:04:38Z"
		},
		{
			"checksumSHA1": "w7H87mnx/gmHEMQo9PsXjSET6H8=",
			"path": "github.com/huaweicloud/golangsdk/openstack/compute/v2/flavors",
			"revision": "75837c0e32c3577a74950b521e3ad3aaec05b34b",
			"revisionTime": "2018-09-11T07:04:38Z"
		},
		{
			"checksumSHA1": "SYr7On5J8EzR7s+ow6P43SD3XFE=",
			"path": "github.com/huaweicloud/golangsdk/openstack/compute/v2/images",
			"revision": "75837c0e32c3577a74950b521e3ad3aaec05b34b",
			"revisionTime": "2018-09-11T07:04:38Z"
		},
		{
			"checksumSHA1": "gO5pUieovYgj/11Tg6EY3VER5mE=",
			"path": "github.com/huaweicloud/golangsdk/openstack/compute/v2/servers",
			"revision": "75837c0e32c3577a74950b521e3ad3aaec05b34b",
			"revisionTime": "2018-09-11T07:04:38Z"
		},
		{
			"checksumSHA1": "bndllnyp7+JlhisoXzhyStpRP+4=",
			"path": "github.com/huaweicloud/golangsdk/openstack/dms/v1/availablezones",
			"revision": "d4446b73ef22ba4b87676d45d4e4a37d191615e9",
			"revisionTime": "2018-09-26T10:00:47Z"
		},
		{
			"checksumSHA1": "xUPgyEWhuzH/NwKM6tQQ8cfIQTg=",
			"path": "github.com/huaweicloud/golangsdk/openstack/dms/v1/groups",
			"revision": "d4446b73ef22ba4b87676d45d4e4a37d191615e9",
			"revisionTime": "2018-09-26T10:00:47Z"
		},
		{
			"checksumSHA1": "CaMxk3kwCc6qXn2zHcUV0cAkDyE=",
			"path": "github.com/huaweicloud/golangsdk/openstack/dms/v1/instances",
			"revision": "d4446b73ef22ba4b87676d45d4e4a37d191615e9",
			"revisionTime": "2018-09-26T10:00:47Z"
		},
		{
			"checksumSHA1": "J9APHo3AwtJmO/1+EYFt44s6i78=",
			"path": "github.com/huaweicloud/golangsdk/openstack/dms/v1/maintainwindows",
			"revision": "d4446b73ef22ba4b87676d45d4e4a37d191615e9",
			"revisionTime": "2018-09-26T10:00:47Z"
		},
		{
			"checksumSHA1": "RqWZKJBu4TqAABYXbTVkE5oWZS8=",
			"path": "github.com/huaweicloud/golangsdk/openstack/dms/v1/products",
			"revision": "d4446b73ef22ba4b87676d45d4e4a37d191615e9",
			"revisionTime": "2018-09-26T10:00:47Z"
		},
		{
			"checksumSHA1": "O4gYvHhOXXqmUXLwT2SFCDfDEIc=",
			"path": "github.com/huaweicloud/golangsdk/openstack/dms/v1/queues",
			"revision": "d4446b73ef22ba4b87676d45d4e4a37d191615e9",
			"revisionTime": "2018-09-26T10:00:47Z"
		},
		{
			"checksumSHA1": "plsG8kyRJhFGnhGfO0scQk5kRLw=",
			"path": "github.com/huaweicloud/golangsdk/openstack/dns/v2/recordsets",
			"revision": "888f77744ab7c65bb4d448d5b5313edba29e76c7",
			"revisionTime": "2018-02-24T07:23:49Z"
		},
		{
			"checksumSHA1": "xZtYDt64TwCA7g1yE5NbO2QQZxc=",
			"path": "github.com/huaweicloud/golangsdk/openstack/dns/v2/zones",
			"revision": "888f77744ab7c65bb4d448d5b5313edba29e76c7",
			"revisionTime": "2018-02-24T07:23:49Z"
		},
		{
			"checksumSHA1": "6cxgVwctlHbqIqO9rHVTwmDtxhk=",
			"path": "github.com/huaweicloud/golangsdk/openstack/identity/v2/tenants",
			"revision": "888f77744ab7c65bb4d448d5b5313edba29e76c7",
			"revisionTime": "2018-02-24T07:23:49Z"
		},
		{
			"checksumSHA1": "cReSCi1YRjF27sA/X59oIpPwN7Q=",
			"path": "github.com/huaweicloud/golangsdk/openstack/identity/v2/tokens",
			"revision": "888f77744ab7c65bb4d448d5b5313edba29e76c7",
			"revisionTime": "2018-02-24T07:23:49Z"
		},
		{
			"checksumSHA1": "01rgTDEc7ZtwU5rhtTu0dEAnfyA=",
			"path": "github.com/huaweicloud/golangsdk/openstack/identity/v3/agency",
			"revision": "aef01041fa9cf1fa8844a490cac4ded3fceec9a7",
			"revisionTime": "2018-07-17T08:53:40Z"
		},
		{
			"checksumSHA1": "2WCVVbTVr7UGO0l1ZjmdJJc1tXk=",
			"path": "github.com/huaweicloud/golangsdk/openstack/identity/v3/tokens",
			"revision": "aef01041fa9cf1fa8844a490cac4ded3fceec9a7",
			"revisionTime": "2018-07-17T08:53:40Z"
		},
		{
			"checksumSHA1": "V6DIFdLMFyolr/2ZOw6y/xGEmJI=",
			"path": "github.com/huaweicloud/golangsdk/openstack/imageservice/v2/imagedata",
			"revision": "75837c0e32c3577a74950b521e3ad3aaec05b34b",
			"revisionTime": "2018-09-11T07:04:38Z"
		},
		{
			"checksumSHA1": "IqXA8Gd6siWaFyHaL9SEicnalhs=",
			"path": "github.com/huaweicloud/golangsdk/openstack/imageservice/v2/images",
			"revision": "75837c0e32c3577a74950b521e3ad3aaec05b34b",
			"revisionTime": "2018-09-11T07:04:38Z"
		},
		{
			"checksumSHA1": "JRRYtYkrco9209oThCcF5MEPIII=",
			"path": "github.com/huaweicloud/golangsdk/openstack/kms/v1/keys",
			"revision": "02234c041f693ec39067f110661bb38680003a7c",
			"revisionTime": "2018-09-28T08:16:35Z"
		},
		{
			"checksumSHA1": "S03meuz/zX857hIqfpgyCUfrcFs=",
			"path": "github.com/huaweicloud/golangsdk/openstack/networking/v1/bandwidths",
			"revision": "905e6703b7fe2a30eff9b6c877ad678e50a6a88c",
			"revisionTime": "2018-04-09T05:07:25Z"
		},
		{
			"checksumSHA1": "YwqIuSKttODj68oAvmk6JBj31y8=",
			"path": "github.com/huaweicloud/golangsdk/openstack/networking/v1/eips",
			"revision": "905e6703b7fe2a30eff9b6c877ad678e50a6a88c",
			"revisionTime": "2018-04-09T05:07:25Z"
		},
		{
			"checksumSHA1": "dIL7S10PWn31tf9G9mdpfhSLX+E=",
			"path": "github.com/huaweicloud/golangsdk/openstack/networking/v1/subnets",
			"revision": "824aea0ed0decd7a36623f49b1610e7af6c58c3c",
			"revisionTime": "2018-09-28T03:11:13Z"
		},
		{
			"checksumSHA1": "0fbet1a5ZY98zA7lG/uKdVW4WUE=",
			"path": "github.com/huaweicloud/golangsdk/openstack/networking/v1/vpcs",
			"revision": "824aea0ed0decd7a36623f49b1610e7af6c58c3c",
			"revisionTime": "2018-09-28T03:11:13Z"
		},
		{
			"checksumSHA1": "sTcp7qY7oxqXeTiUWr/LUhFXYWM=",
			"path": "github.com/huaweicloud/golangsdk/openstack/networking/v2/extensions/elb",
			"revision": "888f77744ab7c65bb4d448d5b5313edba29e76c7",
			"revisionTime": "2018-02-24T07:23:49Z"
		},
		{
			"checksumSHA1": "P3moeIdaCWwX6OfiOiOjL+MfSUI=",
			"path": "github.com/huaweicloud/golangsdk/openstack/networking/v2/extensions/elb/backendecs",
			"revision": "f751fd90605bf71b96f3e7a5ae5f994a7f98984c",
			"revisionTime": "2018-03-12T11:45:12Z"
		},
		{
			"checksumSHA1": "c5rZWcUUrvRDRvHyZx/sKn5ypjY=",
			"path": "github.com/huaweicloud/golangsdk/openstack/networking/v2/extensions/elb/healthcheck",
			"revision": "888f77744ab7c65bb4d448d5b5313edba29e76c7",
			"revisionTime": "2018-02-24T07:23:49Z"
		},
		{
			"checksumSHA1": "44mmAxzx1iWh7JJFzxuznnU2Gzs=",
			"path": "github.com/huaweicloud/golangsdk/openstack/networking/v2/extensions/elb/listeners",
			"revision": "888f77744ab7c65bb4d448d5b5313edba29e76c7",
			"revisionTime": "2018-02-24T07:23:49Z"
		},
		{
			"checksumSHA1": "yHFT0nE0C7UExuB2Dbr8kB6qqUw=",
			"path": "github.com/huaweicloud/golangsdk/openstack/networking/v2/extensions/elb/loadbalancers",
			"revision": "f751fd90605bf71b96f3e7a5ae5f994a7f98984c",
			"revisionTime": "2018-03-12T11:45:12Z"
		},
		{
			"checksumSHA1": "7fFxWee3mAgR/qYyxTHTvFvDCu4=",
			"path": "github.com/huaweicloud/golangsdk/openstack/networking/v2/extensions/layer3/floatingips",
			"revision": "75837c0e32c3577a74950b521e3ad3aaec05b34b",
			"revisionTime": "2018-09-11T07:04:38Z"
		},
		{
			"checksumSHA1": "i6euW8M7irnzulVHIazpm7I7Qak=",
			"path": "github.com/huaweicloud/golangsdk/openstack/networking/v2/extensions/layer3/routers",
			"revision": "75837c0e32c3577a74950b521e3ad3aaec05b34b",
			"revisionTime": "2018-09-11T07:04:38Z"
		},
		{
			"checksumSHA1": "DfFGd1O4mWx0x1UbupgdnE+iWgQ=",
			"path": "github.com/huaweicloud/golangsdk/openstack/networking/v2/extensions/lbaas_v2/listeners",
			"revision": "75837c0e32c3577a74950b521e3ad3aaec05b34b",
			"revisionTime": "2018-09-11T07:04:38Z"
		},
		{
			"checksumSHA1": "v0lou3X4IhK+claIJEq8VEUoe3c=",
			"path": "github.com/huaweicloud/golangsdk/openstack/networking/v2/extensions/lbaas_v2/loadbalancers",
			"revision": "75837c0e32c3577a74950b521e3ad3aaec05b34b",
			"revisionTime": "2018-09-11T07:04:38Z"
		},
		{
			"checksumSHA1": "D1AapjexBYeBvkKmbY5GEE1drTM=",
			"path": "github.com/huaweicloud/golangsdk/openstack/networking/v2/extensions/lbaas_v2/monitors",
			"revision": "75837c0e32c3577a74950b521e3ad3aaec05b34b",
			"revisionTime": "2018-09-11T07:04:38Z"
		},
		{
			"checksumSHA1": "eXyCdeZ37rQmFKW3yXzK7d6do+I=",
			"path": "github.com/huaweicloud/golangsdk/openstack/networking/v2/extensions/lbaas_v2/pools",
			"revision": "75837c0e32c3577a74950b521e3ad3aaec05b34b",
			"revisionTime": "2018-09-11T07:04:38Z"
		},
		{
			"checksumSHA1": "iIyMq76Jzg/JVWZf/qfgJYz8e+k=",
			"path": "github.com/huaweicloud/golangsdk/openstack/networking/v2/extensions/natgateways",
			"revision": "888f77744ab7c65bb4d448d5b5313edba29e76c7",
			"revisionTime": "2018-02-24T07:23:49Z"
		},
		{
			"checksumSHA1": "tpngg2N8uyX/uPgjlOaO894WUQo=",
			"path": "github.com/huaweicloud/golangsdk/openstack/networking/v2/extensions/provider",
			"revision": "75837c0e32c3577a74950b521e3ad3aaec05b34b",
			"revisionTime": "2018-09-11T07:04:38Z"
		},
		{
			"checksumSHA1": "C4S++w5Rf9XqVxBnjN5LzosEAOA=",
			"path": "github.com/huaweicloud/golangsdk/openstack/networking/v2/extensions/security/groups",
			"revision": "75837c0e32c3577a74950b521e3ad3aaec05b34b",
			"revisionTime": "2018-09-11T07:04:38Z"
		},
		{
			"checksumSHA1": "11M1O9tPge6CqkU3scwp0qakRdI=",
			"path": "github.com/huaweicloud/golangsdk/openstack/networking/v2/extensions/security/rules",
			"revision": "75837c0e32c3577a74950b521e3ad3aaec05b34b",
			"revisionTime": "2018-09-11T07:04:38Z"
		},
		{
			"checksumSHA1": "8FUSH2A+RQyNj1T04/uGshpRCVA=",
			"path": "github.com/huaweicloud/golangsdk/openstack/networking/v2/extensions/snatrules",
			"revision": "888f77744ab7c65bb4d448d5b5313edba29e76c7",
			"revisionTime": "2018-02-24T07:23:49Z"
		},
		{
			"checksumSHA1": "Zs4N9PYh+hvpBl/n9KIySWOHoC4=",
			"path": "github.com/huaweicloud/golangsdk/openstack/networking/v2/networks",
			"revision": "75837c0e32c3577a74950b521e3ad3aaec05b34b",
			"revisionTime": "2018-09-11T07:04:38Z"
		},
		{
			"checksumSHA1": "0gorI5xHfJjwGQrtrx8B31CvEIA=",
			"path": "github.com/huaweicloud/golangsdk/openstack/networking/v2/peerings",
			"revision": "824aea0ed0decd7a36623f49b1610e7af6c58c3c",
			"revisionTime": "2018-09-28T03:11:13Z"
		},
		{
			"checksumSHA1": "sVD1qIOVjpfxrOF40T5tpd1YsuA=",
			"path": "github.com/huaweicloud/golangsdk/openstack/networking/v2/ports",
			"revision": "75837c0e32c3577a74950b521e3ad3aaec05b34b",
			"revisionTime": "2018-09-11T07:04:38Z"
		},
		{
			"checksumSHA1": "c11Xcs/tE/AznvuPk2SoC8yGsxM=",
			"path": "github.com/huaweicloud/golangsdk/openstack/networking/v2/routes",
			"revision": "824aea0ed0decd7a36623f49b1610e7af6c58c3c",
			"revisionTime": "2018-09-28T03:11:13Z"
		},
		{
			"checksumSHA1": "qZNdTmMYtUcV0/2OY7Bq02zm9Eo=",
			"path": "github.com/huaweicloud/golangsdk/openstack/networking/v2/subnets",
			"revision": "75837c0e32c3577a74950b521e3ad3aaec05b34b",
			"revisionTime": "2018-09-11T07:04:38Z"
		},
		{
			"checksumSHA1": "PkCm2UHkzT955JWRRqHhqk3i5hM=",
			"path": "github.com/huaweicloud/golangsdk/openstack/objectstorage/v1/swauth",
			"revision": "75837c0e32c3577a74950b521e3ad3aaec05b34b",
			"revisionTime": "2018-09-11T07:04:38Z"
		},
		{
			"checksumSHA1": "ia3iK8E8dcap5Eyps4Ijl/7Aj/k=",
			"path": "github.com/huaweicloud/golangsdk/openstack/rds/v1/datastores",
			"revision": "888f77744ab7c65bb4d448d5b5313edba29e76c7",
			"revisionTime": "2018-02-24T07:23:49Z"
		},
		{
			"checksumSHA1": "KPoYmsQ/zLox78WMao84UsAjf2k=",
			"path": "github.com/huaweicloud/golangsdk/openstack/rds/v1/flavors",
			"revision": "888f77744ab7c65bb4d448d5b5313edba29e76c7",
			"revisionTime": "2018-02-24T07:23:49Z"
		},
		{
			"checksumSHA1": "PJaibWgXgcR6frtmFILnqKtxAbs=",
			"path": "github.com/huaweicloud/golangsdk/openstack/rds/v1/instances",
			"revision": "888f77744ab7c65bb4d448d5b5313edba29e76c7",
			"revisionTime": "2018-02-24T07:23:49Z"
		},
		{
			"checksumSHA1": "MiR4dnIYKzUi4ry6oyYLtc6tkls=",
			"path": "github.com/huaweicloud/golangsdk/openstack/rts/v1/softwareconfig",
			"revision": "824aea0ed0decd7a36623f49b1610e7af6c58c3c",
			"revisionTime": "2018-09-28T03:11:13Z"
		},
		{
			"checksumSHA1": "0mwY8rUGAUQuA14Cdqp699J82Jk=",
			"path": "github.com/huaweicloud/golangsdk/openstack/rts/v1/stackresources",
			"revision": "824aea0ed0decd7a36623f49b1610e7af6c58c3c",
			"revisionTime": "2018-09-28T03:11:13Z"
		},
		{
			"checksumSHA1": "9a/hz/ue5XrErqw+6LRTVkjSOoE=",
			"path": "github.com/huaweicloud/golangsdk/openstack/rts/v1/stacks",
			"revision": "824aea0ed0decd7a36623f49b1610e7af6c58c3c",
			"revisionTime": "2018-09-28T03:11:13Z"
		},
		{
			"checksumSHA1": "a9m86a8Wir9RzrMlEOd0dlXPwAs=",
			"path": "github.com/huaweicloud/golangsdk/openstack/rts/v1/stacktemplates",
			"revision": "824aea0ed0decd7a36623f49b1610e7af6c58c3c",
			"revisionTime": "2018-09-28T03:11:13Z"
		},
		{
			"checksumSHA1": "+JRQECD1oxmwOI7NLLfPH3RvL7E=",
			"path": "github.com/huaweicloud/golangsdk/openstack/sfs/v2/shares",
			"revision": "824aea0ed0decd7a36623f49b1610e7af6c58c3c",
			"revisionTime": "2018-09-28T03:11:13Z"
		},
		{
			"checksumSHA1": "RV9GKwWK04J4e9L2kbfZnyO+0+U=",
			"path": "github.com/huaweicloud/golangsdk/openstack/smn/v2/subscriptions",
			"revision": "888f77744ab7c65bb4d448d5b5313edba29e76c7",
			"revisionTime": "2018-02-24T07:23:49Z"
		},
		{
			"checksumSHA1": "LgRHkUhyZrzVv6Abw1pbvRl1ZHY=",
			"path": "github.com/huaweicloud/golangsdk/openstack/smn/v2/topics",
			"revision": "888f77744ab7c65bb4d448d5b5313edba29e76c7",
			"revisionTime": "2018-02-24T07:23:49Z"
		},
		{
			"checksumSHA1": "NHiuX2r2UGIAhQ2/AJlEDUjElxw=",
			"path": "github.com/huaweicloud/golangsdk/openstack/utils",
			"revision": "75837c0e32c3577a74950b521e3ad3aaec05b34b",
			"revisionTime": "2018-09-11T07:04:38Z"
		},
		{
			"checksumSHA1": "Li+DJyT4BovYsCwJRI8S81qslow=",
			"path": "github.com/huaweicloud/golangsdk/openstack/vbs/v2/backups",
			"revision": "02234c041f693ec39067f110661bb38680003a7c",
			"revisionTime": "2018-09-28T08:16:35Z"
		},
		{
			"checksumSHA1": "a7rYe6bSG9D3tanocfAU/fDGPVY=",
			"path": "github.com/huaweicloud/golangsdk/openstack/vbs/v2/policies",
			"revision": "02234c041f693ec39067f110661bb38680003a7c",
			"revisionTime": "2018-09-28T08:16:35Z"
		},
		{
			"checksumSHA1": "q2a3ywca5Co+t5cynrxVx7xq3Ww=",
			"path": "github.com/huaweicloud/golangsdk/openstack/vbs/v2/tags",
			"revision": "02234c041f693ec39067f110661bb38680003a7c",
			"revisionTime": "2018-09-28T08:16:35Z"
		},
		{
			"checksumSHA1": "unuouwL0EzTLflKCDFkwzrJ81d4=",
			"path": "github.com/huaweicloud/golangsdk/pagination",
			"revision": "888f77744ab7c65bb4d448d5b5313edba29e76c7",
			"revisionTime": "2018-02-24T07:23:49Z"
		},
		{
			"checksumSHA1": "sVczcCYWr12ttrbXRFz/QOyDyWg=",
			"path": "github.com/jen20/awspolicyequivalence",
			"revision": "3d48364a137a7847c1191b83740052dc7695878e",
			"revisionTime": "2017-08-31T20:16:02Z"
		},
		{
			"checksumSHA1": "0ZrwvB6KoGPj2PoDNSEJwxQ6Mog=",
			"comment": "0.2.2-2-gc01cf91",
			"path": "github.com/jmespath/go-jmespath",
			"revision": "bd40a432e4c76585ef6b72d3fd96fb9b6dc7b68d",
			"revisionTime": "2016-08-03T19:07:31Z"
		},
		{
			"checksumSHA1": "guxbLo8KHHBeM0rzou4OTzzpDNs=",
			"path": "github.com/mitchellh/copystructure",
			"revision": "5af94aef99f597e6a9e1f6ac6be6ce0f3c96b49d",
			"revisionTime": "2016-10-13T19:53:42Z"
		},
		{
			"checksumSHA1": "V/quM7+em2ByJbWBLOsEwnY3j/Q=",
			"path": "github.com/mitchellh/go-homedir",
			"revision": "b8bc1bf767474819792c23f32d8286a45736f1c6",
			"revisionTime": "2016-12-03T19:45:07Z"
		},
		{
			"checksumSHA1": "xyoJKalfQwTUN1qzZGQKWYAwl0A=",
			"path": "github.com/mitchellh/hashstructure",
			"revision": "6b17d669fac5e2f71c16658d781ec3fdd3802b69"
		},
		{
			"checksumSHA1": "MlX15lJuV8DYARX5RJY8rqrSEWQ=",
			"path": "github.com/mitchellh/mapstructure",
			"revision": "53818660ed4955e899c0bcafa97299a388bd7c8e",
			"revisionTime": "2017-03-07T20:11:23Z"
		},
		{
			"checksumSHA1": "vBpuqNfSTZcAR/0tP8tNYacySGs=",
			"path": "github.com/mitchellh/reflectwalk",
			"revision": "92573fe8d000a145bfebc03a16bc22b34945867f",
			"revisionTime": "2016-10-03T17:45:16Z"
		},
		{
			"checksumSHA1": "u5s2PZ7fzCOqQX7bVPf9IJ+qNLQ=",
			"path": "github.com/rancher/go-rancher",
			"revision": "ec24b7f12fca9f78fbfcd62a0ea8bce14ade8792",
			"revisionTime": "2017-04-07T04:09:43Z"
		},
		{
			"checksumSHA1": "zmC8/3V4ls53DJlNTKDZwPSC/dA=",
			"path": "github.com/satori/go.uuid",
			"revision": "b061729afc07e77a8aa4fad0a2fd840958f1942a",
			"revisionTime": "2016-09-27T10:08:44Z"
		},
		{
			"checksumSHA1": "vE43s37+4CJ2CDU6TlOUOYE0K9c=",
			"path": "golang.org/x/crypto/bcrypt",
			"revision": "9477e0b78b9ac3d0b03822fd95422e2fe07627cd",
			"revisionTime": "2016-10-31T15:37:30Z"
		},
		{
			"checksumSHA1": "JsJdKXhz87gWenMwBeejTOeNE7k=",
			"path": "golang.org/x/crypto/blowfish",
			"revision": "9477e0b78b9ac3d0b03822fd95422e2fe07627cd",
			"revisionTime": "2016-10-31T15:37:30Z"
		},
		{
			"checksumSHA1": "TT1rac6kpQp2vz24m5yDGUNQ/QQ=",
			"path": "golang.org/x/crypto/cast5",
			"revision": "b176d7def5d71bdd214203491f89843ed217f420",
			"revisionTime": "2017-07-23T04:49:35Z"
		},
		{
			"checksumSHA1": "C1KKOxFoW7/W/NFNpiXK+boguNo=",
			"path": "golang.org/x/crypto/curve25519",
			"revision": "453249f01cfeb54c3d549ddb75ff152ca243f9d8",
			"revisionTime": "2017-02-08T20:51:15Z"
		},
		{
			"checksumSHA1": "wGb//LjBPNxYHqk+dcLo7BjPXK8=",
			"path": "golang.org/x/crypto/ed25519",
			"revision": "b8a2a83acfe6e6770b75de42d5ff4c67596675c0",
			"revisionTime": "2017-01-13T19:21:00Z"
		},
		{
			"checksumSHA1": "LXFcVx8I587SnWmKycSDEq9yvK8=",
			"path": "golang.org/x/crypto/ed25519/internal/edwards25519",
			"revision": "b8a2a83acfe6e6770b75de42d5ff4c67596675c0",
			"revisionTime": "2017-01-13T19:21:00Z"
		},
		{
			"checksumSHA1": "IIhFTrLlmlc6lEFSitqi4aw2lw0=",
			"path": "golang.org/x/crypto/openpgp",
			"revision": "b176d7def5d71bdd214203491f89843ed217f420",
			"revisionTime": "2017-07-23T04:49:35Z"
		},
		{
			"checksumSHA1": "olOKkhrdkYQHZ0lf1orrFQPQrv4=",
			"path": "golang.org/x/crypto/openpgp/armor",
			"revision": "b176d7def5d71bdd214203491f89843ed217f420",
			"revisionTime": "2017-07-23T04:49:35Z"
		},
		{
			"checksumSHA1": "eo/KtdjieJQXH7Qy+faXFcF70ME=",
			"path": "golang.org/x/crypto/openpgp/elgamal",
			"revision": "b176d7def5d71bdd214203491f89843ed217f420",
			"revisionTime": "2017-07-23T04:49:35Z"
		},
		{
			"checksumSHA1": "rlxVSaGgqdAgwblsErxTxIfuGfg=",
			"path": "golang.org/x/crypto/openpgp/errors",
			"revision": "b176d7def5d71bdd214203491f89843ed217f420",
			"revisionTime": "2017-07-23T04:49:35Z"
		},
		{
			"checksumSHA1": "Pq88+Dgh04UdXWZN6P+bLgYnbRc=",
			"path": "golang.org/x/crypto/openpgp/packet",
			"revision": "b176d7def5d71bdd214203491f89843ed217f420",
			"revisionTime": "2017-07-23T04:49:35Z"
		},
		{
			"checksumSHA1": "s2qT4UwvzBSkzXuiuMkowif1Olw=",
			"path": "golang.org/x/crypto/openpgp/s2k",
			"revision": "b176d7def5d71bdd214203491f89843ed217f420",
			"revisionTime": "2017-07-23T04:49:35Z"
		},
		{
			"checksumSHA1": "fsrFs762jlaILyqqQImS1GfvIvw=",
			"path": "golang.org/x/crypto/ssh",
			"revision": "453249f01cfeb54c3d549ddb75ff152ca243f9d8",
			"revisionTime": "2017-02-08T20:51:15Z"
		},
		{
			"checksumSHA1": "vqc3a+oTUGX8PmD0TS+qQ7gmN8I=",
			"path": "golang.org/x/net/html",
			"revision": "1c05540f6879653db88113bc4a2b70aec4bd491f",
			"revisionTime": "2017-08-04T00:04:37Z"
		},
		{
			"checksumSHA1": "z79z5msRzgU48FCZxSuxfU8b4rs=",
			"path": "golang.org/x/net/html/atom",
			"revision": "1c05540f6879653db88113bc4a2b70aec4bd491f",
			"revisionTime": "2017-08-04T00:04:37Z"
		},
		{
			"checksumSHA1": "RDJpJQwkF012L6m/2BJizyOksNw=",
			"path": "gopkg.in/yaml.v2",
			"revision": "eb3733d160e74a9c7e442f435eb3bea458e1d19f",
			"revisionTime": "2017-08-12T16:00:11Z"
		},
		{
			"checksumSHA1": "wICWAGQfZcHD2y0dHesz9R2YSiw=",
			"path": "k8s.io/kubernetes/pkg/apimachinery",
			"revision": "b0b7a323cc5a4a2019b2e9520c21c7830b7f708e",
			"revisionTime": "2017-04-03T20:32:25Z",
			"version": "v1.6.1",
			"versionExact": "v1.6.1"
		}
	],
	"rootPath": "github.com/terraform-providers/terraform-provider-huaweicloud"
}<|MERGE_RESOLUTION|>--- conflicted
+++ resolved
@@ -544,21 +544,8 @@
 		{
 			"checksumSHA1": "/jBVXITeGDO3ZvgO0M6GGTsBbjc=",
 			"path": "github.com/huaweicloud/golangsdk/openstack",
-<<<<<<< HEAD
-			"revision": "fdea87e5a2d61c3072101509ebd93f755d9cbc4f",
-			"revisionTime": "2018-07-20T15:04:31Z"
-		},
-		{
-			"checksumSHA1": "N8RK6MuOrE9TYdvOnEVQy/chKOM=",
-			"path": "github.com/huaweicloud/golangsdk/openstack/cce/v3/clusters",
-			"revision": "fdea87e5a2d61c3072101509ebd93f755d9cbc4f",
-			"revisionTime": "2018-07-20T15:04:31Z"
-		},
-		{
-			"checksumSHA1": "xDEoWEA9ygauLBKnsNzsa1XKvOc=",
-			"path": "github.com/huaweicloud/golangsdk/openstack/cce/v3/nodes",
-			"revision": "fdea87e5a2d61c3072101509ebd93f755d9cbc4f",
-			"revisionTime": "2018-07-20T15:04:31Z"
+			"revision": "02234c041f693ec39067f110661bb38680003a7c",
+			"revisionTime": "2018-09-28T08:16:35Z"
 		},
 		{
 			"checksumSHA1": "/2W0SIigiurtg1dW3Pyz+x4F24k=",
@@ -578,6 +565,18 @@
 			"revision": "75837c0e32c3577a74950b521e3ad3aaec05b34b",
 			"revisionTime": "2018-09-11T07:04:38Z"
 		},
+        {
+        "checksumSHA1": "N8RK6MuOrE9TYdvOnEVQy/chKOM=",
+        "path": "github.com/huaweicloud/golangsdk/openstack/cce/v3/clusters",
+        "revision": "fdea87e5a2d61c3072101509ebd93f755d9cbc4f",
+        "revisionTime": "2018-07-20T15:04:31Z"
+       },
+       {
+        "checksumSHA1": "xDEoWEA9ygauLBKnsNzsa1XKvOc=",
+        "path": "github.com/huaweicloud/golangsdk/openstack/cce/v3/nodes",
+        "revision": "fdea87e5a2d61c3072101509ebd93f755d9cbc4f",
+        "revisionTime": "2018-07-20T15:04:31Z"
+       },
 		{
 			"checksumSHA1": "MrZDbuuLO9MlZmtSqPkmwDTNA90=",
 			"path": "github.com/huaweicloud/golangsdk/openstack/autoscaling/v1/policies",
@@ -591,42 +590,6 @@
 			"revisionTime": "2018-09-28T03:11:13Z"
 		},
 		{
-=======
-			"revision": "02234c041f693ec39067f110661bb38680003a7c",
-			"revisionTime": "2018-09-28T08:16:35Z"
-		},
-		{
-			"checksumSHA1": "/2W0SIigiurtg1dW3Pyz+x4F24k=",
-			"path": "github.com/huaweicloud/golangsdk/openstack/autoscaling/v1/configurations",
-			"revision": "75837c0e32c3577a74950b521e3ad3aaec05b34b",
-			"revisionTime": "2018-09-11T07:04:38Z"
-		},
-		{
-			"checksumSHA1": "w2Z5/YmuVJSD7Py8K10cdeLUI5o=",
-			"path": "github.com/huaweicloud/golangsdk/openstack/autoscaling/v1/groups",
-			"revision": "75837c0e32c3577a74950b521e3ad3aaec05b34b",
-			"revisionTime": "2018-09-11T07:04:38Z"
-		},
-		{
-			"checksumSHA1": "wDBA+5Pj0Vof1HVDFKmvnCvmDrE=",
-			"path": "github.com/huaweicloud/golangsdk/openstack/autoscaling/v1/instances",
-			"revision": "75837c0e32c3577a74950b521e3ad3aaec05b34b",
-			"revisionTime": "2018-09-11T07:04:38Z"
-		},
-		{
-			"checksumSHA1": "MrZDbuuLO9MlZmtSqPkmwDTNA90=",
-			"path": "github.com/huaweicloud/golangsdk/openstack/autoscaling/v1/policies",
-			"revision": "75837c0e32c3577a74950b521e3ad3aaec05b34b",
-			"revisionTime": "2018-09-11T07:04:38Z"
-		},
-		{
-			"checksumSHA1": "u9yB68Ng1RAaedOTBtHe6gRZB64=",
-			"path": "github.com/huaweicloud/golangsdk/openstack/blockstorage/v2/volumes",
-			"revision": "824aea0ed0decd7a36623f49b1610e7af6c58c3c",
-			"revisionTime": "2018-09-28T03:11:13Z"
-		},
-		{
->>>>>>> cb2f89ee
 			"checksumSHA1": "q1aqMo0piceUY8M6d6xzbL1mgdo=",
 			"path": "github.com/huaweicloud/golangsdk/openstack/cloudeyeservice/alarmrule",
 			"revision": "75837c0e32c3577a74950b521e3ad3aaec05b34b",
