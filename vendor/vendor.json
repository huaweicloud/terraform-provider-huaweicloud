--- conflicted
+++ resolved
@@ -542,8 +542,7 @@
 			"revisionTime": "2018-09-28T08:16:35Z"
 		},
 		{
-<<<<<<< HEAD
-			"checksumSHA1": "zae1JvVMujTigoDslT1fbQwXyds=",
+			"checksumSHA1": "bcqYL0ILge3Hjxtii7h99crZ8+4=",
 			"path": "github.com/huaweicloud/golangsdk/openstack",
 			"revision": "7ba97510c1dbaa26ec19b8078308488b4253b068",
 			"revisionTime": "2018-11-16T08:37:32Z"
@@ -553,12 +552,6 @@
 			"path": "github.com/huaweicloud/golangsdk/openstack/antiddos/v1/antiddos",
 			"revision": "7ba97510c1dbaa26ec19b8078308488b4253b068",
 			"revisionTime": "2018-11-16T08:37:32Z"
-=======
-			"checksumSHA1": "bcqYL0ILge3Hjxtii7h99crZ8+4=",
-			"path": "github.com/huaweicloud/golangsdk/openstack",
-			"revision": "60672b79c76a4eec63f32293ce30b4119365e1bc",
-			"revisionTime": "2018-11-08T02:36:44Z"
->>>>>>> 87999df8
 		},
 		{
 			"checksumSHA1": "/2W0SIigiurtg1dW3Pyz+x4F24k=",
@@ -578,6 +571,18 @@
 			"revision": "75837c0e32c3577a74950b521e3ad3aaec05b34b",
 			"revisionTime": "2018-09-11T07:04:38Z"
 		},
+        {
+        "checksumSHA1": "N8RK6MuOrE9TYdvOnEVQy/chKOM=",
+        "path": "github.com/huaweicloud/golangsdk/openstack/cce/v3/clusters",
+        "revision": "fdea87e5a2d61c3072101509ebd93f755d9cbc4f",
+        "revisionTime": "2018-07-20T15:04:31Z"
+       },
+       {
+        "checksumSHA1": "xDEoWEA9ygauLBKnsNzsa1XKvOc=",
+        "path": "github.com/huaweicloud/golangsdk/openstack/cce/v3/nodes",
+        "revision": "fdea87e5a2d61c3072101509ebd93f755d9cbc4f",
+        "revisionTime": "2018-07-20T15:04:31Z"
+       },
 		{
 			"checksumSHA1": "MrZDbuuLO9MlZmtSqPkmwDTNA90=",
 			"path": "github.com/huaweicloud/golangsdk/openstack/autoscaling/v1/policies",
@@ -591,18 +596,6 @@
 			"revisionTime": "2018-09-28T03:11:13Z"
 		},
 		{
-			"checksumSHA1": "N8RK6MuOrE9TYdvOnEVQy/chKOM=",
-			"path": "github.com/huaweicloud/golangsdk/openstack/cce/v3/clusters",
-			"revision": "fdea87e5a2d61c3072101509ebd93f755d9cbc4f",
-			"revisionTime": "2018-07-20T15:04:31Z"
-		},
-		{
-			"checksumSHA1": "HCmm9wI5kEDxREOxnz4FxLRwt44=",
-			"path": "github.com/huaweicloud/golangsdk/openstack/cce/v3/nodes",
-			"revision": "7ba97510c1dbaa26ec19b8078308488b4253b068",
-			"revisionTime": "2018-11-16T08:37:32Z"
-		},
-		{
 			"checksumSHA1": "q1aqMo0piceUY8M6d6xzbL1mgdo=",
 			"path": "github.com/huaweicloud/golangsdk/openstack/cloudeyeservice/alarmrule",
 			"revision": "75837c0e32c3577a74950b521e3ad3aaec05b34b",
@@ -791,13 +784,8 @@
 		{
 			"checksumSHA1": "JRRYtYkrco9209oThCcF5MEPIII=",
 			"path": "github.com/huaweicloud/golangsdk/openstack/kms/v1/keys",
-<<<<<<< HEAD
-			"revision": "7ba97510c1dbaa26ec19b8078308488b4253b068",
-			"revisionTime": "2018-11-16T08:37:32Z"
-=======
 			"revision": "60672b79c76a4eec63f32293ce30b4119365e1bc",
 			"revisionTime": "2018-11-08T02:36:44Z"
->>>>>>> 87999df8
 		},
 		{
 			"checksumSHA1": "S03meuz/zX857hIqfpgyCUfrcFs=",
