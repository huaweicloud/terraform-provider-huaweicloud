{
	"comment": "",
	"ignore": "appengine test github.com/hashicorp/nomad/ github.com/hashicorp/terraform/backend",
	"package": [
		{
			"checksumSHA1": "ly9VLPE9GKo2U7mnbZyjb2LDQ3w=",
			"path": "github.com/Unknwon/com",
			"revision": "28b053d5a2923b87ce8c5a08f3af779894a72758",
			"revisionTime": "2015-10-08T13:54:07Z"
		},
		{
			"checksumSHA1": "FIL83loX9V9APvGQIjJpbxq53F0=",
			"path": "github.com/apparentlymart/go-cidr/cidr",
			"revision": "7e4b007599d4e2076d9a81be723b3912852dda2c",
			"revisionTime": "2017-04-18T07:21:50Z"
		},
		{
			"checksumSHA1": "+2yCNqbcf7VcavAptooQReTGiHY=",
			"path": "github.com/apparentlymart/go-rundeck-api",
			"revision": "f6af74d34d1ef69a511c59173876fc1174c11f0d",
			"revisionTime": "2016-08-26T14:30:32Z"
		},
		{
			"checksumSHA1": "fFU9OeM0pKWGL3D+Fa3PmHSjjLg=",
			"path": "github.com/aws/aws-sdk-go/aws",
			"revision": "be4fa13e47938e4801fada8c8ca3d1867ad3dcb3",
			"revisionTime": "2017-06-02T18:54:01Z",
			"version": "v1.8.34",
			"versionExact": "v1.8.34"
		},
		{
			"checksumSHA1": "Y9W+4GimK4Fuxq+vyIskVYFRnX4=",
			"path": "github.com/aws/aws-sdk-go/aws/awserr",
			"revision": "be4fa13e47938e4801fada8c8ca3d1867ad3dcb3",
			"revisionTime": "2017-06-02T18:54:01Z",
			"version": "v1.8.34",
			"versionExact": "v1.8.34"
		},
		{
			"checksumSHA1": "yyYr41HZ1Aq0hWc3J5ijXwYEcac=",
			"path": "github.com/aws/aws-sdk-go/aws/awsutil",
			"revision": "be4fa13e47938e4801fada8c8ca3d1867ad3dcb3",
			"revisionTime": "2017-06-02T18:54:01Z",
			"version": "v1.8.34",
			"versionExact": "v1.8.34"
		},
		{
			"checksumSHA1": "gcA6wFbLBJLLO/6g+AH9QoQQX1U=",
			"path": "github.com/aws/aws-sdk-go/aws/client",
			"revision": "be4fa13e47938e4801fada8c8ca3d1867ad3dcb3",
			"revisionTime": "2017-06-02T18:54:01Z",
			"version": "v1.8.34",
			"versionExact": "v1.8.34"
		},
		{
			"checksumSHA1": "ieAJ+Cvp/PKv1LpUEnUXpc3OI6E=",
			"path": "github.com/aws/aws-sdk-go/aws/client/metadata",
			"revision": "be4fa13e47938e4801fada8c8ca3d1867ad3dcb3",
			"revisionTime": "2017-06-02T18:54:01Z",
			"version": "v1.8.34",
			"versionExact": "v1.8.34"
		},
		{
			"checksumSHA1": "7/8j/q0TWtOgXyvEcv4B2Dhl00o=",
			"path": "github.com/aws/aws-sdk-go/aws/corehandlers",
			"revision": "be4fa13e47938e4801fada8c8ca3d1867ad3dcb3",
			"revisionTime": "2017-06-02T18:54:01Z",
			"version": "v1.8.34",
			"versionExact": "v1.8.34"
		},
		{
			"checksumSHA1": "Y+cPwQL0dZMyqp3wI+KJWmA9KQ8=",
			"path": "github.com/aws/aws-sdk-go/aws/credentials",
			"revision": "be4fa13e47938e4801fada8c8ca3d1867ad3dcb3",
			"revisionTime": "2017-06-02T18:54:01Z",
			"version": "v1.8.34",
			"versionExact": "v1.8.34"
		},
		{
			"checksumSHA1": "u3GOAJLmdvbuNUeUEcZSEAOeL/0=",
			"path": "github.com/aws/aws-sdk-go/aws/credentials/ec2rolecreds",
			"revision": "be4fa13e47938e4801fada8c8ca3d1867ad3dcb3",
			"revisionTime": "2017-06-02T18:54:01Z",
			"version": "v1.8.34",
			"versionExact": "v1.8.34"
		},
		{
			"checksumSHA1": "NUJUTWlc1sV8b7WjfiYc4JZbXl0=",
			"path": "github.com/aws/aws-sdk-go/aws/credentials/endpointcreds",
			"revision": "be4fa13e47938e4801fada8c8ca3d1867ad3dcb3",
			"revisionTime": "2017-06-02T18:54:01Z",
			"version": "v1.8.34",
			"versionExact": "v1.8.34"
		},
		{
			"checksumSHA1": "JEYqmF83O5n5bHkupAzA6STm0no=",
			"path": "github.com/aws/aws-sdk-go/aws/credentials/stscreds",
			"revision": "be4fa13e47938e4801fada8c8ca3d1867ad3dcb3",
			"revisionTime": "2017-06-02T18:54:01Z",
			"version": "v1.8.34",
			"versionExact": "v1.8.34"
		},
		{
			"checksumSHA1": "ZdtYh3ZHSgP/WEIaqwJHTEhpkbs=",
			"path": "github.com/aws/aws-sdk-go/aws/defaults",
			"revision": "be4fa13e47938e4801fada8c8ca3d1867ad3dcb3",
			"revisionTime": "2017-06-02T18:54:01Z",
			"version": "v1.8.34",
			"versionExact": "v1.8.34"
		},
		{
			"checksumSHA1": "/EXbk/z2TWjWc1Hvb4QYs3Wmhb8=",
			"path": "github.com/aws/aws-sdk-go/aws/ec2metadata",
			"revision": "be4fa13e47938e4801fada8c8ca3d1867ad3dcb3",
			"revisionTime": "2017-06-02T18:54:01Z",
			"version": "v1.8.34",
			"versionExact": "v1.8.34"
		},
		{
			"checksumSHA1": "vaHB7ND2ZMMwBwrdT0KJUKT1VaM=",
			"path": "github.com/aws/aws-sdk-go/aws/endpoints",
			"revision": "be4fa13e47938e4801fada8c8ca3d1867ad3dcb3",
			"revisionTime": "2017-06-02T18:54:01Z",
			"version": "v1.8.34",
			"versionExact": "v1.8.34"
		},
		{
			"checksumSHA1": "Utpqcq3J2hqoaKEsjI7kDF9bUkg=",
			"path": "github.com/aws/aws-sdk-go/aws/request",
			"revision": "be4fa13e47938e4801fada8c8ca3d1867ad3dcb3",
			"revisionTime": "2017-06-02T18:54:01Z",
			"version": "v1.8.34",
			"versionExact": "v1.8.34"
		},
		{
			"checksumSHA1": "Y20DEtMtbfE9qTtmoi2NYV1x7aA=",
			"path": "github.com/aws/aws-sdk-go/aws/session",
			"revision": "be4fa13e47938e4801fada8c8ca3d1867ad3dcb3",
			"revisionTime": "2017-06-02T18:54:01Z",
			"version": "v1.8.34",
			"versionExact": "v1.8.34"
		},
		{
			"checksumSHA1": "SvIsunO8D9MEKbetMENA4WRnyeE=",
			"path": "github.com/aws/aws-sdk-go/aws/signer/v4",
			"revision": "be4fa13e47938e4801fada8c8ca3d1867ad3dcb3",
			"revisionTime": "2017-06-02T18:54:01Z",
			"version": "v1.8.34",
			"versionExact": "v1.8.34"
		},
		{
			"checksumSHA1": "04ypv4x12l4q0TksA1zEVsmgpvw=",
			"path": "github.com/aws/aws-sdk-go/internal/shareddefaults",
			"revision": "be4fa13e47938e4801fada8c8ca3d1867ad3dcb3",
			"revisionTime": "2017-06-02T18:54:01Z",
			"version": "v1.8.34",
			"versionExact": "v1.8.34"
		},
		{
			"checksumSHA1": "wk7EyvDaHwb5qqoOP/4d3cV0708=",
			"path": "github.com/aws/aws-sdk-go/private/protocol",
			"revision": "be4fa13e47938e4801fada8c8ca3d1867ad3dcb3",
			"revisionTime": "2017-06-02T18:54:01Z",
			"version": "v1.8.34",
			"versionExact": "v1.8.34"
		},
		{
			"checksumSHA1": "ZqY5RWavBLWTo6j9xqdyBEaNFRk=",
			"path": "github.com/aws/aws-sdk-go/private/protocol/query",
			"revision": "be4fa13e47938e4801fada8c8ca3d1867ad3dcb3",
			"revisionTime": "2017-06-02T18:54:01Z",
			"version": "v1.8.34",
			"versionExact": "v1.8.34"
		},
		{
			"checksumSHA1": "Drt1JfLMa0DQEZLWrnMlTWaIcC8=",
			"path": "github.com/aws/aws-sdk-go/private/protocol/query/queryutil",
			"revision": "be4fa13e47938e4801fada8c8ca3d1867ad3dcb3",
			"revisionTime": "2017-06-02T18:54:01Z",
			"version": "v1.8.34",
			"versionExact": "v1.8.34"
		},
		{
			"checksumSHA1": "VCTh+dEaqqhog5ncy/WTt9+/gFM=",
			"path": "github.com/aws/aws-sdk-go/private/protocol/rest",
			"revision": "be4fa13e47938e4801fada8c8ca3d1867ad3dcb3",
			"revisionTime": "2017-06-02T18:54:01Z",
			"version": "v1.8.34",
			"versionExact": "v1.8.34"
		},
		{
			"checksumSHA1": "ODo+ko8D6unAxZuN1jGzMcN4QCc=",
			"path": "github.com/aws/aws-sdk-go/private/protocol/restxml",
			"revision": "be4fa13e47938e4801fada8c8ca3d1867ad3dcb3",
			"revisionTime": "2017-06-02T18:54:01Z",
			"version": "v1.8.34",
			"versionExact": "v1.8.34"
		},
		{
			"checksumSHA1": "0qYPUga28aQVkxZgBR3Z86AbGUQ=",
			"path": "github.com/aws/aws-sdk-go/private/protocol/xml/xmlutil",
			"revision": "be4fa13e47938e4801fada8c8ca3d1867ad3dcb3",
			"revisionTime": "2017-06-02T18:54:01Z",
			"version": "v1.8.34",
			"versionExact": "v1.8.34"
		},
		{
			"checksumSHA1": "krqUUMDYRN2ohYcumxZl8BTR5EQ=",
			"path": "github.com/aws/aws-sdk-go/service/s3",
			"revision": "be4fa13e47938e4801fada8c8ca3d1867ad3dcb3",
			"revisionTime": "2017-06-02T18:54:01Z",
			"version": "v1.8.34",
			"versionExact": "v1.8.34"
		},
		{
			"checksumSHA1": "VH5y62f+SDyEIqnTibiPtQ687i8=",
			"path": "github.com/aws/aws-sdk-go/service/sts",
			"revision": "be4fa13e47938e4801fada8c8ca3d1867ad3dcb3",
			"revisionTime": "2017-06-02T18:54:01Z",
			"version": "v1.8.34",
			"versionExact": "v1.8.34"
		},
		{
			"checksumSHA1": "nqw2Qn5xUklssHTubS5HDvEL9L4=",
			"path": "github.com/bgentry/go-netrc/netrc",
			"revision": "9fd32a8b3d3d3f9d43c341bfe098430e07609480",
			"revisionTime": "2014-04-22T17:41:19Z"
		},
		{
			"checksumSHA1": "OT4XN9z5k69e2RsMSpwW74B+yk4=",
			"path": "github.com/blang/semver",
			"revision": "2ee87856327ba09384cabd113bc6b5d174e9ec0f",
			"revisionTime": "2017-07-27T06:48:18Z"
		},
		{
			"checksumSHA1": "dvabztWVQX8f6oMLRyv4dLH+TGY=",
			"path": "github.com/davecgh/go-spew/spew",
			"revision": "346938d642f2ec3594ed81d874461961cd0faa76",
			"revisionTime": "2016-10-29T20:57:26Z"
		},
		{
			"checksumSHA1": "BCv50o5pDkoSG3vYKOSai1Z8p3w=",
			"path": "github.com/fsouza/go-dockerclient",
			"revision": "1d4f4ae73768d3ca16a6fb964694f58dc5eba601",
			"revisionTime": "2016-04-27T17:25:47Z",
			"tree": true
		},
		{
			"checksumSHA1": "1K+xrZ1PBez190iGt5OnMtGdih4=",
			"comment": "v1.8.6",
			"path": "github.com/go-ini/ini",
			"revision": "766e555c68dc8bda90d197ee8946c37519c19409",
			"revisionTime": "2017-01-17T13:00:17Z"
		},
		{
			"checksumSHA1": "cdOCt0Yb+hdErz8NAQqayxPmRsY=",
			"path": "github.com/hashicorp/errwrap",
			"revision": "7554cd9344cec97297fa6649b055a8c98c2a1e55"
		},
		{
			"checksumSHA1": "b8F628srIitj5p7Y130xc9k0QWs=",
			"path": "github.com/hashicorp/go-cleanhttp",
			"revision": "3573b8b52aa7b37b9358d966a898feb387f62437",
			"revisionTime": "2017-02-11T01:34:15Z"
		},
		{
			"checksumSHA1": "nsL2kI426RMuq1jw15e7igFqdIY=",
			"path": "github.com/hashicorp/go-getter",
			"revision": "c3d66e76678dce180a7b452653472f949aedfbcd",
			"revisionTime": "2017-02-07T21:55:32Z"
		},
		{
			"checksumSHA1": "9J+kDr29yDrwsdu2ULzewmqGjpA=",
			"path": "github.com/hashicorp/go-getter/helper/url",
			"revision": "c3d66e76678dce180a7b452653472f949aedfbcd",
			"revisionTime": "2017-02-07T21:55:32Z"
		},
		{
			"checksumSHA1": "lrSl49G23l6NhfilxPM0XFs5rZo=",
			"path": "github.com/hashicorp/go-multierror",
			"revision": "d30f09973e19c1dfcd120b2d9c4f168e68d6b5d5"
		},
		{
			"checksumSHA1": "b0nQutPMJHeUmz4SjpreotAo6Yk=",
			"path": "github.com/hashicorp/go-plugin",
			"revision": "f72692aebca2008343a9deb06ddb4b17f7051c15",
			"revisionTime": "2017-02-17T16:27:05Z"
		},
		{
			"checksumSHA1": "85XUnluYJL7F55ptcwdmN8eSOsk=",
			"path": "github.com/hashicorp/go-uuid",
			"revision": "36289988d83ca270bc07c234c36f364b0dd9c9a7"
		},
		{
			"checksumSHA1": "EcZfls6vcqjasWV/nBlu+C+EFmc=",
			"path": "github.com/hashicorp/go-version",
			"revision": "e96d3840402619007766590ecea8dd7af1292276",
			"revisionTime": "2016-10-31T18:26:05Z"
		},
		{
			"checksumSHA1": "o3XZZdOnSnwQSpYw215QV75ZDeI=",
			"path": "github.com/hashicorp/hcl",
			"revision": "a4b07c25de5ff55ad3b8936cea69a79a3d95a855",
			"revisionTime": "2017-05-04T19:02:34Z"
		},
		{
			"checksumSHA1": "XQmjDva9JCGGkIecOgwtBEMCJhU=",
			"path": "github.com/hashicorp/hcl/hcl/ast",
			"revision": "a4b07c25de5ff55ad3b8936cea69a79a3d95a855",
			"revisionTime": "2017-05-04T19:02:34Z"
		},
		{
			"checksumSHA1": "teokXoyRXEJ0vZHOWBD11l5YFNI=",
			"path": "github.com/hashicorp/hcl/hcl/parser",
			"revision": "a4b07c25de5ff55ad3b8936cea69a79a3d95a855",
			"revisionTime": "2017-05-04T19:02:34Z"
		},
		{
			"checksumSHA1": "z6wdP4mRw4GVjShkNHDaOWkbxS0=",
			"path": "github.com/hashicorp/hcl/hcl/scanner",
			"revision": "a4b07c25de5ff55ad3b8936cea69a79a3d95a855",
			"revisionTime": "2017-05-04T19:02:34Z"
		},
		{
			"checksumSHA1": "oS3SCN9Wd6D8/LG0Yx1fu84a7gI=",
			"path": "github.com/hashicorp/hcl/hcl/strconv",
			"revision": "a4b07c25de5ff55ad3b8936cea69a79a3d95a855",
			"revisionTime": "2017-05-04T19:02:34Z"
		},
		{
			"checksumSHA1": "c6yprzj06ASwCo18TtbbNNBHljA=",
			"path": "github.com/hashicorp/hcl/hcl/token",
			"revision": "a4b07c25de5ff55ad3b8936cea69a79a3d95a855",
			"revisionTime": "2017-05-04T19:02:34Z"
		},
		{
			"checksumSHA1": "PwlfXt7mFS8UYzWxOK5DOq0yxS0=",
			"path": "github.com/hashicorp/hcl/json/parser",
			"revision": "a4b07c25de5ff55ad3b8936cea69a79a3d95a855",
			"revisionTime": "2017-05-04T19:02:34Z"
		},
		{
			"checksumSHA1": "YdvFsNOMSWMLnY6fcliWQa0O5Fw=",
			"path": "github.com/hashicorp/hcl/json/scanner",
			"revision": "a4b07c25de5ff55ad3b8936cea69a79a3d95a855",
			"revisionTime": "2017-05-04T19:02:34Z"
		},
		{
			"checksumSHA1": "fNlXQCQEnb+B3k5UDL/r15xtSJY=",
			"path": "github.com/hashicorp/hcl/json/token",
			"revision": "a4b07c25de5ff55ad3b8936cea69a79a3d95a855",
			"revisionTime": "2017-05-04T19:02:34Z"
		},
		{
			"checksumSHA1": "M09yxoBoCEtG7EcHR8aEWLzMMJc=",
			"path": "github.com/hashicorp/hil",
			"revision": "fac2259da677551de1fb92b844c4d020a38d8468",
			"revisionTime": "2017-05-12T21:33:05Z"
		},
		{
			"checksumSHA1": "0S0KeBcfqVFYBPeZkuJ4fhQ5mCA=",
			"path": "github.com/hashicorp/hil/ast",
			"revision": "fac2259da677551de1fb92b844c4d020a38d8468",
			"revisionTime": "2017-05-12T21:33:05Z"
		},
		{
			"checksumSHA1": "P5PZ3k7SmqWmxgJ8Q0gLzeNpGhE=",
			"path": "github.com/hashicorp/hil/parser",
			"revision": "fac2259da677551de1fb92b844c4d020a38d8468",
			"revisionTime": "2017-05-12T21:33:05Z"
		},
		{
			"checksumSHA1": "DC1k5kOua4oFqmo+JRt0YzfP44o=",
			"path": "github.com/hashicorp/hil/scanner",
			"revision": "fac2259da677551de1fb92b844c4d020a38d8468",
			"revisionTime": "2017-05-12T21:33:05Z"
		},
		{
			"checksumSHA1": "vt+P9D2yWDO3gdvdgCzwqunlhxU=",
			"path": "github.com/hashicorp/logutils",
			"revision": "0dc08b1671f34c4250ce212759ebd880f743d883",
			"revisionTime": "2015-06-09T07:04:31Z"
		},
		{
			"checksumSHA1": "KPrCMDPNcLmO7K6xPcJSl86LwPk=",
			"path": "github.com/hashicorp/terraform/config",
			"revision": "2041053ee9444fa8175a298093b55a89586a1823",
			"revisionTime": "2017-08-02T18:39:14Z",
			"version": "v0.10.0",
			"versionExact": "v0.10.0"
		},
		{
			"checksumSHA1": "uPCJ6seQo9kvoNSfwNWKX9KzVMk=",
			"path": "github.com/hashicorp/terraform/config/module",
			"revision": "2041053ee9444fa8175a298093b55a89586a1823",
			"revisionTime": "2017-08-02T18:39:14Z",
			"version": "v0.10.0",
			"versionExact": "v0.10.0"
		},
		{
			"checksumSHA1": "w+l+UGTmwYNJ+L0p2vTd6+yqjok=",
			"path": "github.com/hashicorp/terraform/dag",
			"revision": "2041053ee9444fa8175a298093b55a89586a1823",
			"revisionTime": "2017-08-02T18:39:14Z",
			"version": "v0.10.0",
			"versionExact": "v0.10.0"
		},
		{
			"checksumSHA1": "P8gNPDuOzmiK4Lz9xG7OBy4Rlm8=",
			"path": "github.com/hashicorp/terraform/flatmap",
			"revision": "2041053ee9444fa8175a298093b55a89586a1823",
			"revisionTime": "2017-08-02T18:39:14Z",
			"version": "v0.10.0",
			"versionExact": "v0.10.0"
		},
		{
			"checksumSHA1": "zx5DLo5aV0xDqxGTzSibXg7HHAA=",
			"path": "github.com/hashicorp/terraform/helper/acctest",
			"revision": "2041053ee9444fa8175a298093b55a89586a1823",
			"revisionTime": "2017-08-02T18:39:14Z",
			"version": "v0.10.0",
			"versionExact": "v0.10.0"
		},
		{
			"checksumSHA1": "uT6Q9RdSRAkDjyUgQlJ2XKJRab4=",
			"path": "github.com/hashicorp/terraform/helper/config",
			"revision": "2041053ee9444fa8175a298093b55a89586a1823",
			"revisionTime": "2017-08-02T18:39:14Z",
			"version": "v0.10.0",
			"versionExact": "v0.10.0"
		},
		{
			"checksumSHA1": "Vbo55GDzPgG/L/+W2pcvDhxrPZc=",
			"path": "github.com/hashicorp/terraform/helper/experiment",
			"revision": "2041053ee9444fa8175a298093b55a89586a1823",
			"revisionTime": "2017-08-02T18:39:14Z",
			"version": "v0.10.0",
			"versionExact": "v0.10.0"
		},
		{
			"checksumSHA1": "BmIPKTr0zDutSJdyq7pYXrK1I3E=",
			"path": "github.com/hashicorp/terraform/helper/hashcode",
			"revision": "2041053ee9444fa8175a298093b55a89586a1823",
			"revisionTime": "2017-08-02T18:39:14Z",
			"version": "v0.10.0",
			"versionExact": "v0.10.0"
		},
		{
			"checksumSHA1": "B267stWNQd0/pBTXHfI/tJsxzfc=",
			"path": "github.com/hashicorp/terraform/helper/hilmapstructure",
			"revision": "2041053ee9444fa8175a298093b55a89586a1823",
			"revisionTime": "2017-08-02T18:39:14Z",
			"version": "v0.10.0",
			"versionExact": "v0.10.0"
		},
		{
			"checksumSHA1": "2wJa9F3BGlbe2DNqH5lb5POayRI=",
			"path": "github.com/hashicorp/terraform/helper/logging",
			"revision": "2041053ee9444fa8175a298093b55a89586a1823",
			"revisionTime": "2017-08-02T18:39:14Z",
			"version": "v0.10.0",
			"versionExact": "v0.10.0"
		},
		{
			"checksumSHA1": "twkFd4x71kBnDfrdqO5nhs8dMOY=",
			"path": "github.com/hashicorp/terraform/helper/mutexkv",
			"revision": "2041053ee9444fa8175a298093b55a89586a1823",
			"revisionTime": "2017-08-02T18:39:14Z",
			"version": "v0.10.0",
			"versionExact": "v0.10.0"
		},
		{
			"checksumSHA1": "ImyqbHM/xe3eAT2moIjLI8ksuks=",
			"path": "github.com/hashicorp/terraform/helper/pathorcontents",
			"revision": "2041053ee9444fa8175a298093b55a89586a1823",
			"revisionTime": "2017-08-02T18:39:14Z",
			"version": "v0.10.0",
			"versionExact": "v0.10.0"
		},
		{
			"checksumSHA1": "dhU2woQaSEI2OnbYLdkHxf7/nu8=",
			"path": "github.com/hashicorp/terraform/helper/resource",
			"revision": "2041053ee9444fa8175a298093b55a89586a1823",
			"revisionTime": "2017-08-02T18:39:14Z",
			"version": "v0.10.0",
			"versionExact": "v0.10.0"
		},
		{
			"checksumSHA1": "oaQ6rBNVs4Ae86vv3fKZU4tWETM=",
			"path": "github.com/hashicorp/terraform/helper/schema",
			"revision": "268138dbd49368dafe0af174bf1b8fe9c1812e53",
			"revisionTime": "2017-08-03T16:05:19Z"
		},
		{
			"checksumSHA1": "1yCGh/Wl4H4ODBBRmIRFcV025b0=",
			"path": "github.com/hashicorp/terraform/helper/shadow",
			"revision": "2041053ee9444fa8175a298093b55a89586a1823",
			"revisionTime": "2017-08-02T18:39:14Z",
			"version": "v0.10.0",
			"versionExact": "v0.10.0"
		},
		{
			"checksumSHA1": "yFWmdS6yEJZpRJzUqd/mULqCYGk=",
			"path": "github.com/hashicorp/terraform/moduledeps",
			"revision": "5bcc1bae5925f44208a83279b6d4d250da01597b",
			"revisionTime": "2017-08-09T21:54:59Z"
		},
		{
			"checksumSHA1": "4ODNVUds3lyBf7gV02X1EeYR4GA=",
			"path": "github.com/hashicorp/terraform/plugin",
			"revision": "2041053ee9444fa8175a298093b55a89586a1823",
			"revisionTime": "2017-08-02T18:39:14Z",
			"version": "v0.10.0",
			"versionExact": "v0.10.0"
		},
		{
			"checksumSHA1": "mujz3BDg1X82ynvJncCFUT6/7XI=",
			"path": "github.com/hashicorp/terraform/plugin/discovery",
			"revision": "2041053ee9444fa8175a298093b55a89586a1823",
			"revisionTime": "2017-08-02T18:39:14Z",
			"version": "v0.10.0",
			"versionExact": "v0.10.0"
		},
		{
			"checksumSHA1": "ksfNQjZs/6llziARojABd6iuvdw=",
			"path": "github.com/hashicorp/terraform/terraform",
			"revision": "2041053ee9444fa8175a298093b55a89586a1823",
			"revisionTime": "2017-08-02T18:39:14Z",
			"version": "v0.10.0",
			"versionExact": "v0.10.0"
		},
		{
			"checksumSHA1": "ZhK6IO2XN81Y+3RAjTcVm1Ic7oU=",
			"path": "github.com/hashicorp/yamux",
			"revision": "d1caa6c97c9fc1cc9e83bbe34d0603f9ff0ce8bd",
			"revisionTime": "2016-07-20T23:31:40Z"
		},
		{
<<<<<<< HEAD
			"checksumSHA1": "zbYEiofbEIsHthbs4YicNi1u2pI=",
			"path": "github.com/huaweicloud/golangsdk",
			"revision": "1809f11ddf7ffc82bc4fdf371a6902bf06e22fea",
			"revisionTime": "2018-12-13T07:08:02Z"
=======
			"checksumSHA1": "0K+NvhiumQVuw7/cLEaYnKJaVWg=",
			"path": "github.com/huaweicloud/golangsdk",
			"revision": "88c52136363d73b798253e8ad2a5e6604a433c50",
			"revisionTime": "2018-12-24T01:51:05Z"
>>>>>>> cf0d47b5
		},
		{
			"checksumSHA1": "twe05VRNJvWUjT0GrWOE49mi74Y=",
			"path": "github.com/huaweicloud/golangsdk/openstack",
<<<<<<< HEAD
			"revision": "1809f11ddf7ffc82bc4fdf371a6902bf06e22fea",
			"revisionTime": "2018-12-13T07:08:02Z"
=======
			"revision": "7ba97510c1dbaa26ec19b8078308488b4253b068",
			"revisionTime": "2018-11-16T08:37:32Z"
		},
		{
			"checksumSHA1": "HVR9NEEAzULt23DLXM3jXxEN4AI=",
			"path": "github.com/huaweicloud/golangsdk/openstack/antiddos/v1/antiddos",
			"revision": "7ba97510c1dbaa26ec19b8078308488b4253b068",
			"revisionTime": "2018-11-16T08:37:32Z"
>>>>>>> cf0d47b5
		},
		{
			"checksumSHA1": "/2W0SIigiurtg1dW3Pyz+x4F24k=",
			"path": "github.com/huaweicloud/golangsdk/openstack/autoscaling/v1/configurations",
			"revision": "75837c0e32c3577a74950b521e3ad3aaec05b34b",
			"revisionTime": "2018-09-11T07:04:38Z"
		},
		{
			"checksumSHA1": "w2Z5/YmuVJSD7Py8K10cdeLUI5o=",
			"path": "github.com/huaweicloud/golangsdk/openstack/autoscaling/v1/groups",
			"revision": "75837c0e32c3577a74950b521e3ad3aaec05b34b",
			"revisionTime": "2018-09-11T07:04:38Z"
		},
		{
			"checksumSHA1": "wDBA+5Pj0Vof1HVDFKmvnCvmDrE=",
			"path": "github.com/huaweicloud/golangsdk/openstack/autoscaling/v1/instances",
			"revision": "75837c0e32c3577a74950b521e3ad3aaec05b34b",
			"revisionTime": "2018-09-11T07:04:38Z"
		},
		{
			"checksumSHA1": "MrZDbuuLO9MlZmtSqPkmwDTNA90=",
			"path": "github.com/huaweicloud/golangsdk/openstack/autoscaling/v1/policies",
			"revision": "75837c0e32c3577a74950b521e3ad3aaec05b34b",
			"revisionTime": "2018-09-11T07:04:38Z"
		},
		{
			"checksumSHA1": "u9yB68Ng1RAaedOTBtHe6gRZB64=",
			"path": "github.com/huaweicloud/golangsdk/openstack/blockstorage/v2/volumes",
			"revision": "824aea0ed0decd7a36623f49b1610e7af6c58c3c",
			"revisionTime": "2018-09-28T03:11:13Z"
		},
		{
			"checksumSHA1": "N8RK6MuOrE9TYdvOnEVQy/chKOM=",
			"path": "github.com/huaweicloud/golangsdk/openstack/cce/v3/clusters",
			"revision": "fdea87e5a2d61c3072101509ebd93f755d9cbc4f",
			"revisionTime": "2018-07-20T15:04:31Z"
		},
		{
			"checksumSHA1": "xDEoWEA9ygauLBKnsNzsa1XKvOc=",
			"path": "github.com/huaweicloud/golangsdk/openstack/cce/v3/nodes",
			"revision": "fdea87e5a2d61c3072101509ebd93f755d9cbc4f",
			"revisionTime": "2018-07-20T15:04:31Z"
		},
		{
			"checksumSHA1": "q1aqMo0piceUY8M6d6xzbL1mgdo=",
			"path": "github.com/huaweicloud/golangsdk/openstack/cloudeyeservice/alarmrule",
			"revision": "75837c0e32c3577a74950b521e3ad3aaec05b34b",
			"revisionTime": "2018-09-11T07:04:38Z"
		},
		{
			"checksumSHA1": "hPzVcuOHCtrY+HAV5UxEQRQyROc=",
			"path": "github.com/huaweicloud/golangsdk/openstack/compute/v2/extensions/availabilityzones",
			"revision": "75837c0e32c3577a74950b521e3ad3aaec05b34b",
			"revisionTime": "2018-09-11T07:04:38Z"
		},
		{
			"checksumSHA1": "ZEHpHlp6ky+VALhGAkYsn60P+Zw=",
			"path": "github.com/huaweicloud/golangsdk/openstack/compute/v2/extensions/bootfromvolume",
			"revision": "75837c0e32c3577a74950b521e3ad3aaec05b34b",
			"revisionTime": "2018-09-11T07:04:38Z"
		},
		{
			"checksumSHA1": "nB5B/ZG6UgR/fk0b8OhA7En4F0Y=",
			"path": "github.com/huaweicloud/golangsdk/openstack/compute/v2/extensions/floatingips",
			"revision": "75837c0e32c3577a74950b521e3ad3aaec05b34b",
			"revisionTime": "2018-09-11T07:04:38Z"
		},
		{
			"checksumSHA1": "DKXl+ZjfQJSOJoBty46iJ0skmnk=",
			"path": "github.com/huaweicloud/golangsdk/openstack/compute/v2/extensions/keypairs",
			"revision": "75837c0e32c3577a74950b521e3ad3aaec05b34b",
			"revisionTime": "2018-09-11T07:04:38Z"
		},
		{
			"checksumSHA1": "Bl0zO6Oj5TWjWyvoZErL7mqYAY0=",
			"path": "github.com/huaweicloud/golangsdk/openstack/compute/v2/extensions/schedulerhints",
			"revision": "75837c0e32c3577a74950b521e3ad3aaec05b34b",
			"revisionTime": "2018-09-11T07:04:38Z"
		},
		{
			"checksumSHA1": "1RGyLlYlf1Edzqbzyrun8GLyMcA=",
			"path": "github.com/huaweicloud/golangsdk/openstack/compute/v2/extensions/secgroups",
			"revision": "75837c0e32c3577a74950b521e3ad3aaec05b34b",
			"revisionTime": "2018-09-11T07:04:38Z"
		},
		{
			"checksumSHA1": "z2L6ZNyUw+rDSf/EpNjRSV1c8dQ=",
			"path": "github.com/huaweicloud/golangsdk/openstack/compute/v2/extensions/servergroups",
			"revision": "75837c0e32c3577a74950b521e3ad3aaec05b34b",
			"revisionTime": "2018-09-11T07:04:38Z"
		},
		{
			"checksumSHA1": "R0ii5/6y5toSpaY9fT7Gvs7IDqg=",
			"path": "github.com/huaweicloud/golangsdk/openstack/compute/v2/extensions/startstop",
			"revision": "75837c0e32c3577a74950b521e3ad3aaec05b34b",
			"revisionTime": "2018-09-11T07:04:38Z"
		},
		{
			"checksumSHA1": "W3BlTqkD1IugmSz9QwXiD213/U8=",
			"path": "github.com/huaweicloud/golangsdk/openstack/compute/v2/extensions/tenantnetworks",
			"revision": "75837c0e32c3577a74950b521e3ad3aaec05b34b",
			"revisionTime": "2018-09-11T07:04:38Z"
		},
		{
			"checksumSHA1": "lFfoFNfeKUZq6XMuZEEZ490gndU=",
			"path": "github.com/huaweicloud/golangsdk/openstack/compute/v2/extensions/volumeattach",
			"revision": "75837c0e32c3577a74950b521e3ad3aaec05b34b",
			"revisionTime": "2018-09-11T07:04:38Z"
		},
		{
			"checksumSHA1": "w7H87mnx/gmHEMQo9PsXjSET6H8=",
			"path": "github.com/huaweicloud/golangsdk/openstack/compute/v2/flavors",
			"revision": "75837c0e32c3577a74950b521e3ad3aaec05b34b",
			"revisionTime": "2018-09-11T07:04:38Z"
		},
		{
			"checksumSHA1": "SYr7On5J8EzR7s+ow6P43SD3XFE=",
			"path": "github.com/huaweicloud/golangsdk/openstack/compute/v2/images",
			"revision": "75837c0e32c3577a74950b521e3ad3aaec05b34b",
			"revisionTime": "2018-09-11T07:04:38Z"
		},
		{
			"checksumSHA1": "gO5pUieovYgj/11Tg6EY3VER5mE=",
			"path": "github.com/huaweicloud/golangsdk/openstack/compute/v2/servers",
			"revision": "75837c0e32c3577a74950b521e3ad3aaec05b34b",
			"revisionTime": "2018-09-11T07:04:38Z"
		},
		{
			"checksumSHA1": "PNHjt6ndEgEXusEdKw7CqhdNMgE=",
			"path": "github.com/huaweicloud/golangsdk/openstack/csbs/v1/backup",
			"revision": "47182a470c085dc857cb6f8f7e965f77e48411bf",
			"revisionTime": "2018-09-27T09:20:51Z"
		},
		{
			"checksumSHA1": "bMOaTZOVn98JmkhGgtP4p8ZzbUI=",
			"path": "github.com/huaweicloud/golangsdk/openstack/csbs/v1/policies",
			"revision": "6e33e83cae0cb3d06328701748ec252346ae2430",
			"revisionTime": "2018-11-30T07:27:33Z"
		},
		{
			"checksumSHA1": "OScfh+YPl7cqQQrUv7n5jeT7Vt0=",
			"path": "github.com/huaweicloud/golangsdk/openstack/cts/v1/tracker",
			"revision": "60672b79c76a4eec63f32293ce30b4119365e1bc",
			"revisionTime": "2018-11-08T02:36:44Z"
		},
		{
<<<<<<< HEAD
=======
			"checksumSHA1": "4JyBFuuzamAKgV2Pzst2Ju889D8=",
			"path": "github.com/huaweicloud/golangsdk/openstack/dcs/v1/availablezones",
			"revision": "6e33e83cae0cb3d06328701748ec252346ae2430",
			"revisionTime": "2018-11-30T07:27:33Z"
		},
		{
			"checksumSHA1": "Ft1IAlqqBeMY6oWXsB6pJYue6GA=",
			"path": "github.com/huaweicloud/golangsdk/openstack/dcs/v1/instances",
			"revision": "6e33e83cae0cb3d06328701748ec252346ae2430",
			"revisionTime": "2018-11-30T07:27:33Z"
		},
		{
			"checksumSHA1": "oFK00ejs0RMqqVirqrdWzQUo3Ck=",
			"path": "github.com/huaweicloud/golangsdk/openstack/dcs/v1/maintainwindows",
			"revision": "6e33e83cae0cb3d06328701748ec252346ae2430",
			"revisionTime": "2018-11-30T07:27:33Z"
		},
		{
			"checksumSHA1": "Ib69Fk4f1pjOQ38dsosKeKevQHA=",
			"path": "github.com/huaweicloud/golangsdk/openstack/dcs/v1/products",
			"revision": "6e33e83cae0cb3d06328701748ec252346ae2430",
			"revisionTime": "2018-11-30T07:27:33Z"
		},
		{
>>>>>>> cf0d47b5
			"checksumSHA1": "bndllnyp7+JlhisoXzhyStpRP+4=",
			"path": "github.com/huaweicloud/golangsdk/openstack/dms/v1/availablezones",
			"revision": "d4446b73ef22ba4b87676d45d4e4a37d191615e9",
			"revisionTime": "2018-09-26T10:00:47Z"
		},
		{
			"checksumSHA1": "xUPgyEWhuzH/NwKM6tQQ8cfIQTg=",
			"path": "github.com/huaweicloud/golangsdk/openstack/dms/v1/groups",
			"revision": "d4446b73ef22ba4b87676d45d4e4a37d191615e9",
			"revisionTime": "2018-09-26T10:00:47Z"
		},
		{
			"checksumSHA1": "CaMxk3kwCc6qXn2zHcUV0cAkDyE=",
			"path": "github.com/huaweicloud/golangsdk/openstack/dms/v1/instances",
			"revision": "d4446b73ef22ba4b87676d45d4e4a37d191615e9",
			"revisionTime": "2018-09-26T10:00:47Z"
		},
		{
			"checksumSHA1": "J9APHo3AwtJmO/1+EYFt44s6i78=",
			"path": "github.com/huaweicloud/golangsdk/openstack/dms/v1/maintainwindows",
			"revision": "d4446b73ef22ba4b87676d45d4e4a37d191615e9",
			"revisionTime": "2018-09-26T10:00:47Z"
		},
		{
			"checksumSHA1": "RqWZKJBu4TqAABYXbTVkE5oWZS8=",
			"path": "github.com/huaweicloud/golangsdk/openstack/dms/v1/products",
			"revision": "d4446b73ef22ba4b87676d45d4e4a37d191615e9",
			"revisionTime": "2018-09-26T10:00:47Z"
		},
		{
			"checksumSHA1": "O4gYvHhOXXqmUXLwT2SFCDfDEIc=",
			"path": "github.com/huaweicloud/golangsdk/openstack/dms/v1/queues",
			"revision": "d4446b73ef22ba4b87676d45d4e4a37d191615e9",
			"revisionTime": "2018-09-26T10:00:47Z"
		},
		{
			"checksumSHA1": "plsG8kyRJhFGnhGfO0scQk5kRLw=",
			"path": "github.com/huaweicloud/golangsdk/openstack/dns/v2/recordsets",
			"revision": "888f77744ab7c65bb4d448d5b5313edba29e76c7",
			"revisionTime": "2018-02-24T07:23:49Z"
		},
		{
			"checksumSHA1": "xZtYDt64TwCA7g1yE5NbO2QQZxc=",
			"path": "github.com/huaweicloud/golangsdk/openstack/dns/v2/zones",
			"revision": "888f77744ab7c65bb4d448d5b5313edba29e76c7",
			"revisionTime": "2018-02-24T07:23:49Z"
		},
		{
			"checksumSHA1": "6cxgVwctlHbqIqO9rHVTwmDtxhk=",
			"path": "github.com/huaweicloud/golangsdk/openstack/identity/v2/tenants",
			"revision": "888f77744ab7c65bb4d448d5b5313edba29e76c7",
			"revisionTime": "2018-02-24T07:23:49Z"
		},
		{
			"checksumSHA1": "cReSCi1YRjF27sA/X59oIpPwN7Q=",
			"path": "github.com/huaweicloud/golangsdk/openstack/identity/v2/tokens",
			"revision": "888f77744ab7c65bb4d448d5b5313edba29e76c7",
			"revisionTime": "2018-02-24T07:23:49Z"
		},
		{
			"checksumSHA1": "01rgTDEc7ZtwU5rhtTu0dEAnfyA=",
			"path": "github.com/huaweicloud/golangsdk/openstack/identity/v3/agency",
			"revision": "aef01041fa9cf1fa8844a490cac4ded3fceec9a7",
			"revisionTime": "2018-07-17T08:53:40Z"
		},
		{
			"checksumSHA1": "2WCVVbTVr7UGO0l1ZjmdJJc1tXk=",
			"path": "github.com/huaweicloud/golangsdk/openstack/identity/v3/tokens",
			"revision": "aef01041fa9cf1fa8844a490cac4ded3fceec9a7",
			"revisionTime": "2018-07-17T08:53:40Z"
		},
		{
			"checksumSHA1": "V6DIFdLMFyolr/2ZOw6y/xGEmJI=",
			"path": "github.com/huaweicloud/golangsdk/openstack/imageservice/v2/imagedata",
			"revision": "75837c0e32c3577a74950b521e3ad3aaec05b34b",
			"revisionTime": "2018-09-11T07:04:38Z"
		},
		{
			"checksumSHA1": "IqXA8Gd6siWaFyHaL9SEicnalhs=",
			"path": "github.com/huaweicloud/golangsdk/openstack/imageservice/v2/images",
			"revision": "75837c0e32c3577a74950b521e3ad3aaec05b34b",
			"revisionTime": "2018-09-11T07:04:38Z"
		},
		{
			"checksumSHA1": "JRRYtYkrco9209oThCcF5MEPIII=",
			"path": "github.com/huaweicloud/golangsdk/openstack/kms/v1/keys",
			"revision": "60672b79c76a4eec63f32293ce30b4119365e1bc",
			"revisionTime": "2018-11-08T02:36:44Z"
		},
		{
			"checksumSHA1": "tygtE2L8EFD/6t9LzeJAKj3bKR4=",
			"path": "github.com/huaweicloud/golangsdk/openstack/mrs/v1/cluster",
			"revision": "1809f11ddf7ffc82bc4fdf371a6902bf06e22fea",
			"revisionTime": "2018-12-13T07:08:02Z"
		},
		{
			"checksumSHA1": "vpNSSuYe1Ll3O7q9Fk1soSDBMU8=",
			"path": "github.com/huaweicloud/golangsdk/openstack/mrs/v1/job",
			"revision": "1809f11ddf7ffc82bc4fdf371a6902bf06e22fea",
			"revisionTime": "2018-12-13T07:08:02Z"
		},
		{
			"checksumSHA1": "S03meuz/zX857hIqfpgyCUfrcFs=",
			"path": "github.com/huaweicloud/golangsdk/openstack/networking/v1/bandwidths",
			"revision": "905e6703b7fe2a30eff9b6c877ad678e50a6a88c",
			"revisionTime": "2018-04-09T05:07:25Z"
		},
		{
			"checksumSHA1": "YwqIuSKttODj68oAvmk6JBj31y8=",
			"path": "github.com/huaweicloud/golangsdk/openstack/networking/v1/eips",
			"revision": "905e6703b7fe2a30eff9b6c877ad678e50a6a88c",
			"revisionTime": "2018-04-09T05:07:25Z"
		},
		{
			"checksumSHA1": "dIL7S10PWn31tf9G9mdpfhSLX+E=",
			"path": "github.com/huaweicloud/golangsdk/openstack/networking/v1/subnets",
			"revision": "824aea0ed0decd7a36623f49b1610e7af6c58c3c",
			"revisionTime": "2018-09-28T03:11:13Z"
		},
		{
			"checksumSHA1": "0fbet1a5ZY98zA7lG/uKdVW4WUE=",
			"path": "github.com/huaweicloud/golangsdk/openstack/networking/v1/vpcs",
			"revision": "824aea0ed0decd7a36623f49b1610e7af6c58c3c",
			"revisionTime": "2018-09-28T03:11:13Z"
		},
		{
			"checksumSHA1": "sTcp7qY7oxqXeTiUWr/LUhFXYWM=",
			"path": "github.com/huaweicloud/golangsdk/openstack/networking/v2/extensions/elb",
			"revision": "888f77744ab7c65bb4d448d5b5313edba29e76c7",
			"revisionTime": "2018-02-24T07:23:49Z"
		},
		{
			"checksumSHA1": "P3moeIdaCWwX6OfiOiOjL+MfSUI=",
			"path": "github.com/huaweicloud/golangsdk/openstack/networking/v2/extensions/elb/backendecs",
			"revision": "f751fd90605bf71b96f3e7a5ae5f994a7f98984c",
			"revisionTime": "2018-03-12T11:45:12Z"
		},
		{
			"checksumSHA1": "c5rZWcUUrvRDRvHyZx/sKn5ypjY=",
			"path": "github.com/huaweicloud/golangsdk/openstack/networking/v2/extensions/elb/healthcheck",
			"revision": "888f77744ab7c65bb4d448d5b5313edba29e76c7",
			"revisionTime": "2018-02-24T07:23:49Z"
		},
		{
			"checksumSHA1": "44mmAxzx1iWh7JJFzxuznnU2Gzs=",
			"path": "github.com/huaweicloud/golangsdk/openstack/networking/v2/extensions/elb/listeners",
			"revision": "888f77744ab7c65bb4d448d5b5313edba29e76c7",
			"revisionTime": "2018-02-24T07:23:49Z"
		},
		{
			"checksumSHA1": "yHFT0nE0C7UExuB2Dbr8kB6qqUw=",
			"path": "github.com/huaweicloud/golangsdk/openstack/networking/v2/extensions/elb/loadbalancers",
			"revision": "f751fd90605bf71b96f3e7a5ae5f994a7f98984c",
			"revisionTime": "2018-03-12T11:45:12Z"
		},
		{
			"checksumSHA1": "7fFxWee3mAgR/qYyxTHTvFvDCu4=",
			"path": "github.com/huaweicloud/golangsdk/openstack/networking/v2/extensions/layer3/floatingips",
			"revision": "75837c0e32c3577a74950b521e3ad3aaec05b34b",
			"revisionTime": "2018-09-11T07:04:38Z"
		},
		{
			"checksumSHA1": "i6euW8M7irnzulVHIazpm7I7Qak=",
			"path": "github.com/huaweicloud/golangsdk/openstack/networking/v2/extensions/layer3/routers",
			"revision": "75837c0e32c3577a74950b521e3ad3aaec05b34b",
			"revisionTime": "2018-09-11T07:04:38Z"
		},
		{
			"checksumSHA1": "DfFGd1O4mWx0x1UbupgdnE+iWgQ=",
			"path": "github.com/huaweicloud/golangsdk/openstack/networking/v2/extensions/lbaas_v2/listeners",
			"revision": "75837c0e32c3577a74950b521e3ad3aaec05b34b",
			"revisionTime": "2018-09-11T07:04:38Z"
		},
		{
			"checksumSHA1": "v0lou3X4IhK+claIJEq8VEUoe3c=",
			"path": "github.com/huaweicloud/golangsdk/openstack/networking/v2/extensions/lbaas_v2/loadbalancers",
			"revision": "75837c0e32c3577a74950b521e3ad3aaec05b34b",
			"revisionTime": "2018-09-11T07:04:38Z"
		},
		{
			"checksumSHA1": "D1AapjexBYeBvkKmbY5GEE1drTM=",
			"path": "github.com/huaweicloud/golangsdk/openstack/networking/v2/extensions/lbaas_v2/monitors",
			"revision": "75837c0e32c3577a74950b521e3ad3aaec05b34b",
			"revisionTime": "2018-09-11T07:04:38Z"
		},
		{
			"checksumSHA1": "eXyCdeZ37rQmFKW3yXzK7d6do+I=",
			"path": "github.com/huaweicloud/golangsdk/openstack/networking/v2/extensions/lbaas_v2/pools",
			"revision": "75837c0e32c3577a74950b521e3ad3aaec05b34b",
			"revisionTime": "2018-09-11T07:04:38Z"
		},
		{
			"checksumSHA1": "iIyMq76Jzg/JVWZf/qfgJYz8e+k=",
			"path": "github.com/huaweicloud/golangsdk/openstack/networking/v2/extensions/natgateways",
			"revision": "888f77744ab7c65bb4d448d5b5313edba29e76c7",
			"revisionTime": "2018-02-24T07:23:49Z"
		},
		{
			"checksumSHA1": "tpngg2N8uyX/uPgjlOaO894WUQo=",
			"path": "github.com/huaweicloud/golangsdk/openstack/networking/v2/extensions/provider",
			"revision": "75837c0e32c3577a74950b521e3ad3aaec05b34b",
			"revisionTime": "2018-09-11T07:04:38Z"
		},
		{
			"checksumSHA1": "C4S++w5Rf9XqVxBnjN5LzosEAOA=",
			"path": "github.com/huaweicloud/golangsdk/openstack/networking/v2/extensions/security/groups",
			"revision": "75837c0e32c3577a74950b521e3ad3aaec05b34b",
			"revisionTime": "2018-09-11T07:04:38Z"
		},
		{
			"checksumSHA1": "11M1O9tPge6CqkU3scwp0qakRdI=",
			"path": "github.com/huaweicloud/golangsdk/openstack/networking/v2/extensions/security/rules",
			"revision": "75837c0e32c3577a74950b521e3ad3aaec05b34b",
			"revisionTime": "2018-09-11T07:04:38Z"
		},
		{
			"checksumSHA1": "8FUSH2A+RQyNj1T04/uGshpRCVA=",
			"path": "github.com/huaweicloud/golangsdk/openstack/networking/v2/extensions/snatrules",
			"revision": "888f77744ab7c65bb4d448d5b5313edba29e76c7",
			"revisionTime": "2018-02-24T07:23:49Z"
		},
		{
			"checksumSHA1": "Zs4N9PYh+hvpBl/n9KIySWOHoC4=",
			"path": "github.com/huaweicloud/golangsdk/openstack/networking/v2/networks",
			"revision": "75837c0e32c3577a74950b521e3ad3aaec05b34b",
			"revisionTime": "2018-09-11T07:04:38Z"
		},
		{
			"checksumSHA1": "0gorI5xHfJjwGQrtrx8B31CvEIA=",
			"path": "github.com/huaweicloud/golangsdk/openstack/networking/v2/peerings",
			"revision": "824aea0ed0decd7a36623f49b1610e7af6c58c3c",
			"revisionTime": "2018-09-28T03:11:13Z"
		},
		{
			"checksumSHA1": "sVD1qIOVjpfxrOF40T5tpd1YsuA=",
			"path": "github.com/huaweicloud/golangsdk/openstack/networking/v2/ports",
			"revision": "75837c0e32c3577a74950b521e3ad3aaec05b34b",
			"revisionTime": "2018-09-11T07:04:38Z"
		},
		{
			"checksumSHA1": "c11Xcs/tE/AznvuPk2SoC8yGsxM=",
			"path": "github.com/huaweicloud/golangsdk/openstack/networking/v2/routes",
			"revision": "824aea0ed0decd7a36623f49b1610e7af6c58c3c",
			"revisionTime": "2018-09-28T03:11:13Z"
		},
		{
			"checksumSHA1": "qZNdTmMYtUcV0/2OY7Bq02zm9Eo=",
			"path": "github.com/huaweicloud/golangsdk/openstack/networking/v2/subnets",
			"revision": "75837c0e32c3577a74950b521e3ad3aaec05b34b",
			"revisionTime": "2018-09-11T07:04:38Z"
		},
		{
			"checksumSHA1": "PkCm2UHkzT955JWRRqHhqk3i5hM=",
			"path": "github.com/huaweicloud/golangsdk/openstack/objectstorage/v1/swauth",
			"revision": "75837c0e32c3577a74950b521e3ad3aaec05b34b",
			"revisionTime": "2018-09-11T07:04:38Z"
		},
		{
			"checksumSHA1": "ia3iK8E8dcap5Eyps4Ijl/7Aj/k=",
			"path": "github.com/huaweicloud/golangsdk/openstack/rds/v1/datastores",
			"revision": "888f77744ab7c65bb4d448d5b5313edba29e76c7",
			"revisionTime": "2018-02-24T07:23:49Z"
		},
		{
			"checksumSHA1": "KPoYmsQ/zLox78WMao84UsAjf2k=",
			"path": "github.com/huaweicloud/golangsdk/openstack/rds/v1/flavors",
			"revision": "888f77744ab7c65bb4d448d5b5313edba29e76c7",
			"revisionTime": "2018-02-24T07:23:49Z"
		},
		{
			"checksumSHA1": "PJaibWgXgcR6frtmFILnqKtxAbs=",
			"path": "github.com/huaweicloud/golangsdk/openstack/rds/v1/instances",
			"revision": "888f77744ab7c65bb4d448d5b5313edba29e76c7",
			"revisionTime": "2018-02-24T07:23:49Z"
		},
		{
			"checksumSHA1": "MiR4dnIYKzUi4ry6oyYLtc6tkls=",
			"path": "github.com/huaweicloud/golangsdk/openstack/rts/v1/softwareconfig",
			"revision": "824aea0ed0decd7a36623f49b1610e7af6c58c3c",
			"revisionTime": "2018-09-28T03:11:13Z"
		},
		{
			"checksumSHA1": "0mwY8rUGAUQuA14Cdqp699J82Jk=",
			"path": "github.com/huaweicloud/golangsdk/openstack/rts/v1/stackresources",
			"revision": "824aea0ed0decd7a36623f49b1610e7af6c58c3c",
			"revisionTime": "2018-09-28T03:11:13Z"
		},
		{
			"checksumSHA1": "9a/hz/ue5XrErqw+6LRTVkjSOoE=",
			"path": "github.com/huaweicloud/golangsdk/openstack/rts/v1/stacks",
			"revision": "824aea0ed0decd7a36623f49b1610e7af6c58c3c",
			"revisionTime": "2018-09-28T03:11:13Z"
		},
		{
			"checksumSHA1": "a9m86a8Wir9RzrMlEOd0dlXPwAs=",
			"path": "github.com/huaweicloud/golangsdk/openstack/rts/v1/stacktemplates",
			"revision": "824aea0ed0decd7a36623f49b1610e7af6c58c3c",
			"revisionTime": "2018-09-28T03:11:13Z"
		},
		{
			"checksumSHA1": "+JRQECD1oxmwOI7NLLfPH3RvL7E=",
			"path": "github.com/huaweicloud/golangsdk/openstack/sfs/v2/shares",
			"revision": "824aea0ed0decd7a36623f49b1610e7af6c58c3c",
			"revisionTime": "2018-09-28T03:11:13Z"
		},
		{
			"checksumSHA1": "RV9GKwWK04J4e9L2kbfZnyO+0+U=",
			"path": "github.com/huaweicloud/golangsdk/openstack/smn/v2/subscriptions",
			"revision": "888f77744ab7c65bb4d448d5b5313edba29e76c7",
			"revisionTime": "2018-02-24T07:23:49Z"
		},
		{
			"checksumSHA1": "LgRHkUhyZrzVv6Abw1pbvRl1ZHY=",
			"path": "github.com/huaweicloud/golangsdk/openstack/smn/v2/topics",
			"revision": "888f77744ab7c65bb4d448d5b5313edba29e76c7",
			"revisionTime": "2018-02-24T07:23:49Z"
		},
		{
			"checksumSHA1": "NHiuX2r2UGIAhQ2/AJlEDUjElxw=",
			"path": "github.com/huaweicloud/golangsdk/openstack/utils",
			"revision": "75837c0e32c3577a74950b521e3ad3aaec05b34b",
			"revisionTime": "2018-09-11T07:04:38Z"
		},
		{
			"checksumSHA1": "Li+DJyT4BovYsCwJRI8S81qslow=",
			"path": "github.com/huaweicloud/golangsdk/openstack/vbs/v2/backups",
			"revision": "02234c041f693ec39067f110661bb38680003a7c",
			"revisionTime": "2018-09-28T08:16:35Z"
		},
		{
			"checksumSHA1": "a7rYe6bSG9D3tanocfAU/fDGPVY=",
			"path": "github.com/huaweicloud/golangsdk/openstack/vbs/v2/policies",
			"revision": "02234c041f693ec39067f110661bb38680003a7c",
			"revisionTime": "2018-09-28T08:16:35Z"
		},
		{
			"checksumSHA1": "q2a3ywca5Co+t5cynrxVx7xq3Ww=",
			"path": "github.com/huaweicloud/golangsdk/openstack/vbs/v2/tags",
			"revision": "02234c041f693ec39067f110661bb38680003a7c",
			"revisionTime": "2018-09-28T08:16:35Z"
		},
		{
			"checksumSHA1": "unuouwL0EzTLflKCDFkwzrJ81d4=",
			"path": "github.com/huaweicloud/golangsdk/pagination",
			"revision": "888f77744ab7c65bb4d448d5b5313edba29e76c7",
			"revisionTime": "2018-02-24T07:23:49Z"
		},
		{
			"checksumSHA1": "sVczcCYWr12ttrbXRFz/QOyDyWg=",
			"path": "github.com/jen20/awspolicyequivalence",
			"revision": "3d48364a137a7847c1191b83740052dc7695878e",
			"revisionTime": "2017-08-31T20:16:02Z"
		},
		{
			"checksumSHA1": "0ZrwvB6KoGPj2PoDNSEJwxQ6Mog=",
			"comment": "0.2.2-2-gc01cf91",
			"path": "github.com/jmespath/go-jmespath",
			"revision": "bd40a432e4c76585ef6b72d3fd96fb9b6dc7b68d",
			"revisionTime": "2016-08-03T19:07:31Z"
		},
		{
			"checksumSHA1": "guxbLo8KHHBeM0rzou4OTzzpDNs=",
			"path": "github.com/mitchellh/copystructure",
			"revision": "5af94aef99f597e6a9e1f6ac6be6ce0f3c96b49d",
			"revisionTime": "2016-10-13T19:53:42Z"
		},
		{
			"checksumSHA1": "V/quM7+em2ByJbWBLOsEwnY3j/Q=",
			"path": "github.com/mitchellh/go-homedir",
			"revision": "b8bc1bf767474819792c23f32d8286a45736f1c6",
			"revisionTime": "2016-12-03T19:45:07Z"
		},
		{
			"checksumSHA1": "xyoJKalfQwTUN1qzZGQKWYAwl0A=",
			"path": "github.com/mitchellh/hashstructure",
			"revision": "6b17d669fac5e2f71c16658d781ec3fdd3802b69"
		},
		{
			"checksumSHA1": "MlX15lJuV8DYARX5RJY8rqrSEWQ=",
			"path": "github.com/mitchellh/mapstructure",
			"revision": "53818660ed4955e899c0bcafa97299a388bd7c8e",
			"revisionTime": "2017-03-07T20:11:23Z"
		},
		{
			"checksumSHA1": "vBpuqNfSTZcAR/0tP8tNYacySGs=",
			"path": "github.com/mitchellh/reflectwalk",
			"revision": "92573fe8d000a145bfebc03a16bc22b34945867f",
			"revisionTime": "2016-10-03T17:45:16Z"
		},
		{
			"checksumSHA1": "u5s2PZ7fzCOqQX7bVPf9IJ+qNLQ=",
			"path": "github.com/rancher/go-rancher",
			"revision": "ec24b7f12fca9f78fbfcd62a0ea8bce14ade8792",
			"revisionTime": "2017-04-07T04:09:43Z"
		},
		{
			"checksumSHA1": "zmC8/3V4ls53DJlNTKDZwPSC/dA=",
			"path": "github.com/satori/go.uuid",
			"revision": "b061729afc07e77a8aa4fad0a2fd840958f1942a",
			"revisionTime": "2016-09-27T10:08:44Z"
		},
		{
			"checksumSHA1": "vE43s37+4CJ2CDU6TlOUOYE0K9c=",
			"path": "golang.org/x/crypto/bcrypt",
			"revision": "9477e0b78b9ac3d0b03822fd95422e2fe07627cd",
			"revisionTime": "2016-10-31T15:37:30Z"
		},
		{
			"checksumSHA1": "JsJdKXhz87gWenMwBeejTOeNE7k=",
			"path": "golang.org/x/crypto/blowfish",
			"revision": "9477e0b78b9ac3d0b03822fd95422e2fe07627cd",
			"revisionTime": "2016-10-31T15:37:30Z"
		},
		{
			"checksumSHA1": "TT1rac6kpQp2vz24m5yDGUNQ/QQ=",
			"path": "golang.org/x/crypto/cast5",
			"revision": "b176d7def5d71bdd214203491f89843ed217f420",
			"revisionTime": "2017-07-23T04:49:35Z"
		},
		{
			"checksumSHA1": "C1KKOxFoW7/W/NFNpiXK+boguNo=",
			"path": "golang.org/x/crypto/curve25519",
			"revision": "453249f01cfeb54c3d549ddb75ff152ca243f9d8",
			"revisionTime": "2017-02-08T20:51:15Z"
		},
		{
			"checksumSHA1": "wGb//LjBPNxYHqk+dcLo7BjPXK8=",
			"path": "golang.org/x/crypto/ed25519",
			"revision": "b8a2a83acfe6e6770b75de42d5ff4c67596675c0",
			"revisionTime": "2017-01-13T19:21:00Z"
		},
		{
			"checksumSHA1": "LXFcVx8I587SnWmKycSDEq9yvK8=",
			"path": "golang.org/x/crypto/ed25519/internal/edwards25519",
			"revision": "b8a2a83acfe6e6770b75de42d5ff4c67596675c0",
			"revisionTime": "2017-01-13T19:21:00Z"
		},
		{
			"checksumSHA1": "IIhFTrLlmlc6lEFSitqi4aw2lw0=",
			"path": "golang.org/x/crypto/openpgp",
			"revision": "b176d7def5d71bdd214203491f89843ed217f420",
			"revisionTime": "2017-07-23T04:49:35Z"
		},
		{
			"checksumSHA1": "olOKkhrdkYQHZ0lf1orrFQPQrv4=",
			"path": "golang.org/x/crypto/openpgp/armor",
			"revision": "b176d7def5d71bdd214203491f89843ed217f420",
			"revisionTime": "2017-07-23T04:49:35Z"
		},
		{
			"checksumSHA1": "eo/KtdjieJQXH7Qy+faXFcF70ME=",
			"path": "golang.org/x/crypto/openpgp/elgamal",
			"revision": "b176d7def5d71bdd214203491f89843ed217f420",
			"revisionTime": "2017-07-23T04:49:35Z"
		},
		{
			"checksumSHA1": "rlxVSaGgqdAgwblsErxTxIfuGfg=",
			"path": "golang.org/x/crypto/openpgp/errors",
			"revision": "b176d7def5d71bdd214203491f89843ed217f420",
			"revisionTime": "2017-07-23T04:49:35Z"
		},
		{
			"checksumSHA1": "Pq88+Dgh04UdXWZN6P+bLgYnbRc=",
			"path": "golang.org/x/crypto/openpgp/packet",
			"revision": "b176d7def5d71bdd214203491f89843ed217f420",
			"revisionTime": "2017-07-23T04:49:35Z"
		},
		{
			"checksumSHA1": "s2qT4UwvzBSkzXuiuMkowif1Olw=",
			"path": "golang.org/x/crypto/openpgp/s2k",
			"revision": "b176d7def5d71bdd214203491f89843ed217f420",
			"revisionTime": "2017-07-23T04:49:35Z"
		},
		{
			"checksumSHA1": "fsrFs762jlaILyqqQImS1GfvIvw=",
			"path": "golang.org/x/crypto/ssh",
			"revision": "453249f01cfeb54c3d549ddb75ff152ca243f9d8",
			"revisionTime": "2017-02-08T20:51:15Z"
		},
		{
			"checksumSHA1": "vqc3a+oTUGX8PmD0TS+qQ7gmN8I=",
			"path": "golang.org/x/net/html",
			"revision": "1c05540f6879653db88113bc4a2b70aec4bd491f",
			"revisionTime": "2017-08-04T00:04:37Z"
		},
		{
			"checksumSHA1": "z79z5msRzgU48FCZxSuxfU8b4rs=",
			"path": "golang.org/x/net/html/atom",
			"revision": "1c05540f6879653db88113bc4a2b70aec4bd491f",
			"revisionTime": "2017-08-04T00:04:37Z"
		},
		{
			"checksumSHA1": "RDJpJQwkF012L6m/2BJizyOksNw=",
			"path": "gopkg.in/yaml.v2",
			"revision": "eb3733d160e74a9c7e442f435eb3bea458e1d19f",
			"revisionTime": "2017-08-12T16:00:11Z"
		},
		{
			"checksumSHA1": "wICWAGQfZcHD2y0dHesz9R2YSiw=",
			"path": "k8s.io/kubernetes/pkg/apimachinery",
			"revision": "b0b7a323cc5a4a2019b2e9520c21c7830b7f708e",
			"revisionTime": "2017-04-03T20:32:25Z",
			"version": "v1.6.1",
			"versionExact": "v1.6.1"
		}
	],
	"rootPath": "github.com/terraform-providers/terraform-provider-huaweicloud"
}<|MERGE_RESOLUTION|>--- conflicted
+++ resolved
@@ -536,25 +536,14 @@
 			"revisionTime": "2016-07-20T23:31:40Z"
 		},
 		{
-<<<<<<< HEAD
-			"checksumSHA1": "zbYEiofbEIsHthbs4YicNi1u2pI=",
-			"path": "github.com/huaweicloud/golangsdk",
-			"revision": "1809f11ddf7ffc82bc4fdf371a6902bf06e22fea",
-			"revisionTime": "2018-12-13T07:08:02Z"
-=======
 			"checksumSHA1": "0K+NvhiumQVuw7/cLEaYnKJaVWg=",
 			"path": "github.com/huaweicloud/golangsdk",
 			"revision": "88c52136363d73b798253e8ad2a5e6604a433c50",
 			"revisionTime": "2018-12-24T01:51:05Z"
->>>>>>> cf0d47b5
 		},
 		{
 			"checksumSHA1": "twe05VRNJvWUjT0GrWOE49mi74Y=",
 			"path": "github.com/huaweicloud/golangsdk/openstack",
-<<<<<<< HEAD
-			"revision": "1809f11ddf7ffc82bc4fdf371a6902bf06e22fea",
-			"revisionTime": "2018-12-13T07:08:02Z"
-=======
 			"revision": "7ba97510c1dbaa26ec19b8078308488b4253b068",
 			"revisionTime": "2018-11-16T08:37:32Z"
 		},
@@ -563,7 +552,6 @@
 			"path": "github.com/huaweicloud/golangsdk/openstack/antiddos/v1/antiddos",
 			"revision": "7ba97510c1dbaa26ec19b8078308488b4253b068",
 			"revisionTime": "2018-11-16T08:37:32Z"
->>>>>>> cf0d47b5
 		},
 		{
 			"checksumSHA1": "/2W0SIigiurtg1dW3Pyz+x4F24k=",
@@ -710,8 +698,6 @@
 			"revisionTime": "2018-11-08T02:36:44Z"
 		},
 		{
-<<<<<<< HEAD
-=======
 			"checksumSHA1": "4JyBFuuzamAKgV2Pzst2Ju889D8=",
 			"path": "github.com/huaweicloud/golangsdk/openstack/dcs/v1/availablezones",
 			"revision": "6e33e83cae0cb3d06328701748ec252346ae2430",
@@ -736,7 +722,6 @@
 			"revisionTime": "2018-11-30T07:27:33Z"
 		},
 		{
->>>>>>> cf0d47b5
 			"checksumSHA1": "bndllnyp7+JlhisoXzhyStpRP+4=",
 			"path": "github.com/huaweicloud/golangsdk/openstack/dms/v1/availablezones",
 			"revision": "d4446b73ef22ba4b87676d45d4e4a37d191615e9",
