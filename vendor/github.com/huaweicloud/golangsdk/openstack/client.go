package openstack

import (
	"fmt"
	"net/url"
	"reflect"
	"regexp"
	"strings"

	"github.com/huaweicloud/golangsdk"
	tokens2 "github.com/huaweicloud/golangsdk/openstack/identity/v2/tokens"
	"github.com/huaweicloud/golangsdk/openstack/identity/v3/endpoints"
	"github.com/huaweicloud/golangsdk/openstack/identity/v3/projects"
	"github.com/huaweicloud/golangsdk/openstack/identity/v3/services"
	tokens3 "github.com/huaweicloud/golangsdk/openstack/identity/v3/tokens"
	"github.com/huaweicloud/golangsdk/openstack/utils"
	"github.com/huaweicloud/golangsdk/pagination"
)

const (
	// v2 represents Keystone v2.
	// It should never increase beyond 2.0.
	v2 = "v2.0"

	// v3 represents Keystone v3.
	// The version can be anything from v3 to v3.x.
	v3 = "v3"
)

/*
NewClient prepares an unauthenticated ProviderClient instance.
Most users will probably prefer using the AuthenticatedClient function
instead.

This is useful if you wish to explicitly control the version of the identity
service that's used for authentication explicitly, for example.

A basic example of using this would be:

	ao, err := openstack.AuthOptionsFromEnv()
	provider, err := openstack.NewClient(ao.IdentityEndpoint)
	client, err := openstack.NewIdentityV3(provider, golangsdk.EndpointOpts{})
*/
func NewClient(endpoint string) (*golangsdk.ProviderClient, error) {
	u, err := url.Parse(endpoint)
	if err != nil {
		return nil, err
	}

	u.RawQuery, u.Fragment = "", ""

	var base string
	versionRe := regexp.MustCompile("v[0-9.]+/?")
	if version := versionRe.FindString(u.Path); version != "" {
		base = strings.Replace(u.String(), version, "", -1)
	} else {
		base = u.String()
	}

	endpoint = golangsdk.NormalizeURL(endpoint)
	base = golangsdk.NormalizeURL(base)

	p := new(golangsdk.ProviderClient)
	p.IdentityBase = base
	p.IdentityEndpoint = endpoint
	p.UseTokenLock()

	return p, nil
}

/*
AuthenticatedClient logs in to an OpenStack cloud found at the identity endpoint
specified by the options, acquires a token, and returns a Provider Client
instance that's ready to operate.

If the full path to a versioned identity endpoint was specified  (example:
http://example.com:5000/v3), that path will be used as the endpoint to query.

If a versionless endpoint was specified (example: http://example.com:5000/),
the endpoint will be queried to determine which versions of the identity service
are available, then chooses the most recent or most supported version.

Example:

	ao, err := openstack.AuthOptionsFromEnv()
	provider, err := openstack.AuthenticatedClient(ao)
	client, err := openstack.NewNetworkV2(client, golangsdk.EndpointOpts{
		Region: os.Getenv("OS_REGION_NAME"),
	})
*/
func AuthenticatedClient(options golangsdk.AuthOptions) (*golangsdk.ProviderClient, error) {
	client, err := NewClient(options.IdentityEndpoint)
	if err != nil {
		return nil, err
	}

	err = Authenticate(client, options)
	if err != nil {
		return nil, err
	}
	return client, nil
}

// Authenticate or re-authenticate against the most recent identity service
// supported at the provided endpoint.
func Authenticate(client *golangsdk.ProviderClient, options golangsdk.AuthOptionsProvider) error {
	versions := []*utils.Version{
		{ID: v2, Priority: 20, Suffix: "/v2.0/"},
		{ID: v3, Priority: 30, Suffix: "/v3/"},
	}

	chosen, endpoint, err := utils.ChooseVersion(client, versions)
	if err != nil {
		return err
	}

	authOptions, isTokenAuthOptions := options.(golangsdk.AuthOptions)

	if isTokenAuthOptions {
		switch chosen.ID {
		case v2:
			return v2auth(client, endpoint, authOptions, golangsdk.EndpointOpts{})
		case v3:
			return v3auth(client, endpoint, &authOptions, golangsdk.EndpointOpts{})
		default:
			// The switch statement must be out of date from the versions list.
			return fmt.Errorf("Unrecognized identity version: %s", chosen.ID)
		}
	} else {
		akskAuthOptions, isAkSkOptions := options.(golangsdk.AKSKAuthOptions)

		if isAkSkOptions {
			return v3AKSKAuth(client, endpoint, akskAuthOptions, golangsdk.EndpointOpts{})
		} else {
			return fmt.Errorf("Unrecognized auth options provider: %s", reflect.TypeOf(options))
		}
	}

}

// AuthenticateV2 explicitly authenticates against the identity v2 endpoint.
func AuthenticateV2(client *golangsdk.ProviderClient, options golangsdk.AuthOptions, eo golangsdk.EndpointOpts) error {
	return v2auth(client, "", options, eo)
}

func v2auth(client *golangsdk.ProviderClient, endpoint string, options golangsdk.AuthOptions, eo golangsdk.EndpointOpts) error {
	v2Client, err := NewIdentityV2(client, eo)
	if err != nil {
		return err
	}

	if endpoint != "" {
		v2Client.Endpoint = endpoint
	}

	v2Opts := tokens2.AuthOptions{
		IdentityEndpoint: options.IdentityEndpoint,
		Username:         options.Username,
		Password:         options.Password,
		TenantID:         options.TenantID,
		TenantName:       options.TenantName,
		AllowReauth:      options.AllowReauth,
		TokenID:          options.TokenID,
	}

	result := tokens2.Create(v2Client, v2Opts)

	token, err := result.ExtractToken()
	if err != nil {
		return err
	}

	catalog, err := result.ExtractServiceCatalog()
	if err != nil {
		return err
	}

	if options.AllowReauth {
		client.ReauthFunc = func() error {
			client.TokenID = ""
			return v2auth(client, endpoint, options, eo)
		}
	}
	client.TokenID = token.ID
	client.ProjectID = token.Tenant.ID
	client.EndpointLocator = func(opts golangsdk.EndpointOpts) (string, error) {
		return V2EndpointURL(catalog, opts)
	}

	return nil
}

// AuthenticateV3 explicitly authenticates against the identity v3 service.
func AuthenticateV3(client *golangsdk.ProviderClient, options tokens3.AuthOptionsBuilder, eo golangsdk.EndpointOpts) error {
	return v3auth(client, "", options, eo)
}

func v3auth(client *golangsdk.ProviderClient, endpoint string, opts tokens3.AuthOptionsBuilder, eo golangsdk.EndpointOpts) error {
	// Override the generated service endpoint with the one returned by the version endpoint.
	v3Client, err := NewIdentityV3(client, eo)
	if err != nil {
		return err
	}

	if endpoint != "" {
		v3Client.Endpoint = endpoint
	}

	result := tokens3.Create(v3Client, opts)

	token, err := result.ExtractToken()
	if err != nil {
		return err
	}

	opts1, ok := opts.(*golangsdk.AuthOptions)
	if ok && opts1.AgencyDomainName != "" && opts1.AgencyName != "" {
		opts2 := golangsdk.AgencyAuthOptions{
			TokenID:          token.ID,
			AgencyName:       opts1.AgencyName,
			AgencyDomainName: opts1.AgencyDomainName,
			DelegatedProject: opts1.DelegatedProject,
		}
		result = tokens3.Create(v3Client, &opts2)
		token, err = result.ExtractToken()
		if err != nil {
			return err
		}
	}

	project, err := result.ExtractProject()
	if err != nil {
		return err
	}

	catalog, err := result.ExtractServiceCatalog()
	if err != nil {
		return err
	}

	client.TokenID = token.ID
	if project != nil {
		client.ProjectID = project.ID
	}

	if opts.CanReauth() {
		client.ReauthFunc = func() error {
			client.TokenID = ""
			return v3auth(client, endpoint, opts, eo)
		}
	}
	client.EndpointLocator = func(opts golangsdk.EndpointOpts) (string, error) {
		return V3EndpointURL(catalog, opts)
	}

	return nil
}

func getEntryByServiceId(entries []tokens3.CatalogEntry, serviceId string) *tokens3.CatalogEntry {
	if entries == nil {
		return nil
	}

	for idx, _ := range entries {
		if entries[idx].ID == serviceId {
			return &entries[idx]
		}
	}

	return nil
}

func getProjectID(client *golangsdk.ServiceClient, name string) (string, error) {
	opts := projects.ListOpts{
		Name: name,
	}
	allPages, err := projects.List(client, opts).AllPages()
	if err != nil {
		return "", err
	}

	projects, err := projects.ExtractProjects(allPages)

	if err != nil {
		return "", err
	}

	if len(projects) < 1 {
		return "", fmt.Errorf("[DEBUG] cannot find the tenant: %s", name)
	}

	return projects[0].ID, nil
}

func v3AKSKAuth(client *golangsdk.ProviderClient, endpoint string, options golangsdk.AKSKAuthOptions, eo golangsdk.EndpointOpts) error {
	v3Client, err := NewIdentityV3(client, eo)
	if err != nil {
		return err
	}

	if endpoint != "" {
		v3Client.Endpoint = endpoint
	}

	v3Client.AKSKAuthOptions = options

	if options.ProjectId == "" && options.ProjectName != "" {
		id, err := getProjectID(v3Client, options.ProjectName)
		if err != nil {
			return err
		}
		options.ProjectId = id
	}

	client.ProjectID = options.ProjectId
	v3Client.ProjectID = options.ProjectId

	var entries = make([]tokens3.CatalogEntry, 0, 1)
	err = services.List(v3Client, services.ListOpts{}).EachPage(func(page pagination.Page) (bool, error) {
		serviceLst, err := services.ExtractServices(page)
		if err != nil {
			return false, err
		}

		for _, svc := range serviceLst {
			entry := tokens3.CatalogEntry{
				Type: svc.Type,
				//Name: svc.Name,
				ID: svc.ID,
			}
			entries = append(entries, entry)
		}

		return true, nil
	})

	if err != nil {
		return err
	}

	err = endpoints.List(v3Client, endpoints.ListOpts{}).EachPage(func(page pagination.Page) (bool, error) {
		endpoints, err := endpoints.ExtractEndpoints(page)
		if err != nil {
			return false, err
		}

		for _, endpoint := range endpoints {
			entry := getEntryByServiceId(entries, endpoint.ServiceID)

			if entry != nil {
				entry.Endpoints = append(entry.Endpoints, tokens3.Endpoint{
					URL:       strings.Replace(endpoint.URL, "$(tenant_id)s", options.ProjectId, -1),
					Region:    endpoint.Region,
					Interface: string(endpoint.Availability),
					ID:        endpoint.ID,
				})
			}
		}

		client.EndpointLocator = func(opts golangsdk.EndpointOpts) (string, error) {
			return V3EndpointURL(&tokens3.ServiceCatalog{
				Entries: entries,
			}, opts)
		}

		return true, nil
	})

	if err != nil {
		return err
	}

	return nil
}

// NewIdentityV2 creates a ServiceClient that may be used to interact with the
// v2 identity service.
func NewIdentityV2(client *golangsdk.ProviderClient, eo golangsdk.EndpointOpts) (*golangsdk.ServiceClient, error) {
	endpoint := client.IdentityBase + "v2.0/"
	clientType := "identity"
	var err error
	if !reflect.DeepEqual(eo, golangsdk.EndpointOpts{}) {
		eo.ApplyDefaults(clientType)
		endpoint, err = client.EndpointLocator(eo)
		if err != nil {
			return nil, err
		}
	}

	return &golangsdk.ServiceClient{
		ProviderClient: client,
		Endpoint:       endpoint,
		Type:           clientType,
	}, nil
}

// NewIdentityV3 creates a ServiceClient that may be used to access the v3
// identity service.
func NewIdentityV3(client *golangsdk.ProviderClient, eo golangsdk.EndpointOpts) (*golangsdk.ServiceClient, error) {
	endpoint := client.IdentityBase + "v3/"
	clientType := "identity"
	var err error
	if !reflect.DeepEqual(eo, golangsdk.EndpointOpts{}) {
		eo.ApplyDefaults(clientType)
		endpoint, err = client.EndpointLocator(eo)
		if err != nil {
			return nil, err
		}
	}

	// Ensure endpoint still has a suffix of v3.
	// This is because EndpointLocator might have found a versionless
	// endpoint and requests will fail unless targeted at /v3.
	if !strings.HasSuffix(endpoint, "v3/") {
		endpoint = endpoint + "v3/"
	}

	return &golangsdk.ServiceClient{
		ProviderClient: client,
		Endpoint:       endpoint,
		Type:           clientType,
	}, nil
}

func initClientOpts(client *golangsdk.ProviderClient, eo golangsdk.EndpointOpts, clientType string) (*golangsdk.ServiceClient, error) {
	sc := new(golangsdk.ServiceClient)
	eo.ApplyDefaults(clientType)
	url, err := client.EndpointLocator(eo)
	if err != nil {
		return sc, err
	}
	sc.ProviderClient = client
	sc.Endpoint = url
	sc.Type = clientType
	return sc, nil
}

// NewObjectStorageV1 creates a ServiceClient that may be used with the v1
// object storage package.
func NewObjectStorageV1(client *golangsdk.ProviderClient, eo golangsdk.EndpointOpts) (*golangsdk.ServiceClient, error) {
	return initClientOpts(client, eo, "object-store")
}

// NewComputeV2 creates a ServiceClient that may be used with the v2 compute
// package.
func NewComputeV2(client *golangsdk.ProviderClient, eo golangsdk.EndpointOpts) (*golangsdk.ServiceClient, error) {
	return initClientOpts(client, eo, "compute")
}

// NewNetworkV2 creates a ServiceClient that may be used with the v2 network
// package.
func NewNetworkV2(client *golangsdk.ProviderClient, eo golangsdk.EndpointOpts) (*golangsdk.ServiceClient, error) {
	sc, err := initClientOpts(client, eo, "network")
	sc.ResourceBase = sc.Endpoint + "v2.0/"
	return sc, err
}

// NewBlockStorageV1 creates a ServiceClient that may be used to access the v1
// block storage service.
func NewBlockStorageV1(client *golangsdk.ProviderClient, eo golangsdk.EndpointOpts) (*golangsdk.ServiceClient, error) {
	return initClientOpts(client, eo, "volume")
}

// NewBlockStorageV2 creates a ServiceClient that may be used to access the v2
// block storage service.
func NewBlockStorageV2(client *golangsdk.ProviderClient, eo golangsdk.EndpointOpts) (*golangsdk.ServiceClient, error) {
	return initClientOpts(client, eo, "volumev2")
}

// NewBlockStorageV3 creates a ServiceClient that may be used to access the v3 block storage service.
func NewBlockStorageV3(client *golangsdk.ProviderClient, eo golangsdk.EndpointOpts) (*golangsdk.ServiceClient, error) {
	return initClientOpts(client, eo, "volumev3")
}

// NewSharedFileSystemV2 creates a ServiceClient that may be used to access the v2 shared file system service.
func NewSharedFileSystemV2(client *golangsdk.ProviderClient, eo golangsdk.EndpointOpts) (*golangsdk.ServiceClient, error) {
	return initClientOpts(client, eo, "sharev2")
}

// NewCDNV1 creates a ServiceClient that may be used to access the OpenStack v1
// CDN service.
func NewCDNV1(client *golangsdk.ProviderClient, eo golangsdk.EndpointOpts) (*golangsdk.ServiceClient, error) {
	return initClientOpts(client, eo, "cdn")
}

// NewOrchestrationV1 creates a ServiceClient that may be used to access the v1
// orchestration service.
func NewOrchestrationV1(client *golangsdk.ProviderClient, eo golangsdk.EndpointOpts) (*golangsdk.ServiceClient, error) {
	return initClientOpts(client, eo, "orchestration")
}

// NewDBV1 creates a ServiceClient that may be used to access the v1 DB service.
func NewDBV1(client *golangsdk.ProviderClient, eo golangsdk.EndpointOpts) (*golangsdk.ServiceClient, error) {
	return initClientOpts(client, eo, "database")
}

// NewDNSV2 creates a ServiceClient that may be used to access the v2 DNS
// service.
func NewDNSV2(client *golangsdk.ProviderClient, eo golangsdk.EndpointOpts) (*golangsdk.ServiceClient, error) {
	sc, err := initClientOpts(client, eo, "dns")
	sc.ResourceBase = sc.Endpoint + "v2/"
	return sc, err
}

// NewImageServiceV2 creates a ServiceClient that may be used to access the v2
// image service.
func NewImageServiceV2(client *golangsdk.ProviderClient, eo golangsdk.EndpointOpts) (*golangsdk.ServiceClient, error) {
	sc, err := initClientOpts(client, eo, "image")
	sc.ResourceBase = sc.Endpoint + "v2/"
	return sc, err
}

// NewLoadBalancerV2 creates a ServiceClient that may be used to access the v2
// load balancer service.
func NewLoadBalancerV2(client *golangsdk.ProviderClient, eo golangsdk.EndpointOpts) (*golangsdk.ServiceClient, error) {
	sc, err := initClientOpts(client, eo, "load-balancer")
	sc.ResourceBase = sc.Endpoint + "v2.0/"
	return sc, err
}

// NewOtcV1 creates a ServiceClient that may be used with the v1 network package.
func NewElbV1(client *golangsdk.ProviderClient, eo golangsdk.EndpointOpts, otctype string) (*golangsdk.ServiceClient, error) {
	sc, err := initClientOpts(client, eo, "compute")
	//fmt.Printf("client=%+v.\n", sc)
	sc.Endpoint = strings.Replace(strings.Replace(sc.Endpoint, "ecs", otctype, 1), "/v2/", "/v1.0/", 1)
	//fmt.Printf("url=%s.\n", sc.Endpoint)
	sc.ResourceBase = sc.Endpoint
	sc.Type = otctype
	return sc, err
}

// NewSmnServiceV2 creates a ServiceClient that may be used to access the v2 Simple Message Notification service.
func NewSmnServiceV2(client *golangsdk.ProviderClient, eo golangsdk.EndpointOpts) (*golangsdk.ServiceClient, error) {

	sc, err := initClientOpts(client, eo, "compute")
	sc.Endpoint = strings.Replace(sc.Endpoint, "ecs", "smn", 1)
	sc.ResourceBase = sc.Endpoint + "notifications/"
	sc.Type = "smn"
	return sc, err
}

//NewRdsServiceV1 creates the a ServiceClient that may be used to access the v1
//rds service which is a service of db instances management.
func NewRdsServiceV1(client *golangsdk.ProviderClient, eo golangsdk.EndpointOpts) (*golangsdk.ServiceClient, error) {
	newsc, err := initClientOpts(client, eo, "compute")
	rdsendpoint := strings.Replace(strings.Replace(newsc.Endpoint, "ecs", "rds", 1), "/v2/", "/rds/v1/", 1)
	newsc.Endpoint = rdsendpoint
	newsc.ResourceBase = rdsendpoint
	newsc.Type = "rds"
	return newsc, err
}

func NewCESClient(client *golangsdk.ProviderClient, eo golangsdk.EndpointOpts) (*golangsdk.ServiceClient, error) {
	sc, err := initClientOpts(client, eo, "volumev2")
	if err != nil {
		return nil, err
	}
	e := strings.Replace(sc.Endpoint, "v2", "V1.0", 1)
	sc.Endpoint = strings.Replace(e, "evs", "ces", 1)
	sc.ResourceBase = sc.Endpoint
	return sc, err
}

// NewDRSServiceV2 creates a ServiceClient that may be used to access the v2 Data Replication Service.
func NewDRSServiceV2(client *golangsdk.ProviderClient, eo golangsdk.EndpointOpts) (*golangsdk.ServiceClient, error) {
	sc, err := initClientOpts(client, eo, "volumev2")
	return sc, err
}

func NewComputeV1(client *golangsdk.ProviderClient, eo golangsdk.EndpointOpts) (*golangsdk.ServiceClient, error) {
	sc, err := initClientOpts(client, eo, "compute")
	e := strings.Replace(sc.Endpoint, "v2", "v1", 1)
	sc.Endpoint = e
	sc.ResourceBase = e
	return sc, err
}

//NewAutoScalingService creates a ServiceClient that may be used to access the
//auto-scaling service of huawei public cloud
func NewAutoScalingService(client *golangsdk.ProviderClient, eo golangsdk.EndpointOpts) (*golangsdk.ServiceClient, error) {
	sc, err := initClientOpts(client, eo, "volumev2")
	if err != nil {
		return nil, err
	}
	e := strings.Replace(sc.Endpoint, "v2", "autoscaling-api/v1", 1)
	sc.Endpoint = strings.Replace(e, "evs", "as", 1)
	sc.ResourceBase = sc.Endpoint
	return sc, err
}

// NewKmsKeyV1 creates a ServiceClient that may be used to access the v1
// kms key service.
func NewKmsKeyV1(client *golangsdk.ProviderClient, eo golangsdk.EndpointOpts) (*golangsdk.ServiceClient, error) {
	sc, err := initClientOpts(client, eo, "compute")
	sc.Endpoint = strings.Replace(sc.Endpoint, "ecs", "kms", 1)
	sc.Endpoint = sc.Endpoint[:strings.LastIndex(sc.Endpoint, "v2")+3]
	sc.Endpoint = strings.Replace(sc.Endpoint, "v2", "v1.0", 1)
	sc.ResourceBase = sc.Endpoint
	sc.Type = "kms"
	return sc, err
}

func NewElasticLoadBalancer(client *golangsdk.ProviderClient, eo golangsdk.EndpointOpts) (*golangsdk.ServiceClient, error) {
	//sc, err := initClientOpts1(client, eo, "elb")
	sc, err := initClientOpts(client, eo, "compute")
	if err != nil {
		return sc, err
	}
	sc.Endpoint = strings.Replace(sc.Endpoint, "ecs", "elb", 1)
	sc.Endpoint = sc.Endpoint[:strings.LastIndex(sc.Endpoint, "v2")+3]
	sc.Endpoint = strings.Replace(sc.Endpoint, "v2", "v1.0", 1)
	sc.ResourceBase = sc.Endpoint
	return sc, err
}

// NewNetworkV1 creates a ServiceClient that may be used with the v1 network
// package.
func NewNetworkV1(client *golangsdk.ProviderClient, eo golangsdk.EndpointOpts) (*golangsdk.ServiceClient, error) {
	sc, err := initClientOpts(client, eo, "network")
	sc.ResourceBase = sc.Endpoint + "v1/"
	return sc, err
}

// NewNatV2 creates a ServiceClient that may be used with the v2 nat package.
func NewNatV2(client *golangsdk.ProviderClient, eo golangsdk.EndpointOpts) (*golangsdk.ServiceClient, error) {
	sc, err := initClientOpts(client, eo, "network")
	sc.Endpoint = strings.Replace(sc.Endpoint, "vpc", "nat", 1)
	sc.Endpoint = strings.Replace(sc.Endpoint, "myhwclouds", "myhuaweicloud", 1)
	sc.ResourceBase = sc.Endpoint + "v2.0/"
	return sc, err
}

// NewMapReduceV1 creates a ServiceClient that may be used with the v1 MapReduce service.
func NewMapReduceV1(client *golangsdk.ProviderClient, eo golangsdk.EndpointOpts) (*golangsdk.ServiceClient, error) {
	sc, err := initClientOpts(client, eo, "mrs")
	sc.ResourceBase = sc.Endpoint + client.ProjectID + "/"
	return sc, err
}

// NewAntiDDoSV1 creates a ServiceClient that may be used with the v1 Anti DDoS Service
// package.
func NewAntiDDoSV1(client *golangsdk.ProviderClient, eo golangsdk.EndpointOpts) (*golangsdk.ServiceClient, error) {
	sc, err := initClientOpts(client, eo, "antiddos")
	sc.ResourceBase = sc.Endpoint + "v1/" + client.ProjectID + "/"
	return sc, err
}

// NewAntiDDoSV2 creates a ServiceClient that may be used with the v2 Anti DDoS Service
// package.
func NewAntiDDoSV2(client *golangsdk.ProviderClient, eo golangsdk.EndpointOpts) (*golangsdk.ServiceClient, error) {
	sc, err := initClientOpts(client, eo, "antiddos")
	sc.ResourceBase = sc.Endpoint + "v2/" + client.ProjectID + "/"
	return sc, err
}

func NewCCEV3(client *golangsdk.ProviderClient, eo golangsdk.EndpointOpts) (*golangsdk.ServiceClient, error) {
	sc, err := initClientOpts(client, eo, "compute")
	sc.Endpoint = strings.Replace(sc.Endpoint, "ecs", "cce", 1)
	sc.Endpoint = strings.Replace(sc.Endpoint, "v2", "api/v3/projects", 1)
	sc.Endpoint = strings.Replace(sc.Endpoint, "myhwclouds", "myhuaweicloud", 1)
	sc.ResourceBase = sc.Endpoint
	sc.Type = "cce"
	return sc, err
}

// NewDMSServiceV1 creates a ServiceClient that may be used to access the v1 Distributed Message Service.
func NewDMSServiceV1(client *golangsdk.ProviderClient, eo golangsdk.EndpointOpts) (*golangsdk.ServiceClient, error) {
	sc, err := initClientOpts(client, eo, "network")
	sc.Endpoint = strings.Replace(sc.Endpoint, "vpc", "dms", 1)
	sc.ResourceBase = sc.Endpoint + "v1.0/" + client.ProjectID + "/"
	return sc, err
}

// NewDCSServiceV1 creates a ServiceClient that may be used to access the v1 Distributed Cache Service.
func NewDCSServiceV1(client *golangsdk.ProviderClient, eo golangsdk.EndpointOpts) (*golangsdk.ServiceClient, error) {
	sc, err := initClientOpts(client, eo, "network")
	sc.Endpoint = strings.Replace(sc.Endpoint, "vpc", "dcs", 1)
	sc.ResourceBase = sc.Endpoint + "v1.0/" + client.ProjectID + "/"
	return sc, err
}

// NewOBSService creates a ServiceClient that may be used to access the Object Storage Service.
func NewOBSService(client *golangsdk.ProviderClient, eo golangsdk.EndpointOpts) (*golangsdk.ServiceClient, error) {
	sc, err := initClientOpts(client, eo, "object")
	return sc, err
}

//TODO: Need to change to sfs client type from evs once available
//NewSFSV2 creates a service client that is used for Huawei cloud  for SFS , it replaces the EVS type.
func NewHwSFSV2(client *golangsdk.ProviderClient, eo golangsdk.EndpointOpts) (*golangsdk.ServiceClient, error) {
	sc, err := initClientOpts(client, eo, "compute")
	sc.Endpoint = strings.Replace(sc.Endpoint, "ecs", "sfs", 1)
	return sc, err
}

func NewBMSV2(client *golangsdk.ProviderClient, eo golangsdk.EndpointOpts) (*golangsdk.ServiceClient, error) {
	sc, err := initClientOpts(client, eo, "compute")
	e := strings.Replace(sc.Endpoint, "v2", "v2.1", 1)
	sc.Endpoint = e
	sc.ResourceBase = e
	return sc, err
}

// NewDeHServiceV1 creates a ServiceClient that may be used to access the v1 Dedicated Hosts service.
func NewDeHServiceV1(client *golangsdk.ProviderClient, eo golangsdk.EndpointOpts) (*golangsdk.ServiceClient, error) {
	sc, err := initClientOpts(client, eo, "deh")
	return sc, err
}

// NewCSBSService creates a ServiceClient that can be used to access the Cloud Server Backup service.
func NewCSBSService(client *golangsdk.ProviderClient, eo golangsdk.EndpointOpts) (*golangsdk.ServiceClient, error) {
	sc, err := initClientOpts(client, eo, "data-protect")
	return sc, err
}

// NewHwCSBSServiceV1 creates a ServiceClient that may be used to access the Huawei Cloud Server Backup service.
func NewHwCSBSServiceV1(client *golangsdk.ProviderClient, eo golangsdk.EndpointOpts) (*golangsdk.ServiceClient, error) {
	sc, err := initClientOpts(client, eo, "compute")
	sc.Endpoint = strings.Replace(sc.Endpoint, "ecs", "csbs", 1)
	e := strings.Replace(sc.Endpoint, "v2", "v1", 1)
	sc.Endpoint = e
	sc.ResourceBase = e
	return sc, err
}

func NewMLSV1(client *golangsdk.ProviderClient, eo golangsdk.EndpointOpts) (*golangsdk.ServiceClient, error) {
	sc, err := initClientOpts(client, eo, "network")
	sc.Endpoint = strings.Replace(sc.Endpoint, "vpc", "mls", 1)
	sc.ResourceBase = sc.Endpoint + "v1.0/" + client.ProjectID + "/"
	return sc, err
<<<<<<< HEAD
=======
}

func NewDWSClient(client *golangsdk.ProviderClient, eo golangsdk.EndpointOpts) (*golangsdk.ServiceClient, error) {
	sc, err := initClientOpts(client, eo, "volumev2")
	if err != nil {
		return nil, err
	}
	e := strings.Replace(sc.Endpoint, "v2", "v1.0", 1)
	sc.Endpoint = strings.Replace(e, "evs", "dws", 1)
	sc.ResourceBase = sc.Endpoint
	return sc, err
}

// NewVBSV2 creates a ServiceClient that may be used to access the VBS service for Orange and Telefonica Cloud.
func NewVBSV2(client *golangsdk.ProviderClient, eo golangsdk.EndpointOpts) (*golangsdk.ServiceClient, error) {
	sc, err := initClientOpts(client, eo, "vbsv2")
	return sc, err
}

// NewVBS creates a service client that is used for VBS.
func NewVBS(client *golangsdk.ProviderClient, eo golangsdk.EndpointOpts) (*golangsdk.ServiceClient, error) {
	sc, err := initClientOpts(client, eo, "volumev2")
	if err != nil {
		return nil, err
	}
	sc.Endpoint = strings.Replace(sc.Endpoint, "evs", "vbs", 1)
	sc.ResourceBase = sc.Endpoint
	return sc, err
>>>>>>> cb2f89ee
}<|MERGE_RESOLUTION|>--- conflicted
+++ resolved
@@ -728,8 +728,6 @@
 	sc.Endpoint = strings.Replace(sc.Endpoint, "vpc", "mls", 1)
 	sc.ResourceBase = sc.Endpoint + "v1.0/" + client.ProjectID + "/"
 	return sc, err
-<<<<<<< HEAD
-=======
 }
 
 func NewDWSClient(client *golangsdk.ProviderClient, eo golangsdk.EndpointOpts) (*golangsdk.ServiceClient, error) {
@@ -758,5 +756,4 @@
 	sc.Endpoint = strings.Replace(sc.Endpoint, "evs", "vbs", 1)
 	sc.ResourceBase = sc.Endpoint
 	return sc, err
->>>>>>> cb2f89ee
 }