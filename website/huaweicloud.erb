<% wrap_layout :inner do %>
  <% content_for :sidebar do %>
    <div class="docs-sidebar hidden-print affix-top" role="complementary">
      <ul class="nav docs-sidenav">
        <li<%= sidebar_current("docs-home") %>>
          <a href="/docs/providers/index.html">All Providers</a>
        </li>

        <li<%= sidebar_current("docs-huaweicloud-index") %>>
          <a href="/docs/providers/huaweicloud/index.html">HuaweiCloud Provider</a>
        </li>

        <li<%= sidebar_current("docs-huaweicloud-datasource") %>>
          <a href="#">Data Sources</a>
          <ul class="nav nav-visible">
            <li<%= sidebar_current("docs-huaweicloud-datasource-images-image-v2") %>>
              <a href="/docs/providers/huaweicloud/d/images_image_v2.html">huaweicloud_images_image_v2</a>
            </li>
            <li<%= sidebar_current("docs-huaweicloud-datasource-networking-network-v2") %>>
              <a href="/docs/providers/huaweicloud/d/networking_network_v2.html">huaweicloud_networking_network_v2</a>
            </li>
            <li<%= sidebar_current("docs-huaweicloud-datasource-networking-secgroup-v2") %>>
              <a href="/docs/providers/huaweicloud/d/networking_secgroup_v2.html">huaweicloud_networking_secgroup_v2</a>
            </li>
            <li<%= sidebar_current("docs-huaweicloud-datasource-networking-subnet-v2") %>>
              <a href="/docs/providers/huaweicloud/d/networking_subnet_v2.html">huaweicloud_networking_subnet_v2</a>
            </li>
            <li<%= sidebar_current("docs-huaweicloud-datasource-kms-key-v1") %>>
              <a href="/docs/providers/huaweicloud/d/kms_key_v1.html">huaweicloud_kms_key_v1</a>
            </li>
            <li<%= sidebar_current("docs-huaweicloud-datasource-kms-data-key-v1") %>>
              <a href="/docs/providers/huaweicloud/d/kms_data_key_v1.html">huaweicloud_kms_data_key_v1</a>
            </li>
            <li<%= sidebar_current("docs-huaweicloud-datasource-rds-flavors-v1") %>>
              <a href="/docs/providers/huaweicloud/d/rds_flavors_v1.html">huaweicloud_rds_flavors_v1</a>
            </li>
            <li<%= sidebar_current("docs-huaweicloud-datasource-s3-bucket-object") %>>
              <a href="/docs/providers/huaweicloud/d/s3_bucket_object.html">huaweicloud_s3_bucket_object</a>
            </li>
            <li<%= sidebar_current("docs-huaweicloud-datasource-sfs-file-sharing-v2") %>>
              <a href="/docs/providers/huaweicloud/d/sfs_file_sharing_v2.html">huaweicloud_sfs_file_sharing_v2</a>
            </li>
            <li<%= sidebar_current("docs-huaweicloud-datasource-rts-stack-v1") %>>
              <a href="/docs/providers/huaweicloud/d/rts_stack_v1.html">huaweicloud_rts_stack_v1</a>
            </li>
            <li<%= sidebar_current("docs-huaweicloud-datasource-rts-stack-resource-v1") %>>
              <a href="/docs/providers/huaweicloud/d/rts_stack_resource_v1.html">huaweicloud_rts_stack_resource_v1</a>
            </li>
            <li<%= sidebar_current("docs-huaweicloud-datasource-vpc-v1") %>>
              <a href="/docs/providers/huaweicloud/d/vpc_v1.html">huaweicloud_vpc_v1</a>
            </li>
            <li<%= sidebar_current("docs-huaweicloud-datasource-vpc-subnet-v1") %>>
              <a href="/docs/providers/huaweicloud/d/vpc_subnet_v1.html">huaweicloud_vpc_subnet_v1</a>
            </li>
            <li<%= sidebar_current("docs-huaweicloud-datasource-vpc-subnet-ids-v1") %>>
              <a href="/docs/providers/huaweicloud/d/vpc_subnet_ids_v1.html">huaweicloud_vpc_subnet_ids_v1</a>
            </li>
            <li<%= sidebar_current("docs-huaweicloud-datasource-vpc-peering-v2") %>>
              <a href="/docs/providers/huaweicloud/d/vpc_peering_v2.html">huaweicloud_vpc_peering_connection_v2</a>
            </li>
            <li<%= sidebar_current("docs-huaweicloud-datasource-vpc-route-v2") %>>
              <a href="/docs/providers/huaweicloud/d/vpc_route_v2.html">huaweicloud_vpc_route_v2</a>
            </li>
            <li<%= sidebar_current("docs-huaweicloud-datasource-vpc-route-ids-v2") %>>
              <a href="/docs/providers/huaweicloud/d/vpc_route_ids_v2.html">huaweicloud_vpc_route_ids_v2</a>
            </li>
            <li<%= sidebar_current("docs-huaweicloud-datasource-datasource-cce-cluster-v3") %>>
              <a href="/docs/providers/huaweicloud/d/cce_cluster_v3.html">huaweicloud_cce_cluster_v3</a>
            </li>
            <li<%= sidebar_current("docs-huaweicloud-datasource-rts-cce-nodes-v3") %>>
              <a href="/docs/providers/huaweicloud/d/cce_nodes_v3.html">huaweicloud_rts_cce_nodes_v3</a>
            </li>
            <li<%= sidebar_current("docs-huaweicloud-datasource-rts-software-config-v1") %>>
               <a href="/docs/providers/huaweicloud/d/rts_software_config_v1.html">huaweicloud_rts_software_config_v1</a>
            </li>
            <li<%= sidebar_current("docs-huaweicloud-datasource-vbs-backup-policy-v2") %>>
              <a href="/docs/providers/huaweicloud/d/vbs_backup_policy_v2.html">huaweicloud_vbs_backup_policy_v2</a>
            </li>
            <li<%= sidebar_current("docs-huaweicloud-datasource-vbs-backup-v2") %>>
              <a href="/docs/providers/huaweicloud/d/vbs_backup_v2.html">huaweicloud_vbs_backup_v2</a>
            </li>
            <li<%= sidebar_current("docs-huaweicloud-cts-tracker-v1") %>>
              <a href="/docs/providers/huaweicloud/d/cts_tracker_v1.html">huaweicloud_cts_tracker_v1</a>
            </li>
          </ul>
        </li>

        <li<%= sidebar_current("docs-huaweicloud-resource-blockstorage") %>>
          <a href="#">Block Storage Resources</a>
          <ul class="nav nav-visible">
            <li<%= sidebar_current("docs-huaweicloud-resource-blockstorage-volume-v2") %>>
              <a href="/docs/providers/huaweicloud/r/blockstorage_volume_v2.html">huaweicloud_blockstorage_volume_v2</a>
            </li>
          </ul>
        </li>

        <li<%= sidebar_current("docs-huaweicloud-resource-compute") %>>
          <a href="#">Compute Resources</a>
          <ul class="nav nav-visible">
            <li<%= sidebar_current("docs-huaweicloud-resource-compute-floatingip-v2") %>>
              <a href="/docs/providers/huaweicloud/r/compute_floatingip_v2.html">huaweicloud_compute_floatingip_v2</a>
            </li>
            <li<%= sidebar_current("docs-huaweicloud-resource-compute-floatingip-associate-v2") %>>
              <a href="/docs/providers/huaweicloud/r/compute_floatingip_associate_v2.html">huaweicloud_compute_floatingip_associate_v2</a>
            </li>
            <li<%= sidebar_current("docs-huaweicloud-resource-compute-instance-v2") %>>
              <a href="/docs/providers/huaweicloud/r/compute_instance_v2.html">huaweicloud_compute_instance_v2</a>
            </li>
            <li<%= sidebar_current("docs-huaweicloud-resource-compute-keypair-v2") %>>
              <a href="/docs/providers/huaweicloud/r/compute_keypair_v2.html">huaweicloud_compute_keypair_v2</a>
            </li>
            <li<%= sidebar_current("docs-huaweicloud-resource-compute-secgroup-v2") %>>
              <a href="/docs/providers/huaweicloud/r/compute_secgroup_v2.html">huaweicloud_compute_secgroup_v2</a>
            </li>
            <li<%= sidebar_current("docs-huaweicloud-resource-compute-servergroup-v2") %>>
              <a href="/docs/providers/huaweicloud/r/compute_servergroup_v2.html">huaweicloud_compute_servergroup_v2</a>
            </li>
            <li<%= sidebar_current("docs-huaweicloud-resource-compute-volume-attach-v2") %>>
              <a href="/docs/providers/huaweicloud/r/compute_volume_attach_v2.html">huaweicloud_compute_volume_attach_v2</a>
            </li>
          </ul>
        </li>

        <li<%= sidebar_current("docs-huaweicloud-resource-dns") %>>
          <a href="#">DNS Resources</a>
          <ul class="nav nav-visible">
            <li<%= sidebar_current("docs-huaweicloud-resource-dns-recordset-v2") %>>
              <a href="/docs/providers/huaweicloud/r/dns_recordset_v2.html">huaweicloud_dns_recordset_v2</a>
            </li>
            <li<%= sidebar_current("docs-huaweicloud-resource-dns-zone-v2") %>>
              <a href="/docs/providers/huaweicloud/r/dns_zone_v2.html">huaweicloud_dns_zone_v2</a>
            </li>
          </ul>
        </li>

        <li<%= sidebar_current("docs-huaweicloud-resource-fw") %>>
          <a href="#">Firewall Resources</a>
          <ul class="nav nav-visible">
            <li<%= sidebar_current("docs-huaweicloud-resource-fw-firewall-group-v2") %>>
              <a href="/docs/providers/huaweicloud/r/fw_firewall_group_v2.html">huaweicloud_fw_firewall_group_v2</a>
            </li>
            <li<%= sidebar_current("docs-huaweicloud-resource-fw-policy-v2") %>>
              <a href="/docs/providers/huaweicloud/r/fw_policy_v2.html">huaweicloud_fw_policy_v2</a>
            </li>
            <li<%= sidebar_current("docs-huaweicloud-resource-fw-rule-v2") %>>
              <a href="/docs/providers/huaweicloud/r/fw_rule_v2.html">huaweicloud_fw_rule_v2</a>
            </li>
          </ul>
        </li>

        <li<%= sidebar_current("docs-huaweicloud-resource-images") %>>
          <a href="#">Images Resources</a>
          <ul class="nav nav-visible">
            <li<%= sidebar_current("docs-huaweicloud-resource-images-image-v2") %>>
              <a href="/docs/providers/huaweicloud/r/images_image_v2.html">huaweicloud_images_image_v2</a>
            </li>
          </ul>
        </li>

        <li<%= sidebar_current("docs-huaweicloud-resource-networking") %>>
          <a href="#">Networking Resources</a>
          <ul class="nav nav-visible">
            <li<%= sidebar_current("docs-huaweicloud-resource-networking-floatingip-v2") %>>
              <a href="/docs/providers/huaweicloud/r/networking_floatingip_v2.html">huaweicloud_networking_floatingip_v2</a>
            </li>
            <li<%= sidebar_current("docs-huaweicloud-resource-networking-network-v2") %>>
              <a href="/docs/providers/huaweicloud/r/networking_network_v2.html">huaweicloud_networking_network_v2</a>
            </li>
            <li<%= sidebar_current("docs-huaweicloud-resource-networking-port-v2") %>>
              <a href="/docs/providers/huaweicloud/r/networking_port_v2.html">huaweicloud_networking_port_v2</a>
            </li>
            <li<%= sidebar_current("docs-huaweicloud-resource-networking-router-interface-v2") %>>
              <a href="/docs/providers/huaweicloud/r/networking_router_interface_v2.html">huaweicloud_networking_router_interface_v2</a>
            </li>
            <li<%= sidebar_current("docs-huaweicloud-resource-networking-router-route-v2") %>>
              <a href="/docs/providers/huaweicloud/r/networking_router_route_v2.html">huaweicloud_networking_router_route_v2</a>
            </li>
            <li<%= sidebar_current("docs-huaweicloud-resource-networking-router-v2") %>>
              <a href="/docs/providers/huaweicloud/r/networking_router_v2.html">huaweicloud_networking_router_v2</a>
            </li>
            <li<%= sidebar_current("docs-huaweicloud-resource-networking-subnet-v2") %>>
              <a href="/docs/providers/huaweicloud/r/networking_subnet_v2.html">huaweicloud_networking_subnet_v2</a>
            </li>
            <li<%= sidebar_current("docs-huaweicloud-resource-networking-secgroup-v2") %>>
              <a href="/docs/providers/huaweicloud/r/networking_secgroup_v2.html">huaweicloud_networking_secgroup_v2</a>
            </li>
            <li<%= sidebar_current("docs-huaweicloud-resource-networking-secgroup-rule-v2") %>>
              <a href="/docs/providers/huaweicloud/r/networking_secgroup_rule_v2.html">huaweicloud_networking_secgroup_rule_v2</a>
            </li>
            <li<%= sidebar_current("docs-huaweicloud-resource-vpc-v1") %>>
              <a href="/docs/providers/huaweicloud/r/vpc_v1.html">huaweicloud_vpc_v1</a>
            </li>
            <li<%= sidebar_current("docs-huaweicloud-resource-vpc-subnet-v1") %>>
              <a href="/docs/providers/huaweicloud/r/vpc_subnet_v1.html">huaweicloud_vpc_subnet_v1</a>
            </li>
            <li<%= sidebar_current("docs-huaweicloud-resource-vpc-route-v2") %>>
              <a href="/docs/providers/huaweicloud/r/vpc_route_v2.html">huaweicloud_vpc_route_v2</a>
            </li>
            <li<%= sidebar_current("docs-huaweicloud-resource-vpc-peering-v2") %>>
              <a href="/docs/providers/huaweicloud/r/vpc_peering_v2.html">huaweicloud_vpc_peering_connection_v2</a>
            </li>
            <li<%= sidebar_current("docs-huaweicloud-resource-vpc-peering-accepter-v2") %>>
              <a href="/docs/providers/huaweicloud/r/vpc_peering_accepter_v2.html">huaweicloud_vpc_peering_connection_accepter_v2</a>
            </li>
          </ul>
        </li>

        <li<%= sidebar_current("docs-huaweicloud-resource-lb") %>>
          <a href="#">Load Balancer Resources</a>
          <ul class="nav nav-visible">
            <li<%= sidebar_current("docs-huaweicloud-resource-lb-loadbalancer-v2") %>>
              <a href="/docs/providers/huaweicloud/r/lb_loadbalancer_v2.html">huaweicloud_lb_loadbalancer_v2</a>
            </li>
            <li<%= sidebar_current("docs-huaweicloud-resource-lb-listener-v2") %>>
              <a href="/docs/providers/huaweicloud/r/lb_listener_v2.html">huaweicloud_lb_listener_v2</a>
            </li>
            <li<%= sidebar_current("docs-huaweicloud-resource-lb-pool-v2") %>>
              <a href="/docs/providers/huaweicloud/r/lb_pool_v2.html">huaweicloud_lb_pool_v2</a>
            </li>
            <li<%= sidebar_current("docs-huaweicloud-resource-lb-member-v2") %>>
              <a href="/docs/providers/huaweicloud/r/lb_member_v2.html">huaweicloud_lb_member_v2</a>
            </li>
            <li<%= sidebar_current("docs-huaweicloud-resource-lb-monitor-v2") %>>
              <a href="/docs/providers/huaweicloud/r/lb_monitor_v2.html">huaweicloud_lb_monitor_v2</a>
            </li>
          </ul>
        </li>

        <li<%= sidebar_current("docs-huaweicloud-resource-kms") %>>
          <a href="#">Kms Resources</a>
          <ul class="nav nav-visible">
            <li<%= sidebar_current("docs-huaweicloud-resource-kms-key-v1") %>>
              <a href="/docs/providers/huaweicloud/r/kms_key_v1.html">huaweicloud_kms_key_v1</a>
            </li>
          </ul>
        </li>

        <li<%= sidebar_current("docs-huaweicloud-resource-nat") %>>
          <a href="#">Nat Resources</a>
          <ul class="nav nav-visible">
            <li<%= sidebar_current("docs-huaweicloud-resource-nat-gateway-v2") %>>
              <a href="/docs/providers/huaweicloud/r/nat_gateway_v2.html">huaweicloud_nat_gateway_v2</a>
            </li>
            <li<%= sidebar_current("docs-huaweicloud-resource-nat-snat-rule-v2") %>>
              <a href="/docs/providers/huaweicloud/r/nat_snat_rule_v2.html">huaweicloud_nat_snat_rule_v2</a>
            </li>
          </ul>
        </li>

        <li<%= sidebar_current("docs-huaweicloud-resource-elb") %>>
          <a href="#">Elastic Load Balancer Resources</a>
          <ul class="nav nav-visible">
            <li<%= sidebar_current("docs-huaweicloud-resource-elb-loadbalancer") %>>
              <a href="/docs/providers/huaweicloud/r/elb_loadbalancer.html">huaweicloud_elb_loadbalancer</a>
            </li>
            <li<%= sidebar_current("docs-huaweicloud-resource-elb-listener") %>>
              <a href="/docs/providers/huaweicloud/r/elb_listener.html">huaweicloud_elb_listener</a>
            </li>
            <li<%= sidebar_current("docs-huaweicloud-resource-elb-healthcheck") %>>
              <a href="/docs/providers/huaweicloud/r/elb_healthcheck.html">huaweicloud_elb_healthcheck</a>
            </li>
            <li<%= sidebar_current("docs-huaweicloud-resource-elb-backendecs") %>>
              <a href="/docs/providers/huaweicloud/r/elb_backendecs.html">huaweicloud_elb_backendecs</a>
            </li>
          </ul>
        </li>

        <li<%= sidebar_current("docs-huaweicloud-s3") %>>
          <a href="#">S3 Resource</a>
          <ul class="nav nav-visible">
            <li<%= sidebar_current("docs-huaweicloud-s3_bucket") %>>
              <a href="/docs/providers/huaweicloud/r/s3_bucket.html">huaweicloud_s3_bucket</a>
            </li>
            <li<%= sidebar_current("docs-huaweicloud-s3-bucket-object") %>>
              <a href="/docs/providers/huaweicloud/r/s3_bucket_object.html">huaweicloud_s3-bucket-object</a>
            </li>
            <li<%= sidebar_current("docs-huaweicloud-s3-bucket-policy") %>>
              <a href="/docs/providers/huaweicloud/r/s3_bucket_policy.html">huaweicloud_s3_object_policy</a>
            </li>
          </ul>
        </li>

        <li<%= sidebar_current("docs-huaweicloud-smn") %>>
          <a href="#">SMN Resource</a>
          <ul class="nav nav-visible">
            <li<%= sidebar_current("docs-huaweicloud-smn-subscription-v2") %>>
              <a href="/docs/providers/huaweicloud/r/smn_subscription_v2.html">huaweicloud_smn_subscription_v2</a>
            </li>
            <li<%= sidebar_current("docs-huaweicloud-smn-topic-v2") %>>
              <a href="/docs/providers/huaweicloud/r/smn_topic_v2.html">huaweicloud_smn_topic_v2</a>
            </li>
          </ul>
        </li>

        <li<%= sidebar_current("docs-huaweicloud-rds") %>>
          <a href="#">RDS Resource</a>
          <ul class="nav nav-visible">
            <li<%= sidebar_current("docs-huaweicloud-rds-instance-v1") %>>
              <a href="/docs/providers/huaweicloud/r/rds_instance_v1.html">huaweicloud_rds_instance_v1</a>
            </li>
          </ul>
        </li>

        <li<%= sidebar_current("docs-huaweicloud-resource-eip") %>>
          <a href="#">EIP Resources</a>
          <ul class="nav nav-visible">
            <li<%= sidebar_current("docs-huaweicloud-resource-vpc-eip-v1") %>>
              <a href="/docs/providers/huaweicloud/r/vpc_eip_v1.html">huaweicloud_vpc_eip_v1</a>
            </li>
          </ul>
        </li>

        <li<%= sidebar_current("docs-huaweicloud-resource-sfs") %>>
          <a href="#">SFS Resources</a>
          <ul class="nav nav-visible">
            <li<%= sidebar_current("docs-huaweicloud-resource-sfs-file-system-v2") %>>
              <a href="/docs/providers/huaweicloud/r/sfs_file_system_v2.html">huaweicloud_sfs_file_system_v2</a>
            </li>
          </ul>
        </li>

        <li<%= sidebar_current("docs-huaweicloud-resource-rts-stack") %>>
          <a href="#">RTS Resources</a>
          <ul class="nav nav-visible">
            <li<%= sidebar_current("docs-huaweicloud-resource-rts-stack-v1") %>>
              <a href="/docs/providers/huaweicloud/r/rts_stack_v1.html">huaweicloud_rts_stack_v1</a>
            </li>
            <li<%= sidebar_current("docs-huaweicloud-resource-rts-software-config-v1") %>>
              <a href="/docs/providers/huaweicloud/r/rts_software_config_v1.html">huaweicloud_rts_software_config_v1</a>
            </li>
          </ul>
        </li>

        <li<%= sidebar_current("docs-huaweicloud-resource-iam") %>>
          <a href="#">IAM Resources</a>
          <ul class="nav nav-visible">
            <li<%= sidebar_current("docs-huaweicloud-resource-iam-agency-v3") %>>
              <a href="/docs/providers/huaweicloud/r/iam_agency_v3.html">huaweicloud_iam_agency_v3</a>
            </li>
          </ul>
        </li>

        <li<%= sidebar_current("docs-huaweicloud-resource-ces") %>>
          <a href="#">Cloud Eye Resources</a>
          <ul class="nav nav-visible">
            <li<%= sidebar_current("docs-huaweicloud-resource-ces-alarmrule") %>>
              <a href="/docs/providers/huaweicloud/r/ces_alarmrule.html">huaweicloud_ces-alarmrule</a>
            </li>
          </ul>
        </li>

        <li<%= sidebar_current("docs-huaweicloud-resource-as") %>>
          <a href="#">Auto Scaling Resources</a>
          <ul class="nav nav-visible">
            <li<%= sidebar_current("docs-huaweicloud-resource-as-configuration-v1") %>>
              <a href="/docs/providers/huaweicloud/r/as_configuration_v1.html">huaweicloud_as_configuration_v1</a>
            </li>

            <li<%= sidebar_current("docs-huaweicloud-resource-as-group-v1") %>>
              <a href="/docs/providers/huaweicloud/r/as_group_v1.html">huaweicloud_as_group_v1</a>
            </li>
            <li<%= sidebar_current("docs-huaweicloud-resource-as-policy-v1") %>>
              <a href="/docs/providers/huaweicloud/r/as_policy_v1.html">huaweicloud_as_policy_v1</a>
            </li>
          </ul>
        </li>

<<<<<<< HEAD
        <li<%= sidebar_current("docs-huaweicloud-resource-cts") %>>
          <a href="#">CTS Resources</a>
          <ul class="nav nav-visible">
            <li<%= sidebar_current("docs-huaweicloud-resource-cts-tracker-v1") %>>
              <a href="/docs/providers/huaweicloud/r/cts_tracker_v1.html">huaweicloud_cts_tracker_v1</a>
=======
        <li<%= sidebar_current("docs-huaweicloud-resource-cce") %>>
          <a href="#">CCE Resources</a>
          <ul class="nav nav-visible">
            <li<%= sidebar_current("docs-huaweicloud-resource-cce-cluster-v3") %>>
              <a href="/docs/providers/huaweicloud/r/cce_cluster_v3.html">huaweicloud_cce_cluster_v3</a>
            </li>
            <li<%= sidebar_current("docs-huaweicloud-resource-cce-nodes-v3") %>>
              <a href="/docs/providers/huaweicloud/r/cce_nodes_v3.html">huaweicloud_cce_nodes_v3</a>
            </li>
>>>>>>> 1aa5ac20
          </ul>
        </li>

        <li<%= sidebar_current("docs-huaweicloud-resource-vbs") %>>
          <a href="#">VBS Resources</a>
          <ul class="nav nav-visible">
            <li<%= sidebar_current("docs-huaweicloud-resource-vbs-backup-policy-v2") %>>
              <a href="/docs/providers/huaweicloud/r/vbs_backup_policy_v2.html">huaweicloud-vbs-backup-policy-v2</a>
            </li>
            <li<%= sidebar_current("docs-huaweicloud-resource-vbs-backup-v2") %>>
              <a href="/docs/providers/huaweicloud/r/vbs_backup_v2.html">huaweicloud-vbs-backup-v2</a>
            </li>
          </ul>
        </li>
      </ul>
    </div>
  <% end %>

  <%= yield %>
  <% end %><|MERGE_RESOLUTION|>--- conflicted
+++ resolved
@@ -365,13 +365,15 @@
           </ul>
         </li>
 
-<<<<<<< HEAD
         <li<%= sidebar_current("docs-huaweicloud-resource-cts") %>>
           <a href="#">CTS Resources</a>
           <ul class="nav nav-visible">
             <li<%= sidebar_current("docs-huaweicloud-resource-cts-tracker-v1") %>>
               <a href="/docs/providers/huaweicloud/r/cts_tracker_v1.html">huaweicloud_cts_tracker_v1</a>
-=======
+            </li>
+          </ul>
+        </li>
+
         <li<%= sidebar_current("docs-huaweicloud-resource-cce") %>>
           <a href="#">CCE Resources</a>
           <ul class="nav nav-visible">
@@ -381,7 +383,6 @@
             <li<%= sidebar_current("docs-huaweicloud-resource-cce-nodes-v3") %>>
               <a href="/docs/providers/huaweicloud/r/cce_nodes_v3.html">huaweicloud_cce_nodes_v3</a>
             </li>
->>>>>>> 1aa5ac20
           </ul>
         </li>
 
