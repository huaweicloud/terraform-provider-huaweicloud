<% wrap_layout :inner do %>
  <% content_for :sidebar do %>
    <div class="docs-sidebar hidden-print affix-top" role="complementary">
      <ul class="nav docs-sidenav">
        <li<%= sidebar_current("docs-home") %>>
          <a href="/docs/providers/index.html">All Providers</a>
        </li>

        <li<%= sidebar_current("docs-huaweicloud-index") %>>
          <a href="/docs/providers/huaweicloud/index.html">HuaweiCloud Provider</a>
        </li>

        <li<%= sidebar_current("docs-huaweicloud-datasource") %>>
          <a href="#">Data Sources</a>
          <ul class="nav nav-visible">
            <li<%= sidebar_current("docs-huaweicloud-datasource-networking-network-v2") %>>
              <a href="/docs/providers/huaweicloud/d/networking_network_v2.html">huaweicloud_networking_network_v2</a>
            </li>
            <li<%= sidebar_current("docs-huaweicloud-datasource-networking-secgroup-v2") %>>
              <a href="/docs/providers/huaweicloud/d/networking_secgroup_v2.html">huaweicloud_networking_secgroup_v2</a>
            </li>
            <li<%= sidebar_current("docs-huaweicloud-datasource-networking-subnet-v2") %>>
              <a href="/docs/providers/huaweicloud/d/networking_subnet_v2.html">huaweicloud_networking_subnet_v2</a>
            </li>
            <li<%= sidebar_current("docs-huaweicloud-datasource-kms-key-v1") %>>
              <a href="/docs/providers/huaweicloud/d/kms_key_v1.html">huaweicloud_kms_key_v1</a>
            </li>
            <li<%= sidebar_current("docs-huaweicloud-datasource-kms-data-key-v1") %>>
              <a href="/docs/providers/huaweicloud/d/kms_data_key_v1.html">huaweicloud_kms_data_key_v1</a>
            </li>
            <li<%= sidebar_current("docs-huaweicloud-datasource-rds-flavors-v1") %>>
              <a href="/docs/providers/huaweicloud/d/rds_flavors_v1.html">huaweicloud_rds_flavors_v1</a>
            </li>
            <li<%= sidebar_current("docs-huaweicloud-datasource-s3-bucket-object") %>>
              <a href="/docs/providers/huaweicloud/d/s3_bucket_object.html">huaweicloud_s3_bucket_object</a>
            </li>
            <li<%= sidebar_current("docs-huaweicloud-datasource-sfs-file-sharing-v2") %>>
              <a href="/docs/providers/huaweicloud/d/sfs_file_sharing_v2.html">huaweicloud_sfs_file_sharing_v2</a>
            </li>
            <li<%= sidebar_current("docs-huaweicloud-datasource-rts-stack-v1") %>>
              <a href="/docs/providers/huaweicloud/d/rts_stack_v1.html">huaweicloud_rts_stack_v1</a>
            </li>
            <li<%= sidebar_current("docs-huaweicloud-datasource-rts-stack-resource-v1") %>>
              <a href="/docs/providers/huaweicloud/d/rts_stack_resource_v1.html">huaweicloud_rts_stack_resource_v1</a>
            </li>
<<<<<<< HEAD
            <li<%= sidebar_current("docs-huaweicloud-datasource-datasource-cce-cluster-v3") %>>
              <a href="/docs/providers/huaweicloud/d/cce_cluster_v3.html">huaweicloud_cce_cluster_v3</a>
            </li>
            <li<%= sidebar_current("docs-huaweicloud-datasource-rts-cce-nodes-v3") %>>
              <a href="/docs/providers/huaweicloud/d/rtscce_nodes_v3.html">huaweicloud_rts_cce_nodes_v3</a>
=======
            <li<%= sidebar_current("docs-huaweicloud-datasource-vpc-v1") %>>
              <a href="/docs/providers/huaweicloud/d/vpc_v1.html">huaweicloud_vpc_v1</a>
            </li>
            <li<%= sidebar_current("docs-huaweicloud-datasource-vpc-subnet-v1") %>>
              <a href="/docs/providers/huaweicloud/d/vpc_subnet_v1.html">huaweicloud_vpc_subnet_v1</a>
            </li>
            <li<%= sidebar_current("docs-huaweicloud-datasource-vpc-subnet-ids-v1") %>>
              <a href="/docs/providers/huaweicloud/d/vpc_subnet_ids_v1.html">huaweicloud_vpc_subnet_ids_v1</a>
            </li>
            <li<%= sidebar_current("docs-huaweicloud-datasource-vpc-peering-v2") %>>
              <a href="/docs/providers/huaweicloud/d/vpc_peering_v2.html">huaweicloud_vpc_peering_connection_v2</a>
            </li>
            <li<%= sidebar_current("docs-huaweicloud-datasource-vpc-route-v2") %>>
              <a href="/docs/providers/huaweicloud/d/vpc_route_v2.html">huaweicloud_vpc_route_v2</a>
            </li>
            <li<%= sidebar_current("docs-huaweicloud-datasource-vpc-route-ids-v2") %>>
              <a href="/docs/providers/huaweicloud/d/vpc_route_ids_v2.html">huaweicloud_vpc_route_ids_v2</a>
>>>>>>> 622d1e40
            </li>
          </ul>
        </li>

        <li<%= sidebar_current("docs-huaweicloud-resource-blockstorage") %>>
          <a href="#">Block Storage Resources</a>
          <ul class="nav nav-visible">
            <li<%= sidebar_current("docs-huaweicloud-resource-blockstorage-volume-v2") %>>
              <a href="/docs/providers/huaweicloud/r/blockstorage_volume_v2.html">huaweicloud_blockstorage_volume_v2</a>
            </li>
          </ul>
        </li>

        <li<%= sidebar_current("docs-huaweicloud-resource-compute") %>>
          <a href="#">Compute Resources</a>
          <ul class="nav nav-visible">
            <li<%= sidebar_current("docs-huaweicloud-resource-compute-floatingip-v2") %>>
              <a href="/docs/providers/huaweicloud/r/compute_floatingip_v2.html">huaweicloud_compute_floatingip_v2</a>
            </li>
            <li<%= sidebar_current("docs-huaweicloud-resource-compute-floatingip-associate-v2") %>>
              <a href="/docs/providers/huaweicloud/r/compute_floatingip_associate_v2.html">huaweicloud_compute_floatingip_associate_v2</a>
            </li>
            <li<%= sidebar_current("docs-huaweicloud-resource-compute-instance-v2") %>>
              <a href="/docs/providers/huaweicloud/r/compute_instance_v2.html">huaweicloud_compute_instance_v2</a>
            </li>
            <li<%= sidebar_current("docs-huaweicloud-resource-compute-keypair-v2") %>>
              <a href="/docs/providers/huaweicloud/r/compute_keypair_v2.html">huaweicloud_compute_keypair_v2</a>
            </li>
            <li<%= sidebar_current("docs-huaweicloud-resource-compute-secgroup-v2") %>>
              <a href="/docs/providers/huaweicloud/r/compute_secgroup_v2.html">huaweicloud_compute_secgroup_v2</a>
            </li>
            <li<%= sidebar_current("docs-huaweicloud-resource-compute-servergroup-v2") %>>
              <a href="/docs/providers/huaweicloud/r/compute_servergroup_v2.html">huaweicloud_compute_servergroup_v2</a>
            </li>
            <li<%= sidebar_current("docs-huaweicloud-resource-compute-volume-attach-v2") %>>
              <a href="/docs/providers/huaweicloud/r/compute_volume_attach_v2.html">huaweicloud_compute_volume_attach_v2</a>
            </li>
          </ul>
        </li>

        <li<%= sidebar_current("docs-huaweicloud-resource-dns") %>>
          <a href="#">DNS Resources</a>
          <ul class="nav nav-visible">
            <li<%= sidebar_current("docs-huaweicloud-resource-dns-recordset-v2") %>>
              <a href="/docs/providers/huaweicloud/r/dns_recordset_v2.html">huaweicloud_dns_recordset_v2</a>
            </li>
            <li<%= sidebar_current("docs-huaweicloud-resource-dns-zone-v2") %>>
              <a href="/docs/providers/huaweicloud/r/dns_zone_v2.html">huaweicloud_dns_zone_v2</a>
            </li>
          </ul>
        </li>

        <li<%= sidebar_current("docs-huaweicloud-resource-fw") %>>
          <a href="#">Firewall Resources</a>
          <ul class="nav nav-visible">
            <li<%= sidebar_current("docs-huaweicloud-resource-fw-firewall-group-v2") %>>
              <a href="/docs/providers/huaweicloud/r/fw_firewall_group_v2.html">huaweicloud_fw_firewall_group_v2</a>
            </li>
            <li<%= sidebar_current("docs-huaweicloud-resource-fw-policy-v2") %>>
              <a href="/docs/providers/huaweicloud/r/fw_policy_v2.html">huaweicloud_fw_policy_v2</a>
            </li>
            <li<%= sidebar_current("docs-huaweicloud-resource-fw-rule-v2") %>>
              <a href="/docs/providers/huaweicloud/r/fw_rule_v2.html">huaweicloud_fw_rule_v2</a>
            </li>
          </ul>
        </li>

        <li<%= sidebar_current("docs-huaweicloud-resource-networking") %>>
          <a href="#">Networking Resources</a>
          <ul class="nav nav-visible">
            <li<%= sidebar_current("docs-huaweicloud-resource-networking-floatingip-v2") %>>
              <a href="/docs/providers/huaweicloud/r/networking_floatingip_v2.html">huaweicloud_networking_floatingip_v2</a>
            </li>
            <li<%= sidebar_current("docs-huaweicloud-resource-networking-network-v2") %>>
              <a href="/docs/providers/huaweicloud/r/networking_network_v2.html">huaweicloud_networking_network_v2</a>
            </li>
            <li<%= sidebar_current("docs-huaweicloud-resource-networking-port-v2") %>>
              <a href="/docs/providers/huaweicloud/r/networking_port_v2.html">huaweicloud_networking_port_v2</a>
            </li>
            <li<%= sidebar_current("docs-huaweicloud-resource-networking-router-interface-v2") %>>
              <a href="/docs/providers/huaweicloud/r/networking_router_interface_v2.html">huaweicloud_networking_router_interface_v2</a>
            </li>
            <li<%= sidebar_current("docs-huaweicloud-resource-networking-router-route-v2") %>>
              <a href="/docs/providers/huaweicloud/r/networking_router_route_v2.html">huaweicloud_networking_router_route_v2</a>
            </li>
            <li<%= sidebar_current("docs-huaweicloud-resource-networking-router-v2") %>>
              <a href="/docs/providers/huaweicloud/r/networking_router_v2.html">huaweicloud_networking_router_v2</a>
            </li>
            <li<%= sidebar_current("docs-huaweicloud-resource-networking-subnet-v2") %>>
              <a href="/docs/providers/huaweicloud/r/networking_subnet_v2.html">huaweicloud_networking_subnet_v2</a>
            </li>
            <li<%= sidebar_current("docs-huaweicloud-resource-networking-secgroup-v2") %>>
              <a href="/docs/providers/huaweicloud/r/networking_secgroup_v2.html">huaweicloud_networking_secgroup_v2</a>
            </li>
            <li<%= sidebar_current("docs-huaweicloud-resource-networking-secgroup-rule-v2") %>>
              <a href="/docs/providers/huaweicloud/r/networking_secgroup_rule_v2.html">huaweicloud_networking_secgroup_rule_v2</a>
            </li>
            <li<%= sidebar_current("docs-huaweicloud-resource-vpc-v1") %>>
              <a href="/docs/providers/huaweicloud/r/vpc_v1.html">huaweicloud_vpc_v1</a>
            </li>
            <li<%= sidebar_current("docs-huaweicloud-resource-vpc-subnet-v1") %>>
              <a href="/docs/providers/huaweicloud/r/vpc_subnet_v1.html">huaweicloud_vpc_subnet_v1</a>
            </li>
            <li<%= sidebar_current("docs-huaweicloud-resource-vpc-route-v2") %>>
              <a href="/docs/providers/huaweicloud/r/vpc_route_v2.html">huaweicloud_vpc_route_v2</a>
            </li>
            <li<%= sidebar_current("docs-huaweicloud-resource-vpc-peering-v2") %>>
              <a href="/docs/providers/huaweicloud/r/vpc_peering_v2.html">huaweicloud_vpc_peering_connection_v2</a>
            </li>
            <li<%= sidebar_current("docs-huaweicloud-resource-vpc-peering-accepter-v2") %>>
              <a href="/docs/providers/huaweicloud/r/vpc_peering_accepter_v2.html">huaweicloud_vpc_peering_connection_accepter_v2</a>
            </li>
          </ul>
        </li>

        <li<%= sidebar_current("docs-huaweicloud-resource-lb") %>>
          <a href="#">Load Balancer Resources</a>
          <ul class="nav nav-visible">
            <li<%= sidebar_current("docs-huaweicloud-resource-lb-loadbalancer-v2") %>>
              <a href="/docs/providers/huaweicloud/r/lb_loadbalancer_v2.html">huaweicloud_lb_loadbalancer_v2</a>
            </li>
            <li<%= sidebar_current("docs-huaweicloud-resource-lb-listener-v2") %>>
              <a href="/docs/providers/huaweicloud/r/lb_listener_v2.html">huaweicloud_lb_listener_v2</a>
            </li>
            <li<%= sidebar_current("docs-huaweicloud-resource-lb-pool-v2") %>>
              <a href="/docs/providers/huaweicloud/r/lb_pool_v2.html">huaweicloud_lb_pool_v2</a>
            </li>
            <li<%= sidebar_current("docs-huaweicloud-resource-lb-member-v2") %>>
              <a href="/docs/providers/huaweicloud/r/lb_member_v2.html">huaweicloud_lb_member_v2</a>
            </li>
            <li<%= sidebar_current("docs-huaweicloud-resource-lb-monitor-v2") %>>
              <a href="/docs/providers/huaweicloud/r/lb_monitor_v2.html">huaweicloud_lb_monitor_v2</a>
            </li>
          </ul>
        </li>

        <li<%= sidebar_current("docs-huaweicloud-resource-kms") %>>
          <a href="#">Kms Resources</a>
          <ul class="nav nav-visible">
            <li<%= sidebar_current("docs-huaweicloud-resource-kms-key-v1") %>>
              <a href="/docs/providers/huaweicloud/r/kms_key_v1.html">huaweicloud_kms_key_v1</a>
            </li>
          </ul>
        </li>

        <li<%= sidebar_current("docs-huaweicloud-resource-nat") %>>
          <a href="#">Nat Resources</a>
          <ul class="nav nav-visible">
            <li<%= sidebar_current("docs-huaweicloud-resource-nat-gateway-v2") %>>
              <a href="/docs/providers/huaweicloud/r/nat_gateway_v2.html">huaweicloud_nat_gateway_v2</a>
            </li>
            <li<%= sidebar_current("docs-huaweicloud-resource-nat-snat-rule-v2") %>>
              <a href="/docs/providers/huaweicloud/r/nat_snat_rule_v2.html">huaweicloud_nat_snat_rule_v2</a>
            </li>
          </ul>
        </li>

        <li<%= sidebar_current("docs-huaweicloud-resource-elb") %>>
          <a href="#">Elastic Load Balancer Resources</a>
          <ul class="nav nav-visible">
            <li<%= sidebar_current("docs-huaweicloud-resource-elb-loadbalancer") %>>
              <a href="/docs/providers/huaweicloud/r/elb_loadbalancer.html">huaweicloud_elb_loadbalancer</a>
            </li>
            <li<%= sidebar_current("docs-huaweicloud-resource-elb-listener") %>>
              <a href="/docs/providers/huaweicloud/r/elb_listener.html">huaweicloud_elb_listener</a>
            </li>
            <li<%= sidebar_current("docs-huaweicloud-resource-elb-healthcheck") %>>
              <a href="/docs/providers/huaweicloud/r/elb_healthcheck.html">huaweicloud_elb_healthcheck</a>
            </li>
            <li<%= sidebar_current("docs-huaweicloud-resource-elb-backendecs") %>>
              <a href="/docs/providers/huaweicloud/r/elb_backendecs.html">huaweicloud_elb_backendecs</a>
            </li>
          </ul>
        </li>

        <li<%= sidebar_current("docs-huaweicloud-s3") %>>
          <a href="#">S3 Resource</a>
          <ul class="nav nav-visible">
            <li<%= sidebar_current("docs-huaweicloud-s3_bucket") %>>
              <a href="/docs/providers/huaweicloud/r/s3_bucket.html">huaweicloud_s3_bucket</a>
            </li>
            <li<%= sidebar_current("docs-huaweicloud-s3-bucket-object") %>>
              <a href="/docs/providers/huaweicloud/r/s3_bucket_object.html">huaweicloud_s3-bucket-object</a>
            </li>
            <li<%= sidebar_current("docs-huaweicloud-s3-bucket-policy") %>>
              <a href="/docs/providers/huaweicloud/r/s3_bucket_policy.html">huaweicloud_s3_object_policy</a>
            </li>
          </ul>
        </li>

        <li<%= sidebar_current("docs-huaweicloud-smn") %>>
          <a href="#">SMN Resource</a>
          <ul class="nav nav-visible">
            <li<%= sidebar_current("docs-huaweicloud-smn-subscription-v2") %>>
              <a href="/docs/providers/huaweicloud/r/smn_subscription_v2.html">huaweicloud_smn_subscription_v2</a>
            </li>
            <li<%= sidebar_current("docs-huaweicloud-smn-topic-v2") %>>
              <a href="/docs/providers/huaweicloud/r/smn_topic_v2.html">huaweicloud_smn_topic_v2</a>
            </li>
          </ul>
        </li>

        <li<%= sidebar_current("docs-huaweicloud-rds") %>>
          <a href="#">RDS Resource</a>
          <ul class="nav nav-visible">
            <li<%= sidebar_current("docs-huaweicloud-rds-instance-v1") %>>
              <a href="/docs/providers/huaweicloud/r/rds_instance_v1.html">huaweicloud_rds_instance_v1</a>
            </li>
          </ul>
        </li>

        <li<%= sidebar_current("docs-huaweicloud-resource-eip") %>>
          <a href="#">EIP Resources</a>
          <ul class="nav nav-visible">
            <li<%= sidebar_current("docs-huaweicloud-resource-vpc-eip-v1") %>>
              <a href="/docs/providers/huaweicloud/r/vpc_eip_v1.html">huaweicloud_vpc_eip_v1</a>
            </li>
          </ul>
        </li>

        <li<%= sidebar_current("docs-huaweicloud-resource-sfs") %>>
          <a href="#">SFS Resources</a>
          <ul class="nav nav-visible">
            <li<%= sidebar_current("docs-huaweicloud-resource-sfs-file-system-v2") %>>
              <a href="/docs/providers/huaweicloud/r/sfs_file_system_v2.html">huaweicloud_sfs_file_system_v2</a>
            </li>
          </ul>
        </li>

        <li<%= sidebar_current("docs-huaweicloud-resource-rts-stack") %>>
          <a href="#">RTS Resources</a>
          <ul class="nav nav-visible">
            <li<%= sidebar_current("docs-huaweicloud-resource-rts-stack-v1") %>>
              <a href="/docs/providers/huaweicloud/r/rts_stack_v1.html">huaweicloud_rts_stack_v1</a>
            </li>
          </ul>
        </li>

        <li<%= sidebar_current("docs-huaweicloud-resource-iam") %>>
          <a href="#">IAM Resources</a>
          <ul class="nav nav-visible">
            <li<%= sidebar_current("docs-huaweicloud-resource-iam-agency-v3") %>>
              <a href="/docs/providers/huaweicloud/r/iam_agency_v3.html">huaweicloud_iam_agency_v3</a>
            </li>
          </ul>
        </li>

        <li<%= sidebar_current("docs-huaweicloud-resource-cce") %>>
          <a href="#">CCE Resources</a>
          <ul class="nav nav-visible">
            <li<%= sidebar_current("docs-huaweicloud-resource-cce-cluster-v3") %>>
              <a href="/docs/providers/huaweicloud/r/cce_cluster_v3.html">huaweicloud_cce_cluster_v3</a>
            </li>
            <li<%= sidebar_current("docs-huaweicloud-resource-cce-nodes-v3") %>>
              <a href="/docs/providers/huaweicloud/r/cce_nodes_v3.html">huaweicloud_cce_nodes_v3</a>
            </li>
          </ul>
        </li>

      </ul>
    </div>
  <% end %>

  <%= yield %>
  <% end %><|MERGE_RESOLUTION|>--- conflicted
+++ resolved
@@ -43,31 +43,29 @@
             <li<%= sidebar_current("docs-huaweicloud-datasource-rts-stack-resource-v1") %>>
               <a href="/docs/providers/huaweicloud/d/rts_stack_resource_v1.html">huaweicloud_rts_stack_resource_v1</a>
             </li>
-<<<<<<< HEAD
+            <li<%= sidebar_current("docs-huaweicloud-datasource-vpc-v1") %>>
+              <a href="/docs/providers/huaweicloud/d/vpc_v1.html">huaweicloud_vpc_v1</a>
+            </li>
+            <li<%= sidebar_current("docs-huaweicloud-datasource-vpc-subnet-v1") %>>
+              <a href="/docs/providers/huaweicloud/d/vpc_subnet_v1.html">huaweicloud_vpc_subnet_v1</a>
+            </li>
+            <li<%= sidebar_current("docs-huaweicloud-datasource-vpc-subnet-ids-v1") %>>
+              <a href="/docs/providers/huaweicloud/d/vpc_subnet_ids_v1.html">huaweicloud_vpc_subnet_ids_v1</a>
+            </li>
+            <li<%= sidebar_current("docs-huaweicloud-datasource-vpc-peering-v2") %>>
+              <a href="/docs/providers/huaweicloud/d/vpc_peering_v2.html">huaweicloud_vpc_peering_connection_v2</a>
+            </li>
+            <li<%= sidebar_current("docs-huaweicloud-datasource-vpc-route-v2") %>>
+              <a href="/docs/providers/huaweicloud/d/vpc_route_v2.html">huaweicloud_vpc_route_v2</a>
+            </li>
+            <li<%= sidebar_current("docs-huaweicloud-datasource-vpc-route-ids-v2") %>>
+              <a href="/docs/providers/huaweicloud/d/vpc_route_ids_v2.html">huaweicloud_vpc_route_ids_v2</a>
+            </li>
             <li<%= sidebar_current("docs-huaweicloud-datasource-datasource-cce-cluster-v3") %>>
               <a href="/docs/providers/huaweicloud/d/cce_cluster_v3.html">huaweicloud_cce_cluster_v3</a>
             </li>
             <li<%= sidebar_current("docs-huaweicloud-datasource-rts-cce-nodes-v3") %>>
               <a href="/docs/providers/huaweicloud/d/rtscce_nodes_v3.html">huaweicloud_rts_cce_nodes_v3</a>
-=======
-            <li<%= sidebar_current("docs-huaweicloud-datasource-vpc-v1") %>>
-              <a href="/docs/providers/huaweicloud/d/vpc_v1.html">huaweicloud_vpc_v1</a>
-            </li>
-            <li<%= sidebar_current("docs-huaweicloud-datasource-vpc-subnet-v1") %>>
-              <a href="/docs/providers/huaweicloud/d/vpc_subnet_v1.html">huaweicloud_vpc_subnet_v1</a>
-            </li>
-            <li<%= sidebar_current("docs-huaweicloud-datasource-vpc-subnet-ids-v1") %>>
-              <a href="/docs/providers/huaweicloud/d/vpc_subnet_ids_v1.html">huaweicloud_vpc_subnet_ids_v1</a>
-            </li>
-            <li<%= sidebar_current("docs-huaweicloud-datasource-vpc-peering-v2") %>>
-              <a href="/docs/providers/huaweicloud/d/vpc_peering_v2.html">huaweicloud_vpc_peering_connection_v2</a>
-            </li>
-            <li<%= sidebar_current("docs-huaweicloud-datasource-vpc-route-v2") %>>
-              <a href="/docs/providers/huaweicloud/d/vpc_route_v2.html">huaweicloud_vpc_route_v2</a>
-            </li>
-            <li<%= sidebar_current("docs-huaweicloud-datasource-vpc-route-ids-v2") %>>
-              <a href="/docs/providers/huaweicloud/d/vpc_route_ids_v2.html">huaweicloud_vpc_route_ids_v2</a>
->>>>>>> 622d1e40
             </li>
           </ul>
         </li>
