--- conflicted
+++ resolved
@@ -61,16 +61,14 @@
             <li<%= sidebar_current("docs-huaweicloud-datasource-vpc-route-ids-v2") %>>
               <a href="/docs/providers/huaweicloud/d/vpc_route_ids_v2.html">huaweicloud_vpc_route_ids_v2</a>
             </li>
-<<<<<<< HEAD
             <li<%= sidebar_current("docs-huaweicloud-datasource-datasource-cce-cluster-v3") %>>
               <a href="/docs/providers/huaweicloud/d/cce_cluster_v3.html">huaweicloud_cce_cluster_v3</a>
             </li>
             <li<%= sidebar_current("docs-huaweicloud-datasource-rts-cce-nodes-v3") %>>
               <a href="/docs/providers/huaweicloud/d/cce_nodes_v3.html">huaweicloud_rts_cce_nodes_v3</a>
-=======
+            </li>
             <li<%= sidebar_current("docs-huaweicloud-datasource-rts-software-config-v1") %>>
                <a href="/docs/providers/huaweicloud/d/rts_software_config_v1.html">huaweicloud_rts_software_config_v1</a>
->>>>>>> ddc61401
             </li>
           </ul>
         </li>
