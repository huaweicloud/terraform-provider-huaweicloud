--- conflicted
+++ resolved
@@ -43,28 +43,26 @@
             <li<%= sidebar_current("docs-huaweicloud-datasource-rts-stack-resource-v1") %>>
               <a href="/docs/providers/huaweicloud/d/rts_stack_resource_v1.html">huaweicloud_rts_stack_resource_v1</a>
             </li>
-<<<<<<< HEAD
+            <li<%= sidebar_current("docs-huaweicloud-datasource-vpc-v1") %>>
+              <a href="/docs/providers/huaweicloud/d/vpc_v1.html">huaweicloud_vpc_v1</a>
+            </li>
+            <li<%= sidebar_current("docs-huaweicloud-datasource-vpc-subnet-v1") %>>
+              <a href="/docs/providers/huaweicloud/d/vpc_subnet_v1.html">huaweicloud_vpc_subnet_v1</a>
+            </li>
+            <li<%= sidebar_current("docs-huaweicloud-datasource-vpc-subnet-ids-v1") %>>
+              <a href="/docs/providers/huaweicloud/d/vpc_subnet_ids_v1.html">huaweicloud_vpc_subnet_ids_v1</a>
+            </li>
+            <li<%= sidebar_current("docs-huaweicloud-datasource-vpc-peering-v2") %>>
+              <a href="/docs/providers/huaweicloud/d/vpc_peering_v2.html">huaweicloud_vpc_peering_connection_v2</a>
+            </li>
+            <li<%= sidebar_current("docs-huaweicloud-datasource-vpc-route-v2") %>>
+              <a href="/docs/providers/huaweicloud/d/vpc_route_v2.html">huaweicloud_vpc_route_v2</a>
+            </li>
+            <li<%= sidebar_current("docs-huaweicloud-datasource-vpc-route-ids-v2") %>>
+              <a href="/docs/providers/huaweicloud/d/vpc_route_ids_v2.html">huaweicloud_vpc_route_ids_v2</a>
+            </li>
             <li<%= sidebar_current("docs-huaweicloud-datasource-rts-software-config-v1") %>>
                <a href="/docs/providers/huaweicloud/d/rts_software_config_v1.html">huaweicloud_rts_software_config_v1</a>
-=======
-            <li<%= sidebar_current("docs-huaweicloud-datasource-vpc-v1") %>>
-              <a href="/docs/providers/huaweicloud/d/vpc_v1.html">huaweicloud_vpc_v1</a>
-            </li>
-            <li<%= sidebar_current("docs-huaweicloud-datasource-vpc-subnet-v1") %>>
-              <a href="/docs/providers/huaweicloud/d/vpc_subnet_v1.html">huaweicloud_vpc_subnet_v1</a>
-            </li>
-            <li<%= sidebar_current("docs-huaweicloud-datasource-vpc-subnet-ids-v1") %>>
-              <a href="/docs/providers/huaweicloud/d/vpc_subnet_ids_v1.html">huaweicloud_vpc_subnet_ids_v1</a>
-            </li>
-            <li<%= sidebar_current("docs-huaweicloud-datasource-vpc-peering-v2") %>>
-              <a href="/docs/providers/huaweicloud/d/vpc_peering_v2.html">huaweicloud_vpc_peering_connection_v2</a>
-            </li>
-            <li<%= sidebar_current("docs-huaweicloud-datasource-vpc-route-v2") %>>
-              <a href="/docs/providers/huaweicloud/d/vpc_route_v2.html">huaweicloud_vpc_route_v2</a>
-            </li>
-            <li<%= sidebar_current("docs-huaweicloud-datasource-vpc-route-ids-v2") %>>
-              <a href="/docs/providers/huaweicloud/d/vpc_route_ids_v2.html">huaweicloud_vpc_route_ids_v2</a>
->>>>>>> 622d1e40
             </li>
           </ul>
         </li>
