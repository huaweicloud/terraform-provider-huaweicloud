<% wrap_layout :inner do %>
  <% content_for :sidebar do %>
    <div class="docs-sidebar hidden-print affix-top" role="complementary">
      <ul class="nav docs-sidenav">
        <li<%= sidebar_current("docs-home") %>>
          <a href="/docs/providers/index.html">All Providers</a>
        </li>

        <li<%= sidebar_current("docs-huaweicloud-index") %>>
          <a href="/docs/providers/huaweicloud/index.html">HuaweiCloud Provider</a>
        </li>

        <li<%= sidebar_current("docs-huaweicloud-datasource") %>>
          <a href="#">Data Sources</a>
          <ul class="nav nav-visible">
            <li<%= sidebar_current("docs-huaweicloud-datasource-images-image-v2") %>>
              <a href="/docs/providers/huaweicloud/d/images_image_v2.html">huaweicloud_images_image_v2</a>
            </li>
            <li<%= sidebar_current("docs-huaweicloud-datasource-networking-network-v2") %>>
              <a href="/docs/providers/huaweicloud/d/networking_network_v2.html">huaweicloud_networking_network_v2</a>
            </li>
            <li<%= sidebar_current("docs-huaweicloud-datasource-networking-secgroup-v2") %>>
              <a href="/docs/providers/huaweicloud/d/networking_secgroup_v2.html">huaweicloud_networking_secgroup_v2</a>
            </li>
            <li<%= sidebar_current("docs-huaweicloud-datasource-networking-subnet-v2") %>>
              <a href="/docs/providers/huaweicloud/d/networking_subnet_v2.html">huaweicloud_networking_subnet_v2</a>
            </li>
            <li<%= sidebar_current("docs-huaweicloud-datasource-kms-key-v1") %>>
              <a href="/docs/providers/huaweicloud/d/kms_key_v1.html">huaweicloud_kms_key_v1</a>
            </li>
            <li<%= sidebar_current("docs-huaweicloud-datasource-kms-data-key-v1") %>>
              <a href="/docs/providers/huaweicloud/d/kms_data_key_v1.html">huaweicloud_kms_data_key_v1</a>
            </li>
            <li<%= sidebar_current("docs-huaweicloud-datasource-rds-flavors-v1") %>>
              <a href="/docs/providers/huaweicloud/d/rds_flavors_v1.html">huaweicloud_rds_flavors_v1</a>
            </li>
            <li<%= sidebar_current("docs-huaweicloud-datasource-s3-bucket-object") %>>
              <a href="/docs/providers/huaweicloud/d/s3_bucket_object.html">huaweicloud_s3_bucket_object</a>
            </li>
            <li<%= sidebar_current("docs-huaweicloud-datasource-sfs-file-sharing-v2") %>>
              <a href="/docs/providers/huaweicloud/d/sfs_file_sharing_v2.html">huaweicloud_sfs_file_sharing_v2</a>
            </li>
            <li<%= sidebar_current("docs-huaweicloud-datasource-rts-stack-v1") %>>
              <a href="/docs/providers/huaweicloud/d/rts_stack_v1.html">huaweicloud_rts_stack_v1</a>
            </li>
            <li<%= sidebar_current("docs-huaweicloud-datasource-rts-stack-resource-v1") %>>
              <a href="/docs/providers/huaweicloud/d/rts_stack_resource_v1.html">huaweicloud_rts_stack_resource_v1</a>
            </li>
            <li<%= sidebar_current("docs-huaweicloud-datasource-vpc-v1") %>>
              <a href="/docs/providers/huaweicloud/d/vpc_v1.html">huaweicloud_vpc_v1</a>
            </li>
            <li<%= sidebar_current("docs-huaweicloud-datasource-vpc-subnet-v1") %>>
              <a href="/docs/providers/huaweicloud/d/vpc_subnet_v1.html">huaweicloud_vpc_subnet_v1</a>
            </li>
            <li<%= sidebar_current("docs-huaweicloud-datasource-vpc-subnet-ids-v1") %>>
              <a href="/docs/providers/huaweicloud/d/vpc_subnet_ids_v1.html">huaweicloud_vpc_subnet_ids_v1</a>
            </li>
            <li<%= sidebar_current("docs-huaweicloud-datasource-vpc-peering-v2") %>>
              <a href="/docs/providers/huaweicloud/d/vpc_peering_v2.html">huaweicloud_vpc_peering_connection_v2</a>
            </li>
            <li<%= sidebar_current("docs-huaweicloud-datasource-vpc-route-v2") %>>
              <a href="/docs/providers/huaweicloud/d/vpc_route_v2.html">huaweicloud_vpc_route_v2</a>
            </li>
            <li<%= sidebar_current("docs-huaweicloud-datasource-vpc-route-ids-v2") %>>
              <a href="/docs/providers/huaweicloud/d/vpc_route_ids_v2.html">huaweicloud_vpc_route_ids_v2</a>
            </li>
            <li<%= sidebar_current("docs-huaweicloud-datasource-datasource-cce-cluster-v3") %>>
              <a href="/docs/providers/huaweicloud/d/cce_cluster_v3.html">huaweicloud_cce_cluster_v3</a>
            </li>
            <li<%= sidebar_current("docs-huaweicloud-datasource-rts-cce-nodes-v3") %>>
              <a href="/docs/providers/huaweicloud/d/cce_nodes_v3.html">huaweicloud_rts_cce_nodes_v3</a>
            </li>
            <li<%= sidebar_current("docs-huaweicloud-datasource-rts-software-config-v1") %>>
               <a href="/docs/providers/huaweicloud/d/rts_software_config_v1.html">huaweicloud_rts_software_config_v1</a>
            </li>
            <li<%= sidebar_current("docs-huaweicloud-datasource-csbs-backup-v1") %>>
              <a href="/docs/providers/huaweicloud/d/csbs_backup_v1.html">huaweicloud_csbs_backup_v1</a>
            </li>
            <li<%= sidebar_current("docs-huaweicloud-datasource-csbs-backup-policy-v1") %>>
              <a href="/docs/providers/huaweicloud/d/csbs_backup_policy_v1.html">huaweicloud_csbs_backup_policy_v1</a>
            </li>
            <li<%= sidebar_current("docs-huaweicloud-datasource-vbs-backup-policy-v2") %>>
              <a href="/docs/providers/huaweicloud/d/vbs_backup_policy_v2.html">huaweicloud_vbs_backup_policy_v2</a>
            </li>
            <li<%= sidebar_current("docs-huaweicloud-datasource-vbs-backup-v2") %>>
              <a href="/docs/providers/huaweicloud/d/vbs_backup_v2.html">huaweicloud_vbs_backup_v2</a>
            </li>
<<<<<<< HEAD
            <li<%= sidebar_current("docs-huaweicloud-datasource-antiddos-v1") %>>
              <a href="/docs/providers/huaweicloud/d/antiddos_v1.html">huaweicloud_antiddos_v1</a>
=======
            <li<%= sidebar_current("docs-huaweicloud-cts-tracker-v1") %>>
              <a href="/docs/providers/huaweicloud/d/cts_tracker_v1.html">huaweicloud_cts_tracker_v1</a>
>>>>>>> 87999df8
            </li>
          </ul>
        </li>

        <li<%= sidebar_current("docs-huaweicloud-resource-blockstorage") %>>
          <a href="#">Block Storage Resources</a>
          <ul class="nav nav-visible">
            <li<%= sidebar_current("docs-huaweicloud-resource-blockstorage-volume-v2") %>>
              <a href="/docs/providers/huaweicloud/r/blockstorage_volume_v2.html">huaweicloud_blockstorage_volume_v2</a>
            </li>
          </ul>
        </li>

        <li<%= sidebar_current("docs-huaweicloud-resource-compute") %>>
          <a href="#">Compute Resources</a>
          <ul class="nav nav-visible">
            <li<%= sidebar_current("docs-huaweicloud-resource-compute-floatingip-v2") %>>
              <a href="/docs/providers/huaweicloud/r/compute_floatingip_v2.html">huaweicloud_compute_floatingip_v2</a>
            </li>
            <li<%= sidebar_current("docs-huaweicloud-resource-compute-floatingip-associate-v2") %>>
              <a href="/docs/providers/huaweicloud/r/compute_floatingip_associate_v2.html">huaweicloud_compute_floatingip_associate_v2</a>
            </li>
            <li<%= sidebar_current("docs-huaweicloud-resource-compute-instance-v2") %>>
              <a href="/docs/providers/huaweicloud/r/compute_instance_v2.html">huaweicloud_compute_instance_v2</a>
            </li>
            <li<%= sidebar_current("docs-huaweicloud-resource-compute-keypair-v2") %>>
              <a href="/docs/providers/huaweicloud/r/compute_keypair_v2.html">huaweicloud_compute_keypair_v2</a>
            </li>
            <li<%= sidebar_current("docs-huaweicloud-resource-compute-secgroup-v2") %>>
              <a href="/docs/providers/huaweicloud/r/compute_secgroup_v2.html">huaweicloud_compute_secgroup_v2</a>
            </li>
            <li<%= sidebar_current("docs-huaweicloud-resource-compute-servergroup-v2") %>>
              <a href="/docs/providers/huaweicloud/r/compute_servergroup_v2.html">huaweicloud_compute_servergroup_v2</a>
            </li>
            <li<%= sidebar_current("docs-huaweicloud-resource-compute-volume-attach-v2") %>>
              <a href="/docs/providers/huaweicloud/r/compute_volume_attach_v2.html">huaweicloud_compute_volume_attach_v2</a>
            </li>
          </ul>
        </li>

        <li<%= sidebar_current("docs-huaweicloud-resource-dns") %>>
          <a href="#">DNS Resources</a>
          <ul class="nav nav-visible">
            <li<%= sidebar_current("docs-huaweicloud-resource-dns-recordset-v2") %>>
              <a href="/docs/providers/huaweicloud/r/dns_recordset_v2.html">huaweicloud_dns_recordset_v2</a>
            </li>
            <li<%= sidebar_current("docs-huaweicloud-resource-dns-zone-v2") %>>
              <a href="/docs/providers/huaweicloud/r/dns_zone_v2.html">huaweicloud_dns_zone_v2</a>
            </li>
          </ul>
        </li>

        <li<%= sidebar_current("docs-huaweicloud-resource-fw") %>>
          <a href="#">Firewall Resources</a>
          <ul class="nav nav-visible">
            <li<%= sidebar_current("docs-huaweicloud-resource-fw-firewall-group-v2") %>>
              <a href="/docs/providers/huaweicloud/r/fw_firewall_group_v2.html">huaweicloud_fw_firewall_group_v2</a>
            </li>
            <li<%= sidebar_current("docs-huaweicloud-resource-fw-policy-v2") %>>
              <a href="/docs/providers/huaweicloud/r/fw_policy_v2.html">huaweicloud_fw_policy_v2</a>
            </li>
            <li<%= sidebar_current("docs-huaweicloud-resource-fw-rule-v2") %>>
              <a href="/docs/providers/huaweicloud/r/fw_rule_v2.html">huaweicloud_fw_rule_v2</a>
            </li>
          </ul>
        </li>

        <li<%= sidebar_current("docs-huaweicloud-resource-images") %>>
          <a href="#">Images Resources</a>
          <ul class="nav nav-visible">
            <li<%= sidebar_current("docs-huaweicloud-resource-images-image-v2") %>>
              <a href="/docs/providers/huaweicloud/r/images_image_v2.html">huaweicloud_images_image_v2</a>
            </li>
          </ul>
        </li>

        <li<%= sidebar_current("docs-huaweicloud-resource-networking") %>>
          <a href="#">Networking Resources</a>
          <ul class="nav nav-visible">
            <li<%= sidebar_current("docs-huaweicloud-resource-networking-floatingip-v2") %>>
              <a href="/docs/providers/huaweicloud/r/networking_floatingip_v2.html">huaweicloud_networking_floatingip_v2</a>
            </li>
            <li<%= sidebar_current("docs-huaweicloud-resource-networking-network-v2") %>>
              <a href="/docs/providers/huaweicloud/r/networking_network_v2.html">huaweicloud_networking_network_v2</a>
            </li>
            <li<%= sidebar_current("docs-huaweicloud-resource-networking-port-v2") %>>
              <a href="/docs/providers/huaweicloud/r/networking_port_v2.html">huaweicloud_networking_port_v2</a>
            </li>
            <li<%= sidebar_current("docs-huaweicloud-resource-networking-router-interface-v2") %>>
              <a href="/docs/providers/huaweicloud/r/networking_router_interface_v2.html">huaweicloud_networking_router_interface_v2</a>
            </li>
            <li<%= sidebar_current("docs-huaweicloud-resource-networking-router-route-v2") %>>
              <a href="/docs/providers/huaweicloud/r/networking_router_route_v2.html">huaweicloud_networking_router_route_v2</a>
            </li>
            <li<%= sidebar_current("docs-huaweicloud-resource-networking-router-v2") %>>
              <a href="/docs/providers/huaweicloud/r/networking_router_v2.html">huaweicloud_networking_router_v2</a>
            </li>
            <li<%= sidebar_current("docs-huaweicloud-resource-networking-subnet-v2") %>>
              <a href="/docs/providers/huaweicloud/r/networking_subnet_v2.html">huaweicloud_networking_subnet_v2</a>
            </li>
            <li<%= sidebar_current("docs-huaweicloud-resource-networking-secgroup-v2") %>>
              <a href="/docs/providers/huaweicloud/r/networking_secgroup_v2.html">huaweicloud_networking_secgroup_v2</a>
            </li>
            <li<%= sidebar_current("docs-huaweicloud-resource-networking-secgroup-rule-v2") %>>
              <a href="/docs/providers/huaweicloud/r/networking_secgroup_rule_v2.html">huaweicloud_networking_secgroup_rule_v2</a>
            </li>
            <li<%= sidebar_current("docs-huaweicloud-resource-vpc-v1") %>>
              <a href="/docs/providers/huaweicloud/r/vpc_v1.html">huaweicloud_vpc_v1</a>
            </li>
            <li<%= sidebar_current("docs-huaweicloud-resource-vpc-subnet-v1") %>>
              <a href="/docs/providers/huaweicloud/r/vpc_subnet_v1.html">huaweicloud_vpc_subnet_v1</a>
            </li>
            <li<%= sidebar_current("docs-huaweicloud-resource-vpc-route-v2") %>>
              <a href="/docs/providers/huaweicloud/r/vpc_route_v2.html">huaweicloud_vpc_route_v2</a>
            </li>
            <li<%= sidebar_current("docs-huaweicloud-resource-vpc-peering-v2") %>>
              <a href="/docs/providers/huaweicloud/r/vpc_peering_v2.html">huaweicloud_vpc_peering_connection_v2</a>
            </li>
            <li<%= sidebar_current("docs-huaweicloud-resource-vpc-peering-accepter-v2") %>>
              <a href="/docs/providers/huaweicloud/r/vpc_peering_accepter_v2.html">huaweicloud_vpc_peering_connection_accepter_v2</a>
            </li>
          </ul>
        </li>

        <li<%= sidebar_current("docs-huaweicloud-resource-lb") %>>
          <a href="#">Load Balancer Resources</a>
          <ul class="nav nav-visible">
            <li<%= sidebar_current("docs-huaweicloud-resource-lb-loadbalancer-v2") %>>
              <a href="/docs/providers/huaweicloud/r/lb_loadbalancer_v2.html">huaweicloud_lb_loadbalancer_v2</a>
            </li>
            <li<%= sidebar_current("docs-huaweicloud-resource-lb-listener-v2") %>>
              <a href="/docs/providers/huaweicloud/r/lb_listener_v2.html">huaweicloud_lb_listener_v2</a>
            </li>
            <li<%= sidebar_current("docs-huaweicloud-resource-lb-pool-v2") %>>
              <a href="/docs/providers/huaweicloud/r/lb_pool_v2.html">huaweicloud_lb_pool_v2</a>
            </li>
            <li<%= sidebar_current("docs-huaweicloud-resource-lb-member-v2") %>>
              <a href="/docs/providers/huaweicloud/r/lb_member_v2.html">huaweicloud_lb_member_v2</a>
            </li>
            <li<%= sidebar_current("docs-huaweicloud-resource-lb-monitor-v2") %>>
              <a href="/docs/providers/huaweicloud/r/lb_monitor_v2.html">huaweicloud_lb_monitor_v2</a>
            </li>
          </ul>
        </li>

        <li<%= sidebar_current("docs-huaweicloud-resource-kms") %>>
          <a href="#">Kms Resources</a>
          <ul class="nav nav-visible">
            <li<%= sidebar_current("docs-huaweicloud-resource-kms-key-v1") %>>
              <a href="/docs/providers/huaweicloud/r/kms_key_v1.html">huaweicloud_kms_key_v1</a>
            </li>
          </ul>
        </li>

        <li<%= sidebar_current("docs-huaweicloud-resource-nat") %>>
          <a href="#">Nat Resources</a>
          <ul class="nav nav-visible">
            <li<%= sidebar_current("docs-huaweicloud-resource-nat-gateway-v2") %>>
              <a href="/docs/providers/huaweicloud/r/nat_gateway_v2.html">huaweicloud_nat_gateway_v2</a>
            </li>
            <li<%= sidebar_current("docs-huaweicloud-resource-nat-snat-rule-v2") %>>
              <a href="/docs/providers/huaweicloud/r/nat_snat_rule_v2.html">huaweicloud_nat_snat_rule_v2</a>
            </li>
          </ul>
        </li>

        <li<%= sidebar_current("docs-huaweicloud-resource-elb") %>>
          <a href="#">Elastic Load Balancer Resources</a>
          <ul class="nav nav-visible">
            <li<%= sidebar_current("docs-huaweicloud-resource-elb-loadbalancer") %>>
              <a href="/docs/providers/huaweicloud/r/elb_loadbalancer.html">huaweicloud_elb_loadbalancer</a>
            </li>
            <li<%= sidebar_current("docs-huaweicloud-resource-elb-listener") %>>
              <a href="/docs/providers/huaweicloud/r/elb_listener.html">huaweicloud_elb_listener</a>
            </li>
            <li<%= sidebar_current("docs-huaweicloud-resource-elb-healthcheck") %>>
              <a href="/docs/providers/huaweicloud/r/elb_healthcheck.html">huaweicloud_elb_healthcheck</a>
            </li>
            <li<%= sidebar_current("docs-huaweicloud-resource-elb-backendecs") %>>
              <a href="/docs/providers/huaweicloud/r/elb_backendecs.html">huaweicloud_elb_backendecs</a>
            </li>
          </ul>
        </li>

        <li<%= sidebar_current("docs-huaweicloud-s3") %>>
          <a href="#">S3 Resource</a>
          <ul class="nav nav-visible">
            <li<%= sidebar_current("docs-huaweicloud-s3_bucket") %>>
              <a href="/docs/providers/huaweicloud/r/s3_bucket.html">huaweicloud_s3_bucket</a>
            </li>
            <li<%= sidebar_current("docs-huaweicloud-s3-bucket-object") %>>
              <a href="/docs/providers/huaweicloud/r/s3_bucket_object.html">huaweicloud_s3-bucket-object</a>
            </li>
            <li<%= sidebar_current("docs-huaweicloud-s3-bucket-policy") %>>
              <a href="/docs/providers/huaweicloud/r/s3_bucket_policy.html">huaweicloud_s3_object_policy</a>
            </li>
          </ul>
        </li>

        <li<%= sidebar_current("docs-huaweicloud-smn") %>>
          <a href="#">SMN Resource</a>
          <ul class="nav nav-visible">
            <li<%= sidebar_current("docs-huaweicloud-smn-subscription-v2") %>>
              <a href="/docs/providers/huaweicloud/r/smn_subscription_v2.html">huaweicloud_smn_subscription_v2</a>
            </li>
            <li<%= sidebar_current("docs-huaweicloud-smn-topic-v2") %>>
              <a href="/docs/providers/huaweicloud/r/smn_topic_v2.html">huaweicloud_smn_topic_v2</a>
            </li>
          </ul>
        </li>

        <li<%= sidebar_current("docs-huaweicloud-rds") %>>
          <a href="#">RDS Resource</a>
          <ul class="nav nav-visible">
            <li<%= sidebar_current("docs-huaweicloud-rds-instance-v1") %>>
              <a href="/docs/providers/huaweicloud/r/rds_instance_v1.html">huaweicloud_rds_instance_v1</a>
            </li>
          </ul>
        </li>

        <li<%= sidebar_current("docs-huaweicloud-resource-eip") %>>
          <a href="#">EIP Resources</a>
          <ul class="nav nav-visible">
            <li<%= sidebar_current("docs-huaweicloud-resource-vpc-eip-v1") %>>
              <a href="/docs/providers/huaweicloud/r/vpc_eip_v1.html">huaweicloud_vpc_eip_v1</a>
            </li>
          </ul>
        </li>

        <li<%= sidebar_current("docs-huaweicloud-resource-sfs") %>>
          <a href="#">SFS Resources</a>
          <ul class="nav nav-visible">
            <li<%= sidebar_current("docs-huaweicloud-resource-sfs-file-system-v2") %>>
              <a href="/docs/providers/huaweicloud/r/sfs_file_system_v2.html">huaweicloud_sfs_file_system_v2</a>
            </li>
          </ul>
        </li>

        <li<%= sidebar_current("docs-huaweicloud-resource-rts-stack") %>>
          <a href="#">RTS Resources</a>
          <ul class="nav nav-visible">
            <li<%= sidebar_current("docs-huaweicloud-resource-rts-stack-v1") %>>
              <a href="/docs/providers/huaweicloud/r/rts_stack_v1.html">huaweicloud_rts_stack_v1</a>
            </li>
            <li<%= sidebar_current("docs-huaweicloud-resource-rts-software-config-v1") %>>
              <a href="/docs/providers/huaweicloud/r/rts_software_config_v1.html">huaweicloud_rts_software_config_v1</a>
            </li>
          </ul>
        </li>

        <li<%= sidebar_current("docs-huaweicloud-resource-iam") %>>
          <a href="#">IAM Resources</a>
          <ul class="nav nav-visible">
            <li<%= sidebar_current("docs-huaweicloud-resource-iam-agency-v3") %>>
              <a href="/docs/providers/huaweicloud/r/iam_agency_v3.html">huaweicloud_iam_agency_v3</a>
            </li>
          </ul>
        </li>

        <li<%= sidebar_current("docs-huaweicloud-resource-ces") %>>
          <a href="#">Cloud Eye Resources</a>
          <ul class="nav nav-visible">
            <li<%= sidebar_current("docs-huaweicloud-resource-ces-alarmrule") %>>
              <a href="/docs/providers/huaweicloud/r/ces_alarmrule.html">huaweicloud_ces-alarmrule</a>
            </li>
          </ul>
        </li>

        <li<%= sidebar_current("docs-huaweicloud-resource-as") %>>
          <a href="#">Auto Scaling Resources</a>
          <ul class="nav nav-visible">
            <li<%= sidebar_current("docs-huaweicloud-resource-as-configuration-v1") %>>
              <a href="/docs/providers/huaweicloud/r/as_configuration_v1.html">huaweicloud_as_configuration_v1</a>
            </li>

            <li<%= sidebar_current("docs-huaweicloud-resource-as-group-v1") %>>
              <a href="/docs/providers/huaweicloud/r/as_group_v1.html">huaweicloud_as_group_v1</a>
            </li>
            <li<%= sidebar_current("docs-huaweicloud-resource-as-policy-v1") %>>
              <a href="/docs/providers/huaweicloud/r/as_policy_v1.html">huaweicloud_as_policy_v1</a>
            </li>
          </ul>
        </li>
        <li<%= sidebar_current("docs-huaweicloud-resource-csbs") %>>
          <a href="#">CSBS Resources</a>
          <ul class="nav nav-visible">
              <li<%= sidebar_current("docs-huaweicloud-resource-csbs-backup-v1") %>>
                <a href="/docs/providers/huaweicloud/r/csbs_backup_v1.html">huaweicloud_csbs_backup_v1</a>
              </li>
              <li<%= sidebar_current("docs-huaweicloud-resource-csbs-backup-policy-v1") %>>
                <a href="/docs/providers/huaweicloud/r/csbs_backup_policy_v1.html">huaweicloud_csbs_backup_policy_v1</a>
              </li>
          </ul>
        </li>

        <li<%= sidebar_current("docs-huaweicloud-resource-cts") %>>
          <a href="#">CTS Resources</a>
          <ul class="nav nav-visible">
            <li<%= sidebar_current("docs-huaweicloud-resource-cts-tracker-v1") %>>
              <a href="/docs/providers/huaweicloud/r/cts_tracker_v1.html">huaweicloud_cts_tracker_v1</a>
            </li>
          </ul>
        </li>

        <li<%= sidebar_current("docs-huaweicloud-resource-cce") %>>
          <a href="#">CCE Resources</a>
          <ul class="nav nav-visible">
            <li<%= sidebar_current("docs-huaweicloud-resource-cce-cluster-v3") %>>
              <a href="/docs/providers/huaweicloud/r/cce_cluster_v3.html">huaweicloud_cce_cluster_v3</a>
            </li>
            <li<%= sidebar_current("docs-huaweicloud-resource-cce-nodes-v3") %>>
              <a href="/docs/providers/huaweicloud/r/cce_nodes_v3.html">huaweicloud_cce_nodes_v3</a>
            </li>
          </ul>
        </li>

        <li<%= sidebar_current("docs-huaweicloud-resource-vbs") %>>
          <a href="#">VBS Resources</a>
          <ul class="nav nav-visible">
            <li<%= sidebar_current("docs-huaweicloud-resource-vbs-backup-policy-v2") %>>
              <a href="/docs/providers/huaweicloud/r/vbs_backup_policy_v2.html">huaweicloud-vbs-backup-policy-v2</a>
            </li>
            <li<%= sidebar_current("docs-huaweicloud-resource-vbs-backup-v2") %>>
              <a href="/docs/providers/huaweicloud/r/vbs_backup_v2.html">huaweicloud-vbs-backup-v2</a>
            </li>
          </ul>
        </li>
      </ul>
    </div>
  <% end %>

  <%= yield %>
  <% end %><|MERGE_RESOLUTION|>--- conflicted
+++ resolved
@@ -85,13 +85,11 @@
             <li<%= sidebar_current("docs-huaweicloud-datasource-vbs-backup-v2") %>>
               <a href="/docs/providers/huaweicloud/d/vbs_backup_v2.html">huaweicloud_vbs_backup_v2</a>
             </li>
-<<<<<<< HEAD
+            <li<%= sidebar_current("docs-huaweicloud-cts-tracker-v1") %>>
+              <a href="/docs/providers/huaweicloud/d/cts_tracker_v1.html">huaweicloud_cts_tracker_v1</a>
+            </li>
             <li<%= sidebar_current("docs-huaweicloud-datasource-antiddos-v1") %>>
               <a href="/docs/providers/huaweicloud/d/antiddos_v1.html">huaweicloud_antiddos_v1</a>
-=======
-            <li<%= sidebar_current("docs-huaweicloud-cts-tracker-v1") %>>
-              <a href="/docs/providers/huaweicloud/d/cts_tracker_v1.html">huaweicloud_cts_tracker_v1</a>
->>>>>>> 87999df8
             </li>
           </ul>
         </li>
