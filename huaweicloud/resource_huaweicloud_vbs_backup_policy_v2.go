package huaweicloud

import (
	"fmt"
	"log"
	"time"

	"github.com/hashicorp/terraform-plugin-sdk/helper/schema"
	"github.com/huaweicloud/golangsdk"
	"github.com/huaweicloud/golangsdk/openstack/vbs/v2/policies"
	"github.com/huaweicloud/golangsdk/openstack/vbs/v2/tags"
)

func resourceVBSBackupPolicyV2() *schema.Resource {
	return &schema.Resource{
		Create: resourceVBSBackupPolicyV2Create,
		Read:   resourceVBSBackupPolicyV2Read,
		Update: resourceVBSBackupPolicyV2Update,
		Delete: resourceVBSBackupPolicyV2Delete,
		Importer: &schema.ResourceImporter{
			State: schema.ImportStatePassthrough,
		},
		DeprecationMessage: "this is deprecated",

		Timeouts: &schema.ResourceTimeout{
			Create: schema.DefaultTimeout(5 * time.Minute),
			Delete: schema.DefaultTimeout(5 * time.Minute),
		},

		Schema: map[string]*schema.Schema{
			"region": {
				Type:     schema.TypeString,
				Optional: true,
				Computed: true,
				ForceNew: true,
			},
			"name": {
				Type:         schema.TypeString,
				Required:     true,
				ValidateFunc: validateVBSPolicyName,
			},

			"resources": {
				Type:     schema.TypeList,
				Optional: true,
				Elem:     &schema.Schema{Type: schema.TypeString},
			},

			"start_time": {
				Type:     schema.TypeString,
				Required: true,
			},
			"frequency": {
				Type:          schema.TypeInt,
				Optional:      true,
				ConflictsWith: []string{"week_frequency"},
				ValidateFunc:  validateVBSPolicyFrequency,
			},
			"week_frequency": {
				Type:     schema.TypeList,
				Optional: true,
				MaxItems: 7,
				Elem:     &schema.Schema{Type: schema.TypeString},
			},
			"rentention_num": {
				Type:          schema.TypeInt,
				Optional:      true,
				ConflictsWith: []string{"rentention_day"},
				ValidateFunc:  validateVBSPolicyRetentionNum,
			},
			"rentention_day": {
				Type:         schema.TypeInt,
				Optional:     true,
				ValidateFunc: validateVBSPolicyRetentionNum,
			},
			"retain_first_backup": {
				Type:         schema.TypeString,
				Required:     true,
				ValidateFunc: validateVBSPolicyRetainBackup,
			},
			"status": {
				Type:         schema.TypeString,
				Optional:     true,
				Default:      "ON",
				ValidateFunc: validateVBSPolicyStatus,
			},
			"tags": {
				Type:     schema.TypeSet,
				Optional: true,
				Elem: &schema.Resource{
					Schema: map[string]*schema.Schema{
						"key": {
							Type:         schema.TypeString,
							Required:     true,
							ValidateFunc: validateVBSTagKey,
						},
						"value": {
							Type:         schema.TypeString,
							Required:     true,
							ValidateFunc: validateVBSTagValue,
						},
					},
				},
			},
			"policy_resource_count": {
				Type:     schema.TypeInt,
				Computed: true,
			},
		},
	}
}

func resourceVBSBackupPolicyV2Create(d *schema.ResourceData, meta interface{}) error {
	config := meta.(*Config)
	vbsClient, err := config.VbsV2Client(GetRegion(d, config))

	if err != nil {
		return fmt.Errorf("Error creating Huaweicloud VBS client: %s", err)
	}

	_, isExist1 := d.GetOk("frequency")
	_, isExist2 := d.GetOk("week_frequency")
	if !isExist1 && !isExist2 {
		return fmt.Errorf("either frequency or week_frequency must be specified")
	}

	_, isExist1 = d.GetOk("rentention_num")
	_, isExist2 = d.GetOk("rentention_day")
	if !isExist1 && !isExist2 {
		return fmt.Errorf("either rentention_num or rentention_day must be specified")
	}

	weeks, err := buildWeekFrequencyResource(d)
	if err != nil {
		return err
	}

	createOpts := policies.CreateOpts{
		Name: d.Get("name").(string),
		ScheduledPolicy: policies.ScheduledPolicy{
			StartTime:         d.Get("start_time").(string),
			Frequency:         d.Get("frequency").(int),
			WeekFrequency:     weeks,
			RententionNum:     d.Get("rentention_num").(int),
			RententionDay:     d.Get("rentention_day").(int),
			RemainFirstBackup: d.Get("retain_first_backup").(string),
			Status:            d.Get("status").(string),
		},
		Tags: resourceVBSTagsV2(d),
	}

	create, err := policies.Create(vbsClient, createOpts).Extract()

	if err != nil {
		return fmt.Errorf("Error creating Huaweicloud Backup Policy: %s", err)
	}
	d.SetId(create.ID)

	// associate volumes to backup policy
	resources := buildAssociateResource(d.Get("resources").([]interface{}))
	if len(resources) > 0 {
		opts := policies.AssociateOpts{
			PolicyID:  d.Id(),
			Resources: resources,
		}

		_, err := policies.Associate(vbsClient, opts).ExtractResource()
		if err != nil {
			return fmt.Errorf("Error associate volumes to VBS backup policy %s: %s",
				d.Id(), err)
		}
	}

	return resourceVBSBackupPolicyV2Read(d, meta)

}

func resourceVBSBackupPolicyV2Read(d *schema.ResourceData, meta interface{}) error {

	config := meta.(*Config)
	vbsClient, err := config.VbsV2Client(GetRegion(d, config))
	if err != nil {
		return fmt.Errorf("Error creating Huaweicloud VBS client: %s", err)
	}

	PolicyOpts := policies.ListOpts{ID: d.Id()}
	policies, err := policies.List(vbsClient, PolicyOpts)
	if err != nil {
		if _, ok := err.(golangsdk.ErrDefault404); ok {
			d.SetId("")
			return nil
		}

		return fmt.Errorf("Error retrieving Huaweicloud Backup Policy: %s", err)
	}

	n := policies[0]

	d.Set("name", n.Name)
	d.Set("start_time", n.ScheduledPolicy.StartTime)
	d.Set("frequency", n.ScheduledPolicy.Frequency)
	d.Set("week_frequency", n.ScheduledPolicy.WeekFrequency)
	d.Set("rentention_num", n.ScheduledPolicy.RententionNum)
	d.Set("rentention_day", n.ScheduledPolicy.RententionDay)
	d.Set("retain_first_backup", n.ScheduledPolicy.RemainFirstBackup)
	d.Set("status", n.ScheduledPolicy.Status)
	d.Set("policy_resource_count", n.ResourceCount)

	tags, err := tags.Get(vbsClient, d.Id()).Extract()

	if err != nil {
		if _, ok := err.(golangsdk.ErrDefault404); ok {
			return nil
		}
		return fmt.Errorf("Error retrieving Huaweicloud Backup Policy Tags: %s", err)
	}
	var tagList []map[string]interface{}
	for _, v := range tags.Tags {
		tag := make(map[string]interface{})
		tag["key"] = v.Key
		tag["value"] = v.Value

		tagList = append(tagList, tag)
	}
	if err := d.Set("tags", tagList); err != nil {
		return fmt.Errorf("[DEBUG] Error saving tags to state for Huaweicloud backup policy (%s): %s", d.Id(), err)
	}
	return nil
}

func resourceVBSBackupPolicyV2Update(d *schema.ResourceData, meta interface{}) error {
	config := meta.(*Config)
	vbsClient, err := config.VbsV2Client(GetRegion(d, config))
	if err != nil {
		return fmt.Errorf("Error updating Huaweicloud VBS client: %s", err)
	}

	_, isExist1 := d.GetOk("frequency")
	_, isExist2 := d.GetOk("week_frequency")
	if !isExist1 && !isExist2 {
		return fmt.Errorf("either frequency or week_frequency must be specified")
	}

	_, isExist1 = d.GetOk("rentention_num")
	_, isExist2 = d.GetOk("rentention_day")
	if !isExist1 && !isExist2 {
		return fmt.Errorf("either rentention_num or rentention_day must be specified")
	}

	frequency := d.Get("frequency").(int)
	weeks, err := buildWeekFrequencyResource(d)
	if err != nil {
		return err
	}

	var updateOpts policies.UpdateOpts
	if frequency != 0 {
		updateOpts.ScheduledPolicy.Frequency = frequency
	} else {
		updateOpts.ScheduledPolicy.WeekFrequency = weeks
	}

<<<<<<< HEAD
	// lintignore:R019
=======
	//lintignore:R019
>>>>>>> 48e90800
	if d.HasChanges("name", "start_time", "retain_first_backup", "rentention_num",
		"rentention_day", "status", "frequency", "week_frequency") {
		if d.HasChange("name") {
			updateOpts.Name = d.Get("name").(string)
		}
		if d.HasChange("start_time") {
			updateOpts.ScheduledPolicy.StartTime = d.Get("start_time").(string)
		}
		if d.HasChange("rentention_num") {
			updateOpts.ScheduledPolicy.RententionNum = d.Get("rentention_num").(int)
		}
		if d.HasChange("rentention_day") {
			updateOpts.ScheduledPolicy.RententionDay = d.Get("rentention_day").(int)
		}
		if d.HasChange("retain_first_backup") {
			updateOpts.ScheduledPolicy.RemainFirstBackup = d.Get("retain_first_backup").(string)
		}
		if d.HasChange("status") {
			updateOpts.ScheduledPolicy.Status = d.Get("status").(string)
		}

		_, err = policies.Update(vbsClient, d.Id(), updateOpts).Extract()
		if err != nil {
			return fmt.Errorf("Error updating Huaweicloud backup policy: %s", err)
		}
	}
	if d.HasChange("tags") {
		oldTags, _ := tags.Get(vbsClient, d.Id()).Extract()
		deleteopts := tags.BatchOpts{Action: tags.ActionDelete, Tags: oldTags.Tags}
		deleteTags := tags.BatchAction(vbsClient, d.Id(), deleteopts)
		if deleteTags.Err != nil {
			return fmt.Errorf("Error updating Huaweicloud backup policy tags: %s", deleteTags.Err)
		}

		createTags := tags.BatchAction(vbsClient, d.Id(), tags.BatchOpts{Action: tags.ActionCreate, Tags: resourceVBSUpdateTagsV2(d)})
		if createTags.Err != nil {
			return fmt.Errorf("Error updating Huaweicloud backup policy tags: %s", createTags.Err)
		}
	}

	if d.HasChange("resources") {
		old, new := d.GetChange("resources")

		// disassociate old volumes from backup policy
		removeResources := buildDisassociateResource(old.([]interface{}))
		if len(removeResources) > 0 {
			opts := policies.DisassociateOpts{
				Resources: removeResources,
			}

			_, err := policies.Disassociate(vbsClient, d.Id(), opts).ExtractResource()
			if err != nil {
				return fmt.Errorf("Error disassociate volumes from VBS backup policy %s: %s",
					d.Id(), err)
			}
		}

		// associate new volumes to backup policy
		addResources := buildAssociateResource(new.([]interface{}))
		if len(addResources) > 0 {
			opts := policies.AssociateOpts{
				PolicyID:  d.Id(),
				Resources: addResources,
			}

			_, err := policies.Associate(vbsClient, opts).ExtractResource()
			if err != nil {
				return fmt.Errorf("Error associate volumes to VBS backup policy %s: %s",
					d.Id(), err)
			}
		}
	}

	return resourceVBSBackupPolicyV2Read(d, meta)
}

func resourceVBSBackupPolicyV2Delete(d *schema.ResourceData, meta interface{}) error {
	config := meta.(*Config)
	vbsClient, err := config.VbsV2Client(GetRegion(d, config))
	if err != nil {
		return fmt.Errorf("Error creating Huaweicloud VBS client: %s", err)
	}

	delete := policies.Delete(vbsClient, d.Id())
	if delete.Err != nil {
		if _, ok := err.(golangsdk.ErrDefault404); ok {
			log.Printf("[INFO] Successfully deleted Huaweicloud VBS Backup Policy %s", d.Id())

		}
		if errCode, ok := err.(golangsdk.ErrUnexpectedResponseCode); ok {
			if errCode.Actual == 409 {
				log.Printf("[INFO] Error deleting Huaweicloud VBS Backup Policy %s", d.Id())
			}
		}
		log.Printf("[INFO] Successfully deleted Huaweicloud VBS Backup Policy %s", d.Id())
	}

	d.SetId("")
	return nil
}

func resourceVBSTagsV2(d *schema.ResourceData) []policies.Tag {
	rawTags := d.Get("tags").(*schema.Set).List()
	tags := make([]policies.Tag, len(rawTags))
	for i, raw := range rawTags {
		rawMap := raw.(map[string]interface{})
		tags[i] = policies.Tag{
			Key:   rawMap["key"].(string),
			Value: rawMap["value"].(string),
		}
	}
	return tags
}

func resourceVBSUpdateTagsV2(d *schema.ResourceData) []tags.Tag {
	rawTags := d.Get("tags").(*schema.Set).List()
	tagList := make([]tags.Tag, len(rawTags))
	for i, raw := range rawTags {
		rawMap := raw.(map[string]interface{})
		tagList[i] = tags.Tag{
			Key:   rawMap["key"].(string),
			Value: rawMap["value"].(string),
		}
	}
	return tagList
}

func buildAssociateResource(raw []interface{}) []policies.AssociateResource {
	resources := make([]policies.AssociateResource, len(raw))
	for i, v := range raw {
		resources[i] = policies.AssociateResource{
			ResourceID:   v.(string),
			ResourceType: "volume",
		}
	}
	return resources
}

func buildDisassociateResource(raw []interface{}) []policies.DisassociateResource {
	resources := make([]policies.DisassociateResource, len(raw))
	for i, v := range raw {
		resources[i] = policies.DisassociateResource{
			ResourceID: v.(string),
		}
	}
	return resources
}

func buildWeekFrequencyResource(d *schema.ResourceData) ([]string, error) {
	validateList := []string{"SUN", "MON", "TUE", "WED", "THU", "FRI", "SAT"}
	weeks := []string{}

	weekRaws := d.Get("week_frequency").([]interface{})
	for _, wf := range weekRaws {
		found := false
		for _, value := range validateList {
			if wf.(string) == value {
				found = true
				break
			}
		}

		if found {
			weeks = append(weeks, wf.(string))
		} else {
			return nil, fmt.Errorf("expected item of week_frequency to be one of %v, got %s",
				validateList, wf.(string))
		}
	}
	return weeks, nil
}<|MERGE_RESOLUTION|>--- conflicted
+++ resolved
@@ -260,11 +260,7 @@
 		updateOpts.ScheduledPolicy.WeekFrequency = weeks
 	}
 
-<<<<<<< HEAD
-	// lintignore:R019
-=======
 	//lintignore:R019
->>>>>>> 48e90800
 	if d.HasChanges("name", "start_time", "retain_first_backup", "rentention_num",
 		"rentention_day", "status", "frequency", "week_frequency") {
 		if d.HasChange("name") {
