--- conflicted
+++ resolved
@@ -594,16 +594,15 @@
 		Product: "MPC",
 	},
 
-<<<<<<< HEAD
 	"iotda": {
 		Name:    "iotda",
 		Version: "v5",
 		Product: "IoTDA",
-=======
+	},
+
 	"vod": {
 		Name:    "vod",
 		Version: "v1",
 		Product: "VOD",
->>>>>>> ee85e3f9
 	},
 }