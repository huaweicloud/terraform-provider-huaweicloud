package huaweicloud

import (
	"encoding/json"
	"fmt"
	"log"
	"reflect"
	"regexp"
	"strings"

	"github.com/hashicorp/terraform-plugin-sdk/helper/schema"
)

type funcSkipOpt func(optn string, jsonTags []string, tag reflect.StructTag) bool

type exchangeParam struct {
	OptNameMap *map[string]string
	SkipOpt    funcSkipOpt
}

func (e *exchangeParam) toSchemaOptName(name string) string {
	if e.OptNameMap != nil {
		if n, ok := (*e.OptNameMap)[name]; ok {
			return n
		}
	}
	return strings.ToLower(name)
}

func (e *exchangeParam) BuildCUParam(opts interface{}, d *schema.ResourceData) ([]string, error) {
	var skippedFields []string

	optsValue := reflect.ValueOf(opts)
	if optsValue.Kind() != reflect.Ptr {
		return skippedFields, fmt.Errorf("parameter of opts should be a pointer")
	}
	optsValue = optsValue.Elem()
	if optsValue.Kind() != reflect.Struct {
		return skippedFields, fmt.Errorf("parameter must be a pointer to a struct")
	}

	optsType := reflect.TypeOf(opts)
	optsType = optsType.Elem()
	value := make(map[string]interface{})

	for i := 0; i < optsValue.NumField(); i++ {
		v := optsValue.Field(i)
		f := optsType.Field(i)
		tag := getParamTag("json", f.Tag)
		if tag == "" {
			return skippedFields, fmt.Errorf("can not convert for item %v: without of json tag", v)
		}
		tags := strings.Split(tag, ",")
		fieldn := tags[0]
		optn := e.toSchemaOptName(fieldn)

		// Only check the parameters in top struct.
		// If the parameters in sub-struct need skip, it will miss.
		// If it happens, need refactor here.
		if e.SkipOpt(optn, tags, f.Tag) {
			skippedFields = append(skippedFields, fieldn)
			continue
		}
		optv := d.Get(optn)
		if optv == nil {
			log.Printf("[DEBUG] opt:%s is not set", optn)
			continue
		}
		value[optn] = optv
	}
	if len(value) == 0 {
		log.Printf("[WARN]no parameter was set")
		return skippedFields, nil
	}
	return skippedFields, e.buildStruct(&optsValue, optsType, value)
}

func (e *exchangeParam) buildStruct(optsValue *reflect.Value, optsType reflect.Type, value map[string]interface{}) error {
	log.Printf("[DEBUG] buildStruct:: optsValue=%v, optsType=%v, value=%#v\n", optsValue, optsType, value)

	for i := 0; i < optsValue.NumField(); i++ {
		v := optsValue.Field(i)
		f := optsType.Field(i)
		tag := f.Tag.Get("json")
		if tag == "" {
			return fmt.Errorf("can not convert for item %v: without of json tag", v)
		}
		fieldn := strings.Split(tag, ",")[0]
		optn := e.toSchemaOptName(fieldn)
		log.Printf("[DEBUG] buildStruct:: convert for opt:%s", optn)

		optv, ok := value[optn]
		if !ok {
			log.Printf("[DEBUG] field:%s was not supplied", fieldn)
			continue
		}

		switch v.Kind() {
		case reflect.String:
			v.SetString(optv.(string))
		case reflect.Int:
			v.SetInt(int64(optv.(int)))
		case reflect.Int64:
			v.SetInt(optv.(int64))
		case reflect.Bool:
			v.SetBool(optv.(bool))
		case reflect.Slice:
			s := optv.([]interface{})

			switch v.Type().Elem().Kind() {
			case reflect.String:
				t := make([]string, len(s))
				for i, iv := range s {
					t[i] = iv.(string)
				}
				v.Set(reflect.ValueOf(t))
			case reflect.Struct:
				t := reflect.MakeSlice(f.Type, len(s), len(s))
				for i, iv := range s {
					rv := t.Index(i)
					err := e.buildStruct(&rv, f.Type.Elem(), iv.(map[string]interface{}))
					if err != nil {
						return err
					}
				}
				v.Set(t)

			default:
				return fmt.Errorf("unknown type of item %v: %v", v, v.Type().Elem().Kind())
			}
		case reflect.Struct:
			log.Printf("[DEBUG] buildStruct:: convert struct for opt:%s, value:%#v", optn, optv)
			var p map[string]interface{}
			ok := true

			// If the type of parameter is Struct, then the corresponding type in Schema is TypeList
			if v0, ok0 := optv.([]interface{}); ok0 {
				p, ok = v0[0].(map[string]interface{})
			} else {
				p, ok = optv.(map[string]interface{})
			}
			if !ok {
				return fmt.Errorf("can not convert to (map[string]interface{}) for opt:%s, value:%#v", optn, optv)
			}

			err := e.buildStruct(&v, f.Type, p)
			if err != nil {
				return err
			}

		default:
			return fmt.Errorf("unknown type of item %v: %v", v, v.Kind())
		}
	}
	return nil
}

func (e *exchangeParam) BuildResourceData(resp interface{}, d *schema.ResourceData) error {
	value, err := e.convertToMap(resp)
	if err != nil {
		return err
	}

	optsValue := reflect.ValueOf(resp)
	if optsValue.Kind() == reflect.Ptr {
		optsValue = optsValue.Elem()
	}

	optsType := reflect.TypeOf(resp)
	if optsType.Kind() == reflect.Ptr {
		optsType = optsType.Elem()
	}

	for i := 0; i < optsValue.NumField(); i++ {
		v := optsValue.Field(i)
		f := optsType.Field(i)
		tag := f.Tag.Get("json")
		if tag == "" {
			return fmt.Errorf("can not convert for item %v: without of json tag", v)
		}
		fieldn := strings.Split(tag, ",")[0]
		optn := e.toSchemaOptName(fieldn)
		if optn == "id" {
			continue
		}
		optv := value[optn]
		log.Printf("[DEBUG BuildResourceData: set for opt:%s, value:%#v", optn, optv)

		switch v.Kind() {
		default:
<<<<<<< HEAD
			// lintignore:R001
			err := d.Set(optn, optv)
=======
			err := d.Set(optn, optv) //lintignore:R001
>>>>>>> 48e90800
			if err != nil {
				return err
			}
		case reflect.Struct:
			//The corresponding schema of Struct is TypeList in Terrafrom
<<<<<<< HEAD
			err := d.Set(optn, []interface{}{optv}) // lintignore:R001
=======
			err := d.Set(optn, []interface{}{optv}) //lintignore:R001
>>>>>>> 48e90800
			if err != nil {
				return err
			}
		}
	}
	return nil
}

func (e *exchangeParam) convertToMap(resp interface{}) (map[string]interface{}, error) {
	b, err := json.Marshal(resp)
	if err != nil {
		return nil, fmt.Errorf("refreshResourceData:: marshal failed:%v", err)
	}

	m := regexp.MustCompile(`"[a-z0-9A-Z_]+":`)
	nb := m.ReplaceAllFunc(
		b,
		func(src []byte) []byte {
			k := fmt.Sprintf("%s", src[1:len(src)-2])
			return []byte(fmt.Sprintf("\"%s\":", e.toSchemaOptName(k)))
		},
	)
	log.Printf("[DEBUG]befor change b =%s, b=%#v", b, b)
	log.Printf("[DEBUG] after change nb=%s, nb=%#v", nb, nb)

	p := make(map[string]interface{})
	err = json.Unmarshal(nb, &p)
	if err != nil {
		return nil, fmt.Errorf("refreshResourceData:: unmarshal failed:%v", err)
	}
	log.Printf("[DEBUG]refreshResourceData:: raw data = %#v\n", p)
	return p, nil
}

// The result may be not correct when the type of param is string and user config it to 'param=""'
// but, there is no other way.
func hasFilledOpt(d *schema.ResourceData, param string) bool {
	_, b := d.GetOkExists(param)
	return b
}

func getParamTag(key string, tag reflect.StructTag) string {
	if v, ok := tag.Lookup(key); ok {
		return v
	}
	return "tag_not_set"
}

func buildCreateParam(opts interface{}, d *schema.ResourceData, nameMap *map[string]string) ([]string, error) {
	var f funcSkipOpt

	f = func(optn string, jsonTags []string, tag reflect.StructTag) bool {
		if getParamTag("required", tag) == "true" {
			return false
		}

		// For Create operation, it should not pass the parameter in the request, which match all the following situations.
		// a. Parameter is optional, which means it is not set 'required' in the tag.
		// b. Parameter's default value is allowed, which menas it is not set 'omitempty' in the tag of 'json'. The default value is like this, '0' for int and 'false' for bool
		// c. Parameter is not set default value in schema. It did not find a way to check whether it was set default value in the schema. so, add a new tag of "no_default" to mark it.
		// d. User did not set that parameter in the configuration file, which means the return value of 'hasFilledOpt' is false.
		if (len(jsonTags) == 1 || jsonTags[1] == "-") && getParamTag("no_default", tag) == "y" && !hasFilledOpt(d, optn) {
			return true
		}

		return false
	}

	e := &exchangeParam{
		OptNameMap: nameMap,
		SkipOpt:    f,
	}
	return e.BuildCUParam(opts, d)
}

func buildUpdateParam(opts interface{}, d *schema.ResourceData, nameMap *map[string]string) ([]string, error) {
	hasUpdatedItems := false

	var f funcSkipOpt
	f = func(optn string, jsonTags []string, tag reflect.StructTag) bool {
		v := d.HasChange(optn)
		if !hasUpdatedItems && v {
			hasUpdatedItems = true
		}

		// filter the unchanged parameters
		return !v
	}

	e := &exchangeParam{
		OptNameMap: nameMap,
		SkipOpt:    f,
	}
	notPassFileds, err := e.BuildCUParam(opts, d)
	if err != nil {
		return notPassFileds, err
	}
	if !hasUpdatedItems {
		return notPassFileds, fmt.Errorf("no changes happened")
	}
	return notPassFileds, nil
}

func refreshResourceData(resource interface{}, d *schema.ResourceData, nameMap *map[string]string) error {
	e := &exchangeParam{
		OptNameMap: nameMap,
	}
	return e.BuildResourceData(resource, d)
}<|MERGE_RESOLUTION|>--- conflicted
+++ resolved
@@ -188,22 +188,13 @@
 
 		switch v.Kind() {
 		default:
-<<<<<<< HEAD
-			// lintignore:R001
-			err := d.Set(optn, optv)
-=======
 			err := d.Set(optn, optv) //lintignore:R001
->>>>>>> 48e90800
 			if err != nil {
 				return err
 			}
 		case reflect.Struct:
 			//The corresponding schema of Struct is TypeList in Terrafrom
-<<<<<<< HEAD
-			err := d.Set(optn, []interface{}{optv}) // lintignore:R001
-=======
 			err := d.Set(optn, []interface{}{optv}) //lintignore:R001
->>>>>>> 48e90800
 			if err != nil {
 				return err
 			}
