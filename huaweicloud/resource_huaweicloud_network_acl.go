--- conflicted
+++ resolved
@@ -482,12 +482,8 @@
 		if err != nil {
 			return fmt.Errorf("Error creating firewall policy: %s", err)
 		}
-<<<<<<< HEAD
-		// lintignore:R001
-=======
 
 		//lintignore:R001
->>>>>>> 48e90800
 		d.Set(policyKey, policy.ID)
 	}
 
