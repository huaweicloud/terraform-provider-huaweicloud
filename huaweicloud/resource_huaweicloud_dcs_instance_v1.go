package huaweicloud

import (
	"fmt"
	"log"
	"strconv"
	"time"

	"github.com/hashicorp/terraform-plugin-sdk/helper/resource"
	"github.com/hashicorp/terraform-plugin-sdk/helper/schema"
	"github.com/hashicorp/terraform-plugin-sdk/helper/validation"
	"github.com/huaweicloud/golangsdk"
	"github.com/huaweicloud/golangsdk/openstack/common/tags"
	"github.com/huaweicloud/golangsdk/openstack/dcs/v1/instances"
	"github.com/huaweicloud/golangsdk/openstack/dcs/v2/whitelists"
)

func ResourceDcsInstanceV1() *schema.Resource {
	return &schema.Resource{
		Create: resourceDcsInstancesV1Create,
		Read:   resourceDcsInstancesV1Read,
		Update: resourceDcsInstancesV1Update,
		Delete: resourceDcsInstancesV1Delete,
		Importer: &schema.ResourceImporter{
			State: schema.ImportStatePassthrough,
		},

		Schema: map[string]*schema.Schema{
			"region": {
				Type:     schema.TypeString,
				Optional: true,
				Computed: true,
				ForceNew: true,
			},
			"name": {
				Type:     schema.TypeString,
				Required: true,
			},
			"description": {
				Type:     schema.TypeString,
				Optional: true,
				Computed: true,
			},
			"engine": {
				Type:     schema.TypeString,
				Required: true,
				ForceNew: true,
				ValidateFunc: validation.StringInSlice([]string{
					"Redis", "Memcached",
				}, true),
			},
			"engine_version": {
				Type:     schema.TypeString,
				Optional: true,
				ForceNew: true,
			},
			"capacity": {
				Type:     schema.TypeFloat,
				Required: true,
				ForceNew: true,
			},
			"password": {
				Type:      schema.TypeString,
				Sensitive: true,
				Optional:  true,
				ForceNew:  true,
			},
			"access_user": {
				Type:     schema.TypeString,
				Optional: true,
				ForceNew: true,
			},
			"vpc_id": {
				Type:     schema.TypeString,
				Required: true,
				ForceNew: true,
			},
			"subnet_id": {
				Type:     schema.TypeString,
				Required: true,
				ForceNew: true,
			},
			"security_group_id": {
				Type:          schema.TypeString,
				Optional:      true,
				ConflictsWith: []string{"whitelists"},
			},
			"available_zones": {
				Type:     schema.TypeList,
				Required: true,
				Elem:     &schema.Schema{Type: schema.TypeString},
				ForceNew: true,
			},
			"product_id": {
				Type:     schema.TypeString,
				Required: true,
				ForceNew: true,
			},
			"maintain_begin": {
				Type:     schema.TypeString,
				Optional: true,
				Computed: true,
			},
			"maintain_end": {
				Type:     schema.TypeString,
				Optional: true,
				Computed: true,
			},
			"save_days": {
				Type:     schema.TypeInt,
				Required: true,
				ForceNew: true,
			},
			"backup_type": {
				Type:     schema.TypeString,
				Required: true,
				ForceNew: true,
			},
			"begin_at": {
				Type:     schema.TypeString,
				Required: true,
				ForceNew: true,
			},
			"period_type": {
				Type:     schema.TypeString,
				Required: true,
				ForceNew: true,
			},
			"backup_at": {
				Type:     schema.TypeList,
				Required: true,
				Elem:     &schema.Schema{Type: schema.TypeInt},
				ForceNew: true,
			},
			"whitelist_enable": {
				Type:     schema.TypeBool,
				Optional: true,
				Default:  true,
			},
			"whitelists": {
				Type:     schema.TypeSet,
				Optional: true,
				MaxItems: 4,
				Elem: &schema.Resource{
					Schema: map[string]*schema.Schema{
						"group_name": {
							Type:     schema.TypeString,
							Required: true,
						},
						"ip_address": {
							Type:     schema.TypeList,
							Required: true,
							Elem:     &schema.Schema{Type: schema.TypeString},
						},
					},
				},
			},
			"tags": tagsSchema(),
			"enterprise_project_id": {
				Type:     schema.TypeString,
				Optional: true,
				ForceNew: true,
				Computed: true,
			},
			"enterprise_project_name": {
				Type:     schema.TypeString,
				Optional: true,
				ForceNew: true,
				Computed: true,
			},
			"order_id": {
				Type:     schema.TypeString,
				Computed: true,
			},
			"vpc_name": {
				Type:     schema.TypeString,
				Computed: true,
			},
			"security_group_name": {
				Type:     schema.TypeString,
				Computed: true,
			},
			"subnet_name": {
				Type:     schema.TypeString,
				Computed: true,
			},
			"resource_spec_code": {
				Type:     schema.TypeString,
				Computed: true,
			},
			"used_memory": {
				Type:     schema.TypeInt,
				Computed: true,
			},
			"internal_version": {
				Type:     schema.TypeString,
				Computed: true,
			},
			"max_memory": {
				Type:     schema.TypeString,
				Computed: true,
			},
			"user_id": {
				Type:     schema.TypeString,
				Computed: true,
			},
			"ip": {
				Type:     schema.TypeString,
				Computed: true,
			},
			"port": {
				Type:     schema.TypeInt,
				Computed: true,
			},
		},
	}
}

func resourceDcsInstancesCheck(d *schema.ResourceData) error {
	engineVersion := d.Get("engine_version").(string)
	secGroupID := d.Get("security_group_id").(string)

	// check for Redis 4.0 and 5.0
	if engineVersion == "4.0" || engineVersion == "5.0" {
		if secGroupID != "" {
			return fmt.Errorf("security_group_id is not supported for Redis 4.0 and 5.0. please configure the whitelists alternatively")
		}
	} else {
		// check for Memcached and Redis 3.0
		if secGroupID == "" {
			return fmt.Errorf("security_group_id is mandatory for this DCS instance")
		}
	}

	return nil
}

func getInstanceBackupPolicy(d *schema.ResourceData) *instances.InstanceBackupPolicy {
	backupAts := d.Get("backup_at").([]interface{})
	ats := make([]int, len(backupAts))
	for i, at := range backupAts {
		ats[i] = at.(int)
	}

	periodicalBackupPlan := instances.PeriodicalBackupPlan{
		BeginAt:    d.Get("begin_at").(string),
		PeriodType: d.Get("period_type").(string),
		BackupAt:   ats,
	}

	instanceBackupPolicy := &instances.InstanceBackupPolicy{
		SaveDays:             d.Get("save_days").(int),
		BackupType:           d.Get("backup_type").(string),
		PeriodicalBackupPlan: periodicalBackupPlan,
	}

	return instanceBackupPolicy
}

func getDcsInstanceWhitelist(d *schema.ResourceData) whitelists.WhitelistOpts {
	groupsRaw := d.Get("whitelists").(*schema.Set).List()
	whitelitGroups := make([]whitelists.WhitelistGroupOpts, len(groupsRaw))
	for i, v := range groupsRaw {
		groups := v.(map[string]interface{})

		ipRaw := groups["ip_address"].([]interface{})
		ipList := make([]string, len(ipRaw))
		for j, ip := range ipRaw {
			ipList[j] = ip.(string)
		}

		whitelitGroups[i] = whitelists.WhitelistGroupOpts{
			GroupName: groups["group_name"].(string),
			IPList:    ipList,
		}
	}

	enable := d.Get("whitelist_enable").(bool)
	if len(groupsRaw) == 0 {
		enable = false
	}

	return whitelists.WhitelistOpts{
		Enable: &enable,
		Groups: whitelitGroups,
	}
}

func flattenDcsInstanceWhitelist(object *whitelists.Whitelist) interface{} {
	whilteList := make([]map[string]interface{}, len(object.Groups))
	for i, group := range object.Groups {
		whilteList[i] = map[string]interface{}{
			"group_name": group.GroupName,
			"ip_address": group.IPList,
		}
	}
	return whilteList
}

func resourceDcsInstancesV1Create(d *schema.ResourceData, meta interface{}) error {
	config := meta.(*Config)
	dcsV1Client, err := config.dcsV1Client(GetRegion(d, config))
	if err != nil {
		return fmt.Errorf("Error creating HuaweiCloud dcs instance v1 client: %s", err)
	}

	if err := resourceDcsInstancesCheck(d); err != nil {
		return err
	}

	no_password_access := "true"
	if d.Get("access_user").(string) != "" || d.Get("password").(string) != "" {
		no_password_access = "false"
	}
	createOpts := &instances.CreateOps{
		Name:                  d.Get("name").(string),
		Description:           d.Get("description").(string),
		Engine:                d.Get("engine").(string),
		EngineVersion:         d.Get("engine_version").(string),
		Capacity:              d.Get("capacity").(float64),
		NoPasswordAccess:      no_password_access,
		Password:              d.Get("password").(string),
		AccessUser:            d.Get("access_user").(string),
		VPCID:                 d.Get("vpc_id").(string),
		SecurityGroupID:       d.Get("security_group_id").(string),
		SubnetID:              d.Get("subnet_id").(string),
		AvailableZones:        getAllAvailableZones(d),
		ProductID:             d.Get("product_id").(string),
		InstanceBackupPolicy:  getInstanceBackupPolicy(d),
		MaintainBegin:         d.Get("maintain_begin").(string),
		MaintainEnd:           d.Get("maintain_end").(string),
		EnterpriseProjectID:   GetEnterpriseProjectID(d, config),
		EnterpriseProjectName: d.Get("enterprise_project_name").(string),
	}

	log.Printf("[DEBUG] Create Options: %#v", createOpts)
	v, err := instances.Create(dcsV1Client, createOpts).Extract()
	if err != nil {
		return fmt.Errorf("Error creating HuaweiCloud instance: %s", err)
	}
	log.Printf("[INFO] instance ID: %s", v.InstanceID)

	stateConf := &resource.StateChangeConf{
		Pending:    []string{"CREATING"},
		Target:     []string{"RUNNING"},
		Refresh:    DcsInstancesV1StateRefreshFunc(dcsV1Client, v.InstanceID),
		Timeout:    d.Timeout(schema.TimeoutCreate),
		Delay:      10 * time.Second,
		MinTimeout: 3 * time.Second,
	}
	_, err = stateConf.WaitForState()
	if err != nil {
		return fmt.Errorf(
			"Error waiting for instance (%s) to become ready: %s",
			v.InstanceID, err)
	}

	// Store the instance ID now
	d.SetId(v.InstanceID)

	// set whitelist
	dcsV2Client, err := config.dcsV2Client(GetRegion(d, config))
	if err != nil {
		return fmt.Errorf("Error creating HuaweiCloud dcs instance v2 client: %s", err)
	}
	whitelistOpts := getDcsInstanceWhitelist(d)
	log.Printf("[DEBUG] Create whitelist options: %#v", whitelistOpts)

	if *whitelistOpts.Enable {
		err = whitelists.Put(dcsV2Client, d.Id(), whitelistOpts).ExtractErr()
		if err != nil {
			return fmt.Errorf("Error creating whitelist for instance (%s): %s", d.Id(), err)
		}
	}

	//set tags
	tagRaw := d.Get("tags").(map[string]interface{})
	if len(tagRaw) > 0 {
		taglist := expandResourceTags(tagRaw)
		if tagErr := tags.Create(dcsV2Client, "dcs", v.InstanceID, taglist).ExtractErr(); tagErr != nil {
			return fmt.Errorf("Error setting tags of DCS instance %s: %s", v.InstanceID, tagErr)
		}
	}

	return resourceDcsInstancesV1Read(d, meta)
}

func resourceDcsInstancesV1Read(d *schema.ResourceData, meta interface{}) error {
	config := meta.(*Config)

	dcsV1Client, err := config.dcsV1Client(GetRegion(d, config))
	if err != nil {
		return fmt.Errorf("Error creating HuaweiCloud dcs instance v1 client: %s", err)
	}
	v, err := instances.Get(dcsV1Client, d.Id()).Extract()
	if err != nil {
		return CheckDeleted(d, err, "DCS instance")
	}

	log.Printf("[DEBUG] Dcs instance %s: %+v", d.Id(), v)

	d.SetId(v.InstanceID)
	d.Set("name", v.Name)
	d.Set("engine", v.Engine)
	d.Set("engine_version", v.EngineVersion)
	d.Set("used_memory", v.UsedMemory)
	d.Set("max_memory", v.MaxMemory)
	d.Set("ip", v.IP)
	d.Set("port", v.Port)
	d.Set("status", v.Status)
	d.Set("description", v.Description)
	d.Set("resource_spec_code", v.ResourceSpecCode)
	d.Set("internal_version", v.InternalVersion)
	d.Set("vpc_id", v.VPCID)
	d.Set("vpc_name", v.VPCName)
	d.Set("created_at", v.CreatedAt)
	d.Set("product_id", v.ProductID)
	d.Set("security_group_id", v.SecurityGroupID)
	d.Set("security_group_name", v.SecurityGroupName)
	d.Set("subnet_id", v.SubnetID)
	d.Set("subnet_name", v.SubnetName)
	d.Set("user_id", v.UserID)
	d.Set("user_name", v.UserName)
	d.Set("order_id", v.OrderID)
	d.Set("maintain_begin", v.MaintainBegin)
	d.Set("maintain_end", v.MaintainEnd)
	d.Set("access_user", v.AccessUser)
	d.Set("enterprise_project_id", v.EnterpriseProjectID)
	d.Set("enterprise_project_name", v.EnterpriseProjectName)

	// set capacity by Capacity and CapacityMinor
	var capacity float64 = float64(v.Capacity)
	if v.CapacityMinor != "" {
		if minor, err := strconv.ParseFloat(v.CapacityMinor, 64); err == nil {
			capacity += minor
		}
	}
	d.Set("capacity", capacity)

	dcsV2Client, err := config.dcsV2Client(GetRegion(d, config))
	if err != nil {
		return fmt.Errorf("Error creating HuaweiCloud dcs instance v2 client: %s", err)
	}
	object, err := whitelists.Get(dcsV2Client, d.Id()).Extract()

	enable := object.Enable
	// change enable to true when none whitelist groups exists
	if len(object.Groups) == 0 {
		enable = true
	}
	d.Set("whitelist_enable", enable)
	err = d.Set("whitelists", flattenDcsInstanceWhitelist(object))
	if err != nil {
		return fmt.Errorf("Error setting whitelists for DCS instance, err: %s", err)
	}

	// set tags
	if resourceTags, err := tags.Get(dcsV2Client, "instances", d.Id()).Extract(); err == nil {
		tagmap := tagsToMap(resourceTags.Tags)
		if err := d.Set("tags", tagmap); err != nil {
			return fmt.Errorf("[DEBUG] Error saving tag to state for DCS instance (%s): %s", d.Id(), err)
		}
	} else {
		log.Printf("[WARN] fetching tags of DCS instance failed: %s", err)
	}

	return nil
}

func resourceDcsInstancesV1Update(d *schema.ResourceData, meta interface{}) error {
	config := meta.(*Config)

	if err := resourceDcsInstancesCheck(d); err != nil {
		return err
	}
<<<<<<< HEAD
	// lintignore:R019
=======

	//lintignore:R019
>>>>>>> 48e90800
	if d.HasChanges("name", "description", "security_group_id", "maintain_begin", "maintain_end") {
		dcsV1Client, err := config.dcsV1Client(GetRegion(d, config))
		if err != nil {
			return fmt.Errorf("Error creating HuaweiCloud dcs instance v1 client: %s", err)
		}

		description := d.Get("description").(string)
		updateOpts := instances.UpdateOpts{
			Name:            d.Get("name").(string),
			Description:     &description,
			MaintainBegin:   d.Get("maintain_begin").(string),
			MaintainEnd:     d.Get("maintain_end").(string),
			SecurityGroupID: d.Get("security_group_id").(string),
		}

		err = instances.Update(dcsV1Client, d.Id(), updateOpts).Err
		if err != nil {
			return fmt.Errorf("Error updating HuaweiCloud Dcs Instance: %s", err)
		}
	}

	if d.HasChanges("whitelists", "tags") {
		dcsV2Client, err := config.dcsV2Client(GetRegion(d, config))
		if err != nil {
			return fmt.Errorf("Error creating HuaweiCloud dcs instance v2 client: %s", err)
		}

		if d.HasChange("whitelists") {
			whitelistOpts := getDcsInstanceWhitelist(d)
			log.Printf("[DEBUG] update whitelist options: %#v", whitelistOpts)

			err = whitelists.Put(dcsV2Client, d.Id(), whitelistOpts).ExtractErr()
			if err != nil {
				return fmt.Errorf("Error updating whitelist for instance (%s): %s", d.Id(), err)
			}
		}

		// update tags
		tagErr := UpdateResourceTags(dcsV2Client, d, "dcs", d.Id())
		if tagErr != nil {
			return fmt.Errorf("Error updating tags of DCS instance:%s, err:%s", d.Id(), tagErr)
		}
	}

	return resourceDcsInstancesV1Read(d, meta)
}

func resourceDcsInstancesV1Delete(d *schema.ResourceData, meta interface{}) error {
	config := meta.(*Config)
	dcsV1Client, err := config.dcsV1Client(GetRegion(d, config))
	if err != nil {
		return fmt.Errorf("Error creating HuaweiCloud dcs instance v1 client: %s", err)
	}

	_, err = instances.Get(dcsV1Client, d.Id()).Extract()
	if err != nil {
		return CheckDeleted(d, err, "instance")
	}

	err = instances.Delete(dcsV1Client, d.Id()).ExtractErr()
	if err != nil {
		return fmt.Errorf("Error deleting HuaweiCloud instance: %s", err)
	}

	// Wait for the instance to delete before moving on.
	log.Printf("[DEBUG] Waiting for instance (%s) to delete", d.Id())

	stateConf := &resource.StateChangeConf{
		Pending:    []string{"DELETING", "RUNNING"},
		Target:     []string{"DELETED"},
		Refresh:    DcsInstancesV1StateRefreshFunc(dcsV1Client, d.Id()),
		Timeout:    d.Timeout(schema.TimeoutDelete),
		Delay:      10 * time.Second,
		MinTimeout: 3 * time.Second,
	}

	_, err = stateConf.WaitForState()
	if err != nil {
		return fmt.Errorf(
			"Error waiting for instance (%s) to delete: %s",
			d.Id(), err)
	}

	log.Printf("[DEBUG] Dcs instance %s deactivated.", d.Id())
	d.SetId("")
	return nil
}

func DcsInstancesV1StateRefreshFunc(client *golangsdk.ServiceClient, instanceID string) resource.StateRefreshFunc {
	return func() (interface{}, string, error) {
		v, err := instances.Get(client, instanceID).Extract()
		if err != nil {
			if _, ok := err.(golangsdk.ErrDefault404); ok {
				return v, "DELETED", nil
			}
			return nil, "", err
		}

		return v, v.Status, nil
	}
}<|MERGE_RESOLUTION|>--- conflicted
+++ resolved
@@ -473,12 +473,8 @@
 	if err := resourceDcsInstancesCheck(d); err != nil {
 		return err
 	}
-<<<<<<< HEAD
-	// lintignore:R019
-=======
 
 	//lintignore:R019
->>>>>>> 48e90800
 	if d.HasChanges("name", "description", "security_group_id", "maintain_begin", "maintain_end") {
 		dcsV1Client, err := config.dcsV1Client(GetRegion(d, config))
 		if err != nil {
