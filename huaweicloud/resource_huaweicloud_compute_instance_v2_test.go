package huaweicloud

import (
	"fmt"
	"testing"

	"github.com/hashicorp/terraform-plugin-sdk/helper/acctest"
	"github.com/hashicorp/terraform-plugin-sdk/helper/resource"
	"github.com/hashicorp/terraform-plugin-sdk/terraform"

	"github.com/huaweicloud/golangsdk"
	"github.com/huaweicloud/golangsdk/openstack/compute/v2/extensions/secgroups"
	"github.com/huaweicloud/golangsdk/openstack/compute/v2/extensions/volumeattach"
	"github.com/huaweicloud/golangsdk/openstack/compute/v2/servers"
	"github.com/huaweicloud/golangsdk/openstack/ecs/v1/tags"
	"github.com/huaweicloud/golangsdk/pagination"
)

func TestAccComputeV2Instance_basic(t *testing.T) {
	var instance servers.Server

	rName := fmt.Sprintf("tf-acc-test-%s", acctest.RandString(5))
	resourceName := "huaweicloud_compute_instance_v2.test"

	resource.Test(t, resource.TestCase{
		PreCheck:     func() { testAccPreCheck(t) },
		Providers:    testAccProviders,
		CheckDestroy: testAccCheckComputeV2InstanceDestroy,
		Steps: []resource.TestStep{
			{
				Config: testAccComputeV2Instance_basic(rName),
				Check: resource.ComposeTestCheckFunc(
					testAccCheckComputeV2InstanceExists(resourceName, &instance),
					resource.TestCheckResourceAttr(resourceName, "name", rName),
				),
			},
			{
<<<<<<< HEAD
				ResourceName:      resourceName,
=======
				ResourceName:      "huaweicloud_compute_instance_v2.instance_1",
>>>>>>> b6bbdcab
				ImportState:       true,
				ImportStateVerify: true,
				ImportStateVerifyIgnore: []string{
					"stop_before_destroy",
					"force_delete",
				},
			},
		},
	})
}

func TestAccComputeV2Instance_disks(t *testing.T) {
	var instance servers.Server

	resource.Test(t, resource.TestCase{
		PreCheck:     func() { testAccPreCheck(t) },
		Providers:    testAccProviders,
		CheckDestroy: testAccCheckComputeV2InstanceDestroy,
		Steps: []resource.TestStep{
			{
				Config: testAccComputeV2Instance_disks,
				Check: resource.ComposeTestCheckFunc(
					testAccCheckComputeV2InstanceExists("huaweicloud_compute_instance_v2.instance_1", &instance),
					resource.TestCheckResourceAttr(
						"huaweicloud_compute_instance_v2.instance_1", "availability_zone", OS_AVAILABILITY_ZONE),
				),
			},
		},
	})
}

func TestAccComputeV2Instance_tags(t *testing.T) {
	var instance servers.Server

	resource.Test(t, resource.TestCase{
		PreCheck:     func() { testAccPreCheck(t) },
		Providers:    testAccProviders,
		CheckDestroy: testAccCheckComputeV2InstanceDestroy,
		Steps: []resource.TestStep{
			{
				Config: testAccComputeV2Instance_tags,
				Check: resource.ComposeTestCheckFunc(
					testAccCheckComputeV2InstanceExists("huaweicloud_compute_instance_v2.instance_1", &instance),
					testAccCheckComputeV2InstanceTags(&instance, "foo", "bar"),
					testAccCheckComputeV2InstanceTags(&instance, "key", "value"),
				),
			},
			{
				Config: testAccComputeV2Instance_tags2,
				Check: resource.ComposeTestCheckFunc(
					testAccCheckComputeV2InstanceExists("huaweicloud_compute_instance_v2.instance_1", &instance),
					testAccCheckComputeV2InstanceTags(&instance, "foo2", "bar2"),
					testAccCheckComputeV2InstanceTags(&instance, "key", "value2"),
				),
			},
			{
				Config: testAccComputeV2Instance_notags,
				Check: resource.ComposeTestCheckFunc(
					testAccCheckComputeV2InstanceExists("huaweicloud_compute_instance_v2.instance_1", &instance),
					testAccCheckComputeV2InstanceNoTags(&instance),
				),
			},
			{
				Config: testAccComputeV2Instance_tags,
				Check: resource.ComposeTestCheckFunc(
					testAccCheckComputeV2InstanceExists("huaweicloud_compute_instance_v2.instance_1", &instance),
					testAccCheckComputeV2InstanceTags(&instance, "foo", "bar"),
					testAccCheckComputeV2InstanceTags(&instance, "key", "value"),
				),
			},
		},
	})
}

func TestAccComputeV2Instance_secgroupMulti(t *testing.T) {
	var instance_1 servers.Server
	var secgroup_1 secgroups.SecurityGroup

	resource.Test(t, resource.TestCase{
		PreCheck:     func() { testAccPreCheck(t) },
		Providers:    testAccProviders,
		CheckDestroy: testAccCheckComputeV2InstanceDestroy,
		Steps: []resource.TestStep{
			{
				Config: testAccComputeV2Instance_secgroupMulti,
				Check: resource.ComposeTestCheckFunc(
					testAccCheckComputeV2SecGroupExists(
						"huaweicloud_compute_secgroup_v2.secgroup_1", &secgroup_1),
					testAccCheckComputeV2InstanceExists(
						"huaweicloud_compute_instance_v2.instance_1", &instance_1),
				),
			},
		},
	})
}

func TestAccComputeV2Instance_secgroupMultiUpdate(t *testing.T) {
	var instance_1 servers.Server
	var secgroup_1, secgroup_2 secgroups.SecurityGroup

	resource.Test(t, resource.TestCase{
		PreCheck:     func() { testAccPreCheck(t) },
		Providers:    testAccProviders,
		CheckDestroy: testAccCheckComputeV2InstanceDestroy,
		Steps: []resource.TestStep{
			{
				Config: testAccComputeV2Instance_secgroupMultiUpdate_1,
				Check: resource.ComposeTestCheckFunc(
					testAccCheckComputeV2SecGroupExists(
						"huaweicloud_compute_secgroup_v2.secgroup_1", &secgroup_1),
					testAccCheckComputeV2SecGroupExists(
						"huaweicloud_compute_secgroup_v2.secgroup_2", &secgroup_2),
					testAccCheckComputeV2InstanceExists(
						"huaweicloud_compute_instance_v2.instance_1", &instance_1),
				),
			},
			{
				Config: testAccComputeV2Instance_secgroupMultiUpdate_2,
				Check: resource.ComposeTestCheckFunc(
					testAccCheckComputeV2SecGroupExists(
						"huaweicloud_compute_secgroup_v2.secgroup_1", &secgroup_1),
					testAccCheckComputeV2SecGroupExists(
						"huaweicloud_compute_secgroup_v2.secgroup_2", &secgroup_2),
					testAccCheckComputeV2InstanceExists(
						"huaweicloud_compute_instance_v2.instance_1", &instance_1),
				),
			},
		},
	})
}

func TestAccComputeV2Instance_bootFromVolumeImage(t *testing.T) {
	var instance servers.Server

	resource.Test(t, resource.TestCase{
		PreCheck:     func() { testAccPreCheck(t) },
		Providers:    testAccProviders,
		CheckDestroy: testAccCheckComputeV2InstanceDestroy,
		Steps: []resource.TestStep{
			{
				Config: testAccComputeV2Instance_bootFromVolumeImage,
				Check: resource.ComposeTestCheckFunc(
					testAccCheckComputeV2InstanceExists("huaweicloud_compute_instance_v2.instance_1", &instance),
					testAccCheckComputeV2InstanceBootVolumeAttachment(&instance),
				),
			},
			{
				ResourceName:      "huaweicloud_compute_instance_v2.instance_1",
				ImportState:       true,
				ImportStateVerify: true,
				ImportStateVerifyIgnore: []string{
					"stop_before_destroy",
					"force_delete",
				},
			},
		},
	})
}

func TestAccComputeV2Instance_bootFromVolumeVolume(t *testing.T) {
	var instance servers.Server

	resource.Test(t, resource.TestCase{
		PreCheck:     func() { testAccPreCheck(t) },
		Providers:    testAccProviders,
		CheckDestroy: testAccCheckComputeV2InstanceDestroy,
		Steps: []resource.TestStep{
			{
				Config: testAccComputeV2Instance_bootFromVolumeVolume,
				Check: resource.ComposeTestCheckFunc(
					testAccCheckComputeV2InstanceExists("huaweicloud_compute_instance_v2.instance_1", &instance),
					testAccCheckComputeV2InstanceBootVolumeAttachment(&instance),
				),
			},
		},
	})
}

func TestAccComputeV2Instance_bootFromVolumeForceNew(t *testing.T) {
	var instance1_1 servers.Server
	var instance1_2 servers.Server

	resource.Test(t, resource.TestCase{
		PreCheck:     func() { testAccPreCheck(t) },
		Providers:    testAccProviders,
		CheckDestroy: testAccCheckComputeV2InstanceDestroy,
		Steps: []resource.TestStep{
			{
				Config: testAccComputeV2Instance_bootFromVolumeForceNew_1,
				Check: resource.ComposeTestCheckFunc(
					testAccCheckComputeV2InstanceExists(
						"huaweicloud_compute_instance_v2.instance_1", &instance1_1),
				),
			},
			{
				Config: testAccComputeV2Instance_bootFromVolumeForceNew_2,
				Check: resource.ComposeTestCheckFunc(
					testAccCheckComputeV2InstanceExists(
						"huaweicloud_compute_instance_v2.instance_1", &instance1_2),
					testAccCheckComputeV2InstanceInstanceIDsDoNotMatch(&instance1_1, &instance1_2),
				),
			},
			{
				ResourceName:      "huaweicloud_compute_instance_v2.instance_1",
				ImportState:       true,
				ImportStateVerify: true,
				ImportStateVerifyIgnore: []string{
					"stop_before_destroy",
					"force_delete",
				},
			},
		},
	})
}

func TestAccComputeV2Instance_changeFixedIP(t *testing.T) {
	var instance1_1 servers.Server
	var instance1_2 servers.Server

	resource.Test(t, resource.TestCase{
		PreCheck:     func() { testAccPreCheck(t) },
		Providers:    testAccProviders,
		CheckDestroy: testAccCheckComputeV2InstanceDestroy,
		Steps: []resource.TestStep{
			{
				Config: testAccComputeV2Instance_changeFixedIP_1,
				Check: resource.ComposeTestCheckFunc(
					testAccCheckComputeV2InstanceExists(
						"huaweicloud_compute_instance_v2.instance_1", &instance1_1),
				),
			},
			{
				Config: testAccComputeV2Instance_changeFixedIP_2,
				Check: resource.ComposeTestCheckFunc(
					testAccCheckComputeV2InstanceExists(
						"huaweicloud_compute_instance_v2.instance_1", &instance1_2),
					testAccCheckComputeV2InstanceInstanceIDsDoNotMatch(&instance1_1, &instance1_2),
				),
			},
		},
	})
}

func TestAccComputeV2Instance_stopBeforeDestroy(t *testing.T) {
	var instance servers.Server
	resource.Test(t, resource.TestCase{
		PreCheck:     func() { testAccPreCheck(t) },
		Providers:    testAccProviders,
		CheckDestroy: testAccCheckComputeV2InstanceDestroy,
		Steps: []resource.TestStep{
			{
				Config: testAccComputeV2Instance_stopBeforeDestroy,
				Check: resource.ComposeTestCheckFunc(
					testAccCheckComputeV2InstanceExists("huaweicloud_compute_instance_v2.instance_1", &instance),
				),
			},
		},
	})
}

func testAccCheckComputeV2InstanceDestroy(s *terraform.State) error {
	config := testAccProvider.Meta().(*Config)
	computeClient, err := config.computeV2Client(OS_REGION_NAME)
	if err != nil {
		return fmt.Errorf("Error creating HuaweiCloud compute client: %s", err)
	}

	for _, rs := range s.RootModule().Resources {
		if rs.Type != "huaweicloud_compute_instance_v2" {
			continue
		}

		server, err := servers.Get(computeClient, rs.Primary.ID).Extract()
		if err == nil {
			if server.Status != "SOFT_DELETED" {
				return fmt.Errorf("Instance still exists")
			}
		}
	}

	return nil
}

func testAccCheckComputeV2InstanceExists(n string, instance *servers.Server) resource.TestCheckFunc {
	return func(s *terraform.State) error {
		rs, ok := s.RootModule().Resources[n]
		if !ok {
			return fmt.Errorf("Not found: %s", n)
		}

		if rs.Primary.ID == "" {
			return fmt.Errorf("No ID is set")
		}

		config := testAccProvider.Meta().(*Config)
		computeClient, err := config.computeV2Client(OS_REGION_NAME)
		if err != nil {
			return fmt.Errorf("Error creating HuaweiCloud compute client: %s", err)
		}

		found, err := servers.Get(computeClient, rs.Primary.ID).Extract()
		if err != nil {
			return err
		}

		if found.ID != rs.Primary.ID {
			return fmt.Errorf("Instance not found")
		}

		*instance = *found

		return nil
	}
}

func testAccCheckComputeV2InstanceDoesNotExist(n string, instance *servers.Server) resource.TestCheckFunc {
	return func(s *terraform.State) error {
		config := testAccProvider.Meta().(*Config)
		computeClient, err := config.computeV2Client(OS_REGION_NAME)
		if err != nil {
			return fmt.Errorf("Error creating HuaweiCloud compute client: %s", err)
		}

		_, err = servers.Get(computeClient, instance.ID).Extract()
		if err != nil {
			if _, ok := err.(golangsdk.ErrDefault404); ok {
				return nil
			}
			return err
		}

		return fmt.Errorf("Instance still exists")
	}
}

func testAccCheckComputeV2InstanceTags(
	instance *servers.Server, k, v string) resource.TestCheckFunc {
	return func(s *terraform.State) error {
		config := testAccProvider.Meta().(*Config)
		client, err := config.computeV1Client(OS_REGION_NAME)
		if err != nil {
			return fmt.Errorf("Error creating HuaweiCloud compute v1 client: %s", err)
		}

		taglist, err := tags.Get(client, instance.ID).Extract()
		for _, val := range taglist.Tags {
			if k != val.Key {
				continue
			}

			if v == val.Value {
				return nil
			}

			return fmt.Errorf("Bad value for %s: %s", k, val.Value)
		}

		return fmt.Errorf("Tag not found: %s", k)
	}
}

func testAccCheckComputeV2InstanceNoTags(
	instance *servers.Server) resource.TestCheckFunc {
	return func(s *terraform.State) error {
		config := testAccProvider.Meta().(*Config)
		client, err := config.computeV1Client(OS_REGION_NAME)
		if err != nil {
			return fmt.Errorf("Error creating HuaweiCloud compute v1 client: %s", err)
		}

		taglist, err := tags.Get(client, instance.ID).Extract()

		if taglist.Tags == nil {
			return nil
		}
		if len(taglist.Tags) == 0 {
			return nil
		}

		return fmt.Errorf("Expected no tags, but found %v", taglist.Tags)
	}
}

func testAccCheckComputeV2InstanceBootVolumeAttachment(
	instance *servers.Server) resource.TestCheckFunc {
	return func(s *terraform.State) error {
		var attachments []volumeattach.VolumeAttachment

		config := testAccProvider.Meta().(*Config)
		computeClient, err := config.computeV2Client(OS_REGION_NAME)
		if err != nil {
			return err
		}

		err = volumeattach.List(computeClient, instance.ID).EachPage(
			func(page pagination.Page) (bool, error) {

				actual, err := volumeattach.ExtractVolumeAttachments(page)
				if err != nil {
					return false, fmt.Errorf("Unable to lookup attachment: %s", err)
				}

				attachments = actual
				return true, nil
			})

		if len(attachments) == 1 {
			return nil
		}

		return fmt.Errorf("No attached volume found.")
	}
}

func testAccCheckComputeV2InstanceInstanceIDsDoNotMatch(
	instance1, instance2 *servers.Server) resource.TestCheckFunc {
	return func(s *terraform.State) error {
		if instance1.ID == instance2.ID {
			return fmt.Errorf("Instance was not recreated.")
		}

		return nil
	}
}

func testAccComputeV2Instance_basic(rName string) string {
	return fmt.Sprintf(`
data "huaweicloud_availability_zones" "test" {}

data "huaweicloud_vpc_subnet_v1" "test" {
  name = "subnet-default"
}

data "huaweicloud_images_image_v2" "test" {
  name        = "Ubuntu 18.04 server 64bit"
  most_recent = true
}

resource "huaweicloud_compute_instance_v2" "test" {
  name              = "%s"
  image_id          = data.huaweicloud_images_image_v2.test.id
  security_groups   = ["default"]
  availability_zone = data.huaweicloud_availability_zones.test.names[0]

  network {
    uuid = data.huaweicloud_vpc_subnet_v1.test.id
  }
}
`, rName)
}

var testAccComputeV2Instance_disks = fmt.Sprintf(`
resource "huaweicloud_compute_instance_v2" "instance_1" {
  name = "instance_1"
  security_groups = ["default"]
  availability_zone = "%s"
  network {
    uuid = "%s"
  }
  system_disk_type = "SAS"
  system_disk_size = 50

  data_disks {
    type = "SATA"
    size = "10"
  }

  charging_mode = "prePaid"
  period_unit = "month"
  period = 1
}
`, OS_AVAILABILITY_ZONE, OS_NETWORK_ID)

var testAccComputeV2Instance_secgroupMulti = fmt.Sprintf(`
resource "huaweicloud_compute_secgroup_v2" "secgroup_1" {
  name = "secgroup_1"
  description = "a security group"
  rule {
    from_port = 22
    to_port = 22
    ip_protocol = "tcp"
    cidr = "0.0.0.0/0"
  }
}

resource "huaweicloud_compute_instance_v2" "instance_1" {
  name = "instance_1"
  security_groups = ["default", "${huaweicloud_compute_secgroup_v2.secgroup_1.name}"]
  availability_zone = "%s"
  network {
    uuid = "%s"
  }
}
`, OS_AVAILABILITY_ZONE, OS_NETWORK_ID)

var testAccComputeV2Instance_secgroupMultiUpdate_1 = fmt.Sprintf(`
resource "huaweicloud_compute_secgroup_v2" "secgroup_1" {
  name = "secgroup_1"
  description = "a security group"
  rule {
    from_port = 22
    to_port = 22
    ip_protocol = "tcp"
    cidr = "0.0.0.0/0"
  }
}

resource "huaweicloud_compute_secgroup_v2" "secgroup_2" {
  name = "secgroup_2"
  description = "another security group"
  rule {
    from_port = 80
    to_port = 80
    ip_protocol = "tcp"
    cidr = "0.0.0.0/0"
  }
}

resource "huaweicloud_compute_instance_v2" "instance_1" {
  name = "instance_1"
  security_groups = ["default"]
  availability_zone = "%s"
  network {
    uuid = "%s"
  }
}
`, OS_AVAILABILITY_ZONE, OS_NETWORK_ID)

var testAccComputeV2Instance_secgroupMultiUpdate_2 = fmt.Sprintf(`
resource "huaweicloud_compute_secgroup_v2" "secgroup_1" {
  name = "secgroup_1"
  description = "a security group"
  rule {
    from_port = 22
    to_port = 22
    ip_protocol = "tcp"
    cidr = "0.0.0.0/0"
  }
}

resource "huaweicloud_compute_secgroup_v2" "secgroup_2" {
  name = "secgroup_2"
  description = "another security group"
  rule {
    from_port = 80
    to_port = 80
    ip_protocol = "tcp"
    cidr = "0.0.0.0/0"
  }
}

resource "huaweicloud_compute_instance_v2" "instance_1" {
  name = "instance_1"
  security_groups = ["default", "${huaweicloud_compute_secgroup_v2.secgroup_1.name}", "${huaweicloud_compute_secgroup_v2.secgroup_2.name}"]
  availability_zone = "%s"
  network {
    uuid = "%s"
  }
}
`, OS_AVAILABILITY_ZONE, OS_NETWORK_ID)

var testAccComputeV2Instance_bootFromVolumeImage = fmt.Sprintf(`
resource "huaweicloud_compute_instance_v2" "instance_1" {
  name = "instance_1"
  security_groups = ["default"]
  availability_zone = "%s"
  block_device {
    uuid = "%s"
    source_type = "image"
    volume_size = 40
    boot_index = 0
    destination_type = "volume"
    delete_on_termination = true
  }
  network {
    uuid = "%s"
  }
}
`, OS_AVAILABILITY_ZONE, OS_IMAGE_ID, OS_NETWORK_ID)

var testAccComputeV2Instance_bootFromVolumeVolume = fmt.Sprintf(`
resource "huaweicloud_blockstorage_volume_v2" "vol_1" {
  name = "vol_1"
  size = 40
  image_id = "%s"
  availability_zone = "%s"
}

resource "huaweicloud_compute_instance_v2" "instance_1" {
  name = "instance_1"
  security_groups = ["default"]
  availability_zone = "%s"
  block_device {
    uuid = "${huaweicloud_blockstorage_volume_v2.vol_1.id}"
    source_type = "volume"
    boot_index = 0
    destination_type = "volume"
    delete_on_termination = true
  }
  network {
    uuid = "%s"
  }
}
`, OS_IMAGE_ID, OS_AVAILABILITY_ZONE, OS_AVAILABILITY_ZONE, OS_NETWORK_ID)

var testAccComputeV2Instance_bootFromVolumeForceNew_1 = fmt.Sprintf(`
resource "huaweicloud_compute_instance_v2" "instance_1" {
  name = "instance_1"
  security_groups = ["default"]
  availability_zone = "%s"
  block_device {
    uuid = "%s"
    source_type = "image"
    volume_size = 40
    boot_index = 0
    destination_type = "volume"
    delete_on_termination = true
  }
  network {
    uuid = "%s"
  }
}
`, OS_AVAILABILITY_ZONE, OS_IMAGE_ID, OS_NETWORK_ID)

var testAccComputeV2Instance_bootFromVolumeForceNew_2 = fmt.Sprintf(`
resource "huaweicloud_compute_instance_v2" "instance_1" {
  name = "instance_1"
  security_groups = ["default"]
  availability_zone = "%s"
  block_device {
    uuid = "%s"
    source_type = "image"
    volume_size = 41
    boot_index = 0
    destination_type = "volume"
    delete_on_termination = true
  }
  network {
    uuid = "%s"
  }
}
`, OS_AVAILABILITY_ZONE, OS_IMAGE_ID, OS_NETWORK_ID)

var testAccComputeV2Instance_changeFixedIP_1 = fmt.Sprintf(`
resource "huaweicloud_compute_instance_v2" "instance_1" {
  name = "instance_1"
  security_groups = ["default"]
  availability_zone = "%s"
  network {
    uuid = "%s"
    fixed_ip_v4 = "192.168.0.24"
  }
}
`, OS_AVAILABILITY_ZONE, OS_NETWORK_ID)

var testAccComputeV2Instance_changeFixedIP_2 = fmt.Sprintf(`
resource "huaweicloud_compute_instance_v2" "instance_1" {
  name = "instance_1"
  security_groups = ["default"]
  availability_zone = "%s"
  network {
    uuid = "%s"
    fixed_ip_v4 = "192.168.0.25"
  }
}
`, OS_AVAILABILITY_ZONE, OS_NETWORK_ID)

var testAccComputeV2Instance_stopBeforeDestroy = fmt.Sprintf(`
resource "huaweicloud_compute_instance_v2" "instance_1" {
  name = "instance_1"
  security_groups = ["default"]
  availability_zone = "%s"
  stop_before_destroy = true
  network {
    uuid = "%s"
  }
}
`, OS_AVAILABILITY_ZONE, OS_NETWORK_ID)

var testAccComputeV2Instance_tags = fmt.Sprintf(`
resource "huaweicloud_compute_instance_v2" "instance_1" {
  name = "instance_1"
  security_groups = ["default"]
  availability_zone = "%s"
  network {
    uuid = "%s"
  }
  tags = {
    foo = "bar"
    key = "value"
  }
}
`, OS_AVAILABILITY_ZONE, OS_NETWORK_ID)

var testAccComputeV2Instance_tags2 = fmt.Sprintf(`
resource "huaweicloud_compute_instance_v2" "instance_1" {
  name = "instance_1"
  security_groups = ["default"]
  availability_zone = "%s"
  network {
    uuid = "%s"
  }
  tags = {
    foo2 = "bar2"
    key = "value2"
  }
}
`, OS_AVAILABILITY_ZONE, OS_NETWORK_ID)

var testAccComputeV2Instance_notags = fmt.Sprintf(`
resource "huaweicloud_compute_instance_v2" "instance_1" {
  name = "instance_1"
  security_groups = ["default"]
  availability_zone = "%s"
  network {
    uuid = "%s"
  }
}
`, OS_AVAILABILITY_ZONE, OS_NETWORK_ID)<|MERGE_RESOLUTION|>--- conflicted
+++ resolved
@@ -35,11 +35,7 @@
 				),
 			},
 			{
-<<<<<<< HEAD
 				ResourceName:      resourceName,
-=======
-				ResourceName:      "huaweicloud_compute_instance_v2.instance_1",
->>>>>>> b6bbdcab
 				ImportState:       true,
 				ImportStateVerify: true,
 				ImportStateVerifyIgnore: []string{
