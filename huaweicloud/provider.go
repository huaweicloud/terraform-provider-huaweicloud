--- conflicted
+++ resolved
@@ -1087,20 +1087,15 @@
 			"huaweicloud_modelarts_network":                modelarts.ResourceModelartsNetwork(),
 			"huaweicloud_modelarts_resource_pool":          modelarts.ResourceModelartsResourcePool(),
 
-<<<<<<< HEAD
-			"huaweicloud_dataarts_studio_instance":       dataarts.ResourceStudioInstance(),
-			"huaweicloud_dataarts_studio_directory":      dataarts.ResourceDataArtsStudioDirectory(),
-			"huaweicloud_dataarts_service_app":           dataarts.ResourceServiceApp(),
-			"huaweicloud_dataarts_studio_permission_set": dataarts.ResourcePermissionSet(),
-			"huaweicloud_dataarts_studio_resource":       dataarts.ResourceStudioResource(),
-=======
+
 			"huaweicloud_dataarts_studio_instance":        dataarts.ResourceStudioInstance(),
 			"huaweicloud_dataarts_studio_directory":       dataarts.ResourceDataArtsStudioDirectory(),
 			"huaweicloud_dataarts_studio_subject":         dataarts.ResourceDataArtsStudioSubject(),
 			"huaweicloud_dataarts_service_app":            dataarts.ResourceServiceApp(),
 			"huaweicloud_dataarts_studio_permission_set":  dataarts.ResourcePermissionSet(),
 			"huaweicloud_dataarts_studio_business_metric": dataarts.ResourceBusinessMetric(),
->>>>>>> 42929d88
+			// DataArts Factory --- Data Development
+			"huaweicloud_dataarts_studio_resource": dataarts.ResourceStudioResource(),
 
 			"huaweicloud_mpc_transcoding_template":       mpc.ResourceTranscodingTemplate(),
 			"huaweicloud_mpc_transcoding_template_group": mpc.ResourceTranscodingTemplateGroup(),
