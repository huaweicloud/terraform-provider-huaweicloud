--- conflicted
+++ resolved
@@ -514,11 +514,8 @@
 			"huaweicloud_waf_domain":                      waf.ResourceWafDomainV1(),
 			"huaweicloud_waf_policy":                      waf.ResourceWafPolicyV1(),
 			"huaweicloud_waf_rule_blacklist":              waf.ResourceWafRuleBlackListV1(),
-<<<<<<< HEAD
+			"huaweicloud_waf_rule_data_masking":           waf.ResourceWafRuleDataMaskingV1(),
 			"huaweicloud_waf_rule_web_tamper_protection":  waf.ResourceWafRuleWebTamperProtectionV1(),
-=======
-			"huaweicloud_waf_rule_data_masking":           waf.ResourceWafRuleDataMaskingV1(),
->>>>>>> 707c6ab0
 
 			// Legacy
 			"huaweicloud_compute_instance_v2":                ResourceComputeInstanceV2(),
