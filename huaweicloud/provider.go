--- conflicted
+++ resolved
@@ -12,11 +12,8 @@
 	"github.com/huaweicloud/terraform-provider-huaweicloud/huaweicloud/config"
 	"github.com/huaweicloud/terraform-provider-huaweicloud/huaweicloud/services/apig"
 	"github.com/huaweicloud/terraform-provider-huaweicloud/huaweicloud/services/deprecated"
-<<<<<<< HEAD
+	"github.com/huaweicloud/terraform-provider-huaweicloud/huaweicloud/services/elb"
 	"github.com/huaweicloud/terraform-provider-huaweicloud/huaweicloud/services/lb"
-=======
-	"github.com/huaweicloud/terraform-provider-huaweicloud/huaweicloud/services/elb"
->>>>>>> da965c42
 	"github.com/huaweicloud/terraform-provider-huaweicloud/huaweicloud/services/waf"
 )
 
@@ -307,11 +304,8 @@
 			"huaweicloud_kms_key":                     DataSourceKmsKeyV1(),
 			"huaweicloud_kms_data_key":                DataSourceKmsDataKeyV1(),
 			"huaweicloud_lb_loadbalancer":             DataSourceELBV2Loadbalancer(),
-<<<<<<< HEAD
 			"huaweicloud_lb_certificate":              lb.DataSourceLBCertificateV2(),
-=======
 			"huaweicloud_elb_certificate":             elb.DataSourceELBCertificateV3(),
->>>>>>> da965c42
 			"huaweicloud_nat_gateway":                 DataSourceNatGatewayV2(),
 			"huaweicloud_networking_port":             DataSourceNetworkingPortV2(),
 			"huaweicloud_networking_secgroup":         DataSourceNetworkingSecGroupV2(),
