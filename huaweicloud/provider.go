--- conflicted
+++ resolved
@@ -513,17 +513,10 @@
 			"huaweicloud_fw_firewall_group_v2":               resourceFWFirewallGroupV2(),
 			"huaweicloud_fw_policy_v2":                       resourceFWPolicyV2(),
 			"huaweicloud_fw_rule_v2":                         resourceFWRuleV2(),
-<<<<<<< HEAD
-			"huaweicloud_kms_key_v1":                         resourceKmsKeyV1(),
+			"huaweicloud_kms_key_v1":                         ResourceKmsKeyV1(),
 			"huaweicloud_dms_queue_v1":                       ResourceDmsQueuesV1(),
 			"huaweicloud_dms_group_v1":                       ResourceDmsGroupsV1(),
 			"huaweicloud_dms_instance_v1":                    ResourceDmsInstancesV1(),
-=======
-			"huaweicloud_kms_key_v1":                         ResourceKmsKeyV1(),
-			"huaweicloud_dms_queue_v1":                       resourceDmsQueuesV1(),
-			"huaweicloud_dms_group_v1":                       resourceDmsGroupsV1(),
-			"huaweicloud_dms_instance_v1":                    resourceDmsInstancesV1(),
->>>>>>> deae9098
 			"huaweicloud_images_image_v2":                    resourceImagesImageV2(),
 			"huaweicloud_lb_certificate_v2":                  ResourceCertificateV2(),
 			"huaweicloud_lb_loadbalancer_v2":                 ResourceLoadBalancerV2(),
