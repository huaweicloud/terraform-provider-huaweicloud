--- conflicted
+++ resolved
@@ -396,13 +396,8 @@
 			"huaweicloud_css_snapshot":                    resourceCssSnapshot(),
 			"huaweicloud_dcs_instance":                    ResourceDcsInstanceV1(),
 			"huaweicloud_dds_instance":                    ResourceDdsInstanceV3(),
-<<<<<<< HEAD
-			"huaweicloud_dis_stream":                      resourceDisStreamV2(),
+			"huaweicloud_dis_stream":                      ResourceDisStreamV2(),
 			"huaweicloud_dli_queue":                       ResourceDliQueueV1(),
-=======
-			"huaweicloud_dis_stream":                      ResourceDisStreamV2(),
-			"huaweicloud_dli_queue":                       resourceDliQueueV1(),
->>>>>>> 070cfd47
 			"huaweicloud_dms_group":                       ResourceDmsGroupsV1(),
 			"huaweicloud_dms_instance":                    ResourceDmsInstancesV1(),
 			"huaweicloud_dms_queue":                       ResourceDmsQueuesV1(),
