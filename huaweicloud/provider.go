package huaweicloud

import (
	"github.com/hashicorp/terraform/helper/mutexkv"
	"github.com/hashicorp/terraform/helper/schema"
	"github.com/hashicorp/terraform/terraform"
)

// This is a global MutexKV for use within this plugin.
var osMutexKV = mutexkv.NewMutexKV()

// Provider returns a schema.Provider for HuaweiCloud.
func Provider() terraform.ResourceProvider {
	return &schema.Provider{
		Schema: map[string]*schema.Schema{
			"access_key": {
				Type:        schema.TypeString,
				Optional:    true,
				DefaultFunc: schema.EnvDefaultFunc("OS_ACCESS_KEY", ""),
				Description: descriptions["access_key"],
			},

			"secret_key": {
				Type:        schema.TypeString,
				Optional:    true,
				DefaultFunc: schema.EnvDefaultFunc("OS_SECRET_KEY", ""),
				Description: descriptions["secret_key"],
			},

			"auth_url": &schema.Schema{
				Type:        schema.TypeString,
				Optional:    true,
				DefaultFunc: schema.EnvDefaultFunc("OS_AUTH_URL", ""),
				Description: descriptions["auth_url"],
			},

			"region": &schema.Schema{
				Type:        schema.TypeString,
				Optional:    true,
				Description: descriptions["region"],
				DefaultFunc: schema.EnvDefaultFunc("OS_REGION_NAME", ""),
			},

			"user_name": &schema.Schema{
				Type:        schema.TypeString,
				Optional:    true,
				DefaultFunc: schema.EnvDefaultFunc("OS_USERNAME", ""),
				Description: descriptions["user_name"],
			},

			"user_id": &schema.Schema{
				Type:        schema.TypeString,
				Optional:    true,
				DefaultFunc: schema.EnvDefaultFunc("OS_USER_ID", ""),
				Description: descriptions["user_name"],
			},

			"tenant_id": &schema.Schema{
				Type:     schema.TypeString,
				Optional: true,
				DefaultFunc: schema.MultiEnvDefaultFunc([]string{
					"OS_TENANT_ID",
					"OS_PROJECT_ID",
				}, ""),
				Description: descriptions["tenant_id"],
			},

			"tenant_name": &schema.Schema{
				Type:     schema.TypeString,
				Optional: true,
				DefaultFunc: schema.MultiEnvDefaultFunc([]string{
					"OS_TENANT_NAME",
					"OS_PROJECT_NAME",
				}, ""),
				Description: descriptions["tenant_name"],
			},

			"password": &schema.Schema{
				Type:        schema.TypeString,
				Optional:    true,
				Sensitive:   true,
				DefaultFunc: schema.EnvDefaultFunc("OS_PASSWORD", ""),
				Description: descriptions["password"],
			},

			"token": &schema.Schema{
				Type:        schema.TypeString,
				Optional:    true,
				DefaultFunc: schema.EnvDefaultFunc("OS_AUTH_TOKEN", ""),
				Description: descriptions["token"],
			},

			"domain_id": &schema.Schema{
				Type:     schema.TypeString,
				Optional: true,
				DefaultFunc: schema.MultiEnvDefaultFunc([]string{
					"OS_USER_DOMAIN_ID",
					"OS_PROJECT_DOMAIN_ID",
					"OS_DOMAIN_ID",
				}, ""),
				Description: descriptions["domain_id"],
			},

			"domain_name": &schema.Schema{
				Type:     schema.TypeString,
				Optional: true,
				DefaultFunc: schema.MultiEnvDefaultFunc([]string{
					"OS_USER_DOMAIN_NAME",
					"OS_PROJECT_DOMAIN_NAME",
					"OS_DOMAIN_NAME",
					"OS_DEFAULT_DOMAIN",
				}, ""),
				Description: descriptions["domain_name"],
			},

			"insecure": &schema.Schema{
				Type:        schema.TypeBool,
				Optional:    true,
				DefaultFunc: schema.EnvDefaultFunc("OS_INSECURE", ""),
				Description: descriptions["insecure"],
			},

			"endpoint_type": &schema.Schema{
				Type:        schema.TypeString,
				Optional:    true,
				DefaultFunc: schema.EnvDefaultFunc("OS_ENDPOINT_TYPE", ""),
			},

			"cacert_file": &schema.Schema{
				Type:        schema.TypeString,
				Optional:    true,
				DefaultFunc: schema.EnvDefaultFunc("OS_CACERT", ""),
				Description: descriptions["cacert_file"],
			},

			"cert": &schema.Schema{
				Type:        schema.TypeString,
				Optional:    true,
				DefaultFunc: schema.EnvDefaultFunc("OS_CERT", ""),
				Description: descriptions["cert"],
			},

			"key": &schema.Schema{
				Type:        schema.TypeString,
				Optional:    true,
				DefaultFunc: schema.EnvDefaultFunc("OS_KEY", ""),
				Description: descriptions["key"],
			},

			"swauth": &schema.Schema{
				Type:        schema.TypeBool,
				Optional:    true,
				DefaultFunc: schema.EnvDefaultFunc("OS_SWAUTH", ""),
				Description: descriptions["swauth"],
			},

			"use_octavia": &schema.Schema{
				Type:        schema.TypeBool,
				Optional:    true,
				DefaultFunc: schema.EnvDefaultFunc("OS_USE_OCTAVIA", ""),
				Description: descriptions["use_octavia"],
			},

			"cloud": &schema.Schema{
				Type:        schema.TypeString,
				Optional:    true,
				DefaultFunc: schema.EnvDefaultFunc("OS_CLOUD", ""),
				Description: descriptions["cloud"],
			},

			"agency_name": &schema.Schema{
				Type:        schema.TypeString,
				Optional:    true,
				DefaultFunc: schema.EnvDefaultFunc("OS_AGENCY_NAME", ""),
				Description: descriptions["agency_name"],
			},

			"agency_domain_name": &schema.Schema{
				Type:        schema.TypeString,
				Optional:    true,
				DefaultFunc: schema.EnvDefaultFunc("OS_AGENCY_DOMAIN_NAME", ""),
				Description: descriptions["agency_domain_name"],
			},
			"delegated_project": &schema.Schema{
				Type:        schema.TypeString,
				Optional:    true,
				DefaultFunc: schema.EnvDefaultFunc("OS_DELEGATED_PROJECT", ""),
				Description: descriptions["delegated_project"],
			},
		},

		DataSourcesMap: map[string]*schema.Resource{
			"huaweicloud_images_image_v2":           dataSourceImagesImageV2(),
			"huaweicloud_networking_network_v2":     dataSourceNetworkingNetworkV2(),
			"huaweicloud_networking_subnet_v2":      dataSourceNetworkingSubnetV2(),
			"huaweicloud_networking_secgroup_v2":    dataSourceNetworkingSecGroupV2(),
			"huaweicloud_s3_bucket_object":          dataSourceS3BucketObject(),
			"huaweicloud_kms_key_v1":                dataSourceKmsKeyV1(),
			"huaweicloud_kms_data_key_v1":           dataSourceKmsDataKeyV1(),
			"huaweicloud_rds_flavors_v1":            dataSourceRdsFlavorV1(),
			"huaweicloud_sfs_file_system_v2":        dataSourceSFSFileSystemV2(),
			"huaweicloud_rts_stack_v1":              dataSourceRTSStackV1(),
			"huaweicloud_rts_stack_resource_v1":     dataSourceRTSStackResourcesV1(),
			"huaweicloud_iam_role_v3":               dataSourceIAMRoleV3(),
			"huaweicloud_vpc_v1":                    dataSourceVirtualPrivateCloudVpcV1(),
			"huaweicloud_vpc_peering_connection_v2": dataSourceVpcPeeringConnectionV2(),
			"huaweicloud_vpc_route_v2":              dataSourceVPCRouteV2(),
			"huaweicloud_vpc_route_ids_v2":          dataSourceVPCRouteIdsV2(),
			"huaweicloud_vpc_subnet_v1":             dataSourceVpcSubnetV1(),
			"huaweicloud_vpc_subnet_ids_v1":         dataSourceVpcSubnetIdsV1(),
			"huaweicloud_cce_cluster_v3":            dataSourceCCEClusterV3(),
			"huaweicloud_cce_node_v3":               dataSourceCceNodesV3(),
			"huaweicloud_rts_software_config_v1":    dataSourceRtsSoftwareConfigV1(),
			"huaweicloud_csbs_backup_v1":            dataSourceCSBSBackupV1(),
			"huaweicloud_csbs_backup_policy_v1":     dataSourceCSBSBackupPolicyV1(),
			"huaweicloud_dms_az_v1":                 dataSourceDmsAZV1(),
			"huaweicloud_dms_product_v1":            dataSourceDmsProductV1(),
			"huaweicloud_dms_maintainwindow_v1":     dataSourceDmsMaintainWindowV1(),
			"huaweicloud_vbs_backup_policy_v2":      dataSourceVBSBackupPolicyV2(),
			"huaweicloud_vbs_backup_v2":             dataSourceVBSBackupV2(),
<<<<<<< HEAD
			"huaweicloud_antiddos_v1":               dataSourceAntiDdosV1(),
=======
			"huaweicloud_cts_tracker_v1":            dataSourceCTSTrackerV1(),
>>>>>>> 87999df8
		},

		ResourcesMap: map[string]*schema.Resource{
			"huaweicloud_blockstorage_volume_v2":             resourceBlockStorageVolumeV2(),
			"huaweicloud_compute_instance_v2":                resourceComputeInstanceV2(),
			"huaweicloud_compute_keypair_v2":                 resourceComputeKeypairV2(),
			"huaweicloud_compute_secgroup_v2":                resourceComputeSecGroupV2(),
			"huaweicloud_compute_servergroup_v2":             resourceComputeServerGroupV2(),
			"huaweicloud_compute_floatingip_v2":              resourceComputeFloatingIPV2(),
			"huaweicloud_compute_floatingip_associate_v2":    resourceComputeFloatingIPAssociateV2(),
			"huaweicloud_compute_volume_attach_v2":           resourceComputeVolumeAttachV2(),
			"huaweicloud_dns_recordset_v2":                   resourceDNSRecordSetV2(),
			"huaweicloud_dns_zone_v2":                        resourceDNSZoneV2(),
			"huaweicloud_fw_firewall_group_v2":               resourceFWFirewallGroupV2(),
			"huaweicloud_fw_policy_v2":                       resourceFWPolicyV2(),
			"huaweicloud_fw_rule_v2":                         resourceFWRuleV2(),
			"huaweicloud_kms_key_v1":                         resourceKmsKeyV1(),
			"huaweicloud_dms_queue_v1":                       resourceDmsQueuesV1(),
			"huaweicloud_dms_group_v1":                       resourceDmsGroupsV1(),
			"huaweicloud_dms_instance_v1":                    resourceDmsInstancesV1(),
			"huaweicloud_elb_loadbalancer":                   resourceELBLoadBalancer(),
			"huaweicloud_elb_listener":                       resourceELBListener(),
			"huaweicloud_elb_healthcheck":                    resourceELBHealthCheck(),
			"huaweicloud_elb_backendecs":                     resourceELBBackendECS(),
			"huaweicloud_images_image_v2":                    resourceImagesImageV2(),
			"huaweicloud_lb_loadbalancer_v2":                 resourceLoadBalancerV2(),
			"huaweicloud_lb_listener_v2":                     resourceListenerV2(),
			"huaweicloud_lb_pool_v2":                         resourcePoolV2(),
			"huaweicloud_lb_member_v2":                       resourceMemberV2(),
			"huaweicloud_lb_monitor_v2":                      resourceMonitorV2(),
			"huaweicloud_networking_network_v2":              resourceNetworkingNetworkV2(),
			"huaweicloud_networking_subnet_v2":               resourceNetworkingSubnetV2(),
			"huaweicloud_networking_floatingip_v2":           resourceNetworkingFloatingIPV2(),
			"huaweicloud_networking_port_v2":                 resourceNetworkingPortV2(),
			"huaweicloud_networking_router_v2":               resourceNetworkingRouterV2(),
			"huaweicloud_networking_router_interface_v2":     resourceNetworkingRouterInterfaceV2(),
			"huaweicloud_networking_router_route_v2":         resourceNetworkingRouterRouteV2(),
			"huaweicloud_networking_secgroup_v2":             resourceNetworkingSecGroupV2(),
			"huaweicloud_networking_secgroup_rule_v2":        resourceNetworkingSecGroupRuleV2(),
			"huaweicloud_s3_bucket":                          resourceS3Bucket(),
			"huaweicloud_s3_bucket_policy":                   resourceS3BucketPolicy(),
			"huaweicloud_s3_bucket_object":                   resourceS3BucketObject(),
			"huaweicloud_smn_topic_v2":                       resourceTopic(),
			"huaweicloud_smn_subscription_v2":                resourceSubscription(),
			"huaweicloud_rds_instance_v1":                    resourceRdsInstance(),
			"huaweicloud_nat_gateway_v2":                     resourceNatGatewayV2(),
			"huaweicloud_nat_snat_rule_v2":                   resourceNatSnatRuleV2(),
			"huaweicloud_vpc_eip_v1":                         resourceVpcEIPV1(),
			"huaweicloud_sfs_file_system_v2":                 resourceSFSFileSystemV2(),
			"huaweicloud_rts_stack_v1":                       resourceRTSStackV1(),
			"huaweicloud_iam_agency_v3":                      resourceIAMAgencyV3(),
			"huaweicloud_vpc_v1":                             resourceVirtualPrivateCloudV1(),
			"huaweicloud_vpc_peering_connection_v2":          resourceVpcPeeringConnectionV2(),
			"huaweicloud_vpc_peering_connection_accepter_v2": resourceVpcPeeringConnectionAccepterV2(),
			"huaweicloud_vpc_route_v2":                       resourceVPCRouteV2(),
			"huaweicloud_vpc_subnet_v1":                      resourceVpcSubnetV1(),
			"huaweicloud_cce_cluster_v3":                     resourceCCEClusterV3(),
			"huaweicloud_cce_node_v3":                        resourceCCENodeV3(),
			"huaweicloud_rts_software_config_v1":             resourceSoftwareConfigV1(),
			"huaweicloud_ces_alarmrule":                      resourceAlarmRule(),
			"huaweicloud_as_configuration_v1":                resourceASConfiguration(),
			"huaweicloud_as_group_v1":                        resourceASGroup(),
			"huaweicloud_as_policy_v1":                       resourceASPolicy(),
			"huaweicloud_csbs_backup_v1":                     resourceCSBSBackupV1(),
			"huaweicloud_csbs_backup_policy_v1":              resourceCSBSBackupPolicyV1(),
			"huaweicloud_vbs_backup_policy_v2":               resourceVBSBackupPolicyV2(),
			"huaweicloud_vbs_backup_v2":                      resourceVBSBackupV2(),
			"huaweicloud_cts_tracker_v1":                     resourceCTSTrackerV1(),
		},

		ConfigureFunc: configureProvider,
	}
}

var descriptions map[string]string

func init() {
	descriptions = map[string]string{
		"auth_url": "The Identity authentication URL.",

		"region": "The HuaweiCloud region to connect to.",

		"user_name": "Username to login with.",

		"user_id": "User ID to login with.",

		"tenant_id": "The ID of the Tenant (Identity v2) or Project (Identity v3)\n" +
			"to login with.",

		"tenant_name": "The name of the Tenant (Identity v2) or Project (Identity v3)\n" +
			"to login with.",

		"password": "Password to login with.",

		"token": "Authentication token to use as an alternative to username/password.",

		"domain_id": "The ID of the Domain to scope to (Identity v3).",

		"domain_name": "The name of the Domain to scope to (Identity v3).",

		"insecure": "Trust self-signed certificates.",

		"cacert_file": "A Custom CA certificate.",

		"endpoint_type": "The catalog endpoint type to use.",

		"cert": "A client certificate to authenticate with.",

		"key": "A client private key to authenticate with.",

		"swauth": "Use Swift's authentication system instead of Keystone. Only used for\n" +
			"interaction with Swift.",

		"use_octavia": "If set to `true`, API requests will go the Load Balancer\n" +
			"service (Octavia) instead of the Networking service (Neutron).",

		"cloud": "An entry in a `clouds.yaml` file to use.",

		"agency_name": "The name of agency",

		"agency_domain_name": "The name of domain who created the agency (Identity v3).",

		"delegated_project": "The name of delegated project (Identity v3).",
	}
}

func configureProvider(d *schema.ResourceData) (interface{}, error) {
	config := Config{
		AccessKey:        d.Get("access_key").(string),
		SecretKey:        d.Get("secret_key").(string),
		CACertFile:       d.Get("cacert_file").(string),
		ClientCertFile:   d.Get("cert").(string),
		ClientKeyFile:    d.Get("key").(string),
		Cloud:            d.Get("cloud").(string),
		DomainID:         d.Get("domain_id").(string),
		DomainName:       d.Get("domain_name").(string),
		EndpointType:     d.Get("endpoint_type").(string),
		IdentityEndpoint: d.Get("auth_url").(string),
		Insecure:         d.Get("insecure").(bool),
		Password:         d.Get("password").(string),
		Region:           d.Get("region").(string),
		Swauth:           d.Get("swauth").(bool),
		Token:            d.Get("token").(string),
		TenantID:         d.Get("tenant_id").(string),
		TenantName:       d.Get("tenant_name").(string),
		Username:         d.Get("user_name").(string),
		UserID:           d.Get("user_id").(string),
		useOctavia:       d.Get("use_octavia").(bool),
		AgencyName:       d.Get("agency_name").(string),
		AgencyDomainName: d.Get("agency_domain_name").(string),
		DelegatedProject: d.Get("delegated_project").(string),
	}

	if err := config.LoadAndValidate(); err != nil {
		return nil, err
	}

	return &config, nil
}<|MERGE_RESOLUTION|>--- conflicted
+++ resolved
@@ -218,11 +218,8 @@
 			"huaweicloud_dms_maintainwindow_v1":     dataSourceDmsMaintainWindowV1(),
 			"huaweicloud_vbs_backup_policy_v2":      dataSourceVBSBackupPolicyV2(),
 			"huaweicloud_vbs_backup_v2":             dataSourceVBSBackupV2(),
-<<<<<<< HEAD
+			"huaweicloud_cts_tracker_v1":            dataSourceCTSTrackerV1(),
 			"huaweicloud_antiddos_v1":               dataSourceAntiDdosV1(),
-=======
-			"huaweicloud_cts_tracker_v1":            dataSourceCTSTrackerV1(),
->>>>>>> 87999df8
 		},
 
 		ResourcesMap: map[string]*schema.Resource{
