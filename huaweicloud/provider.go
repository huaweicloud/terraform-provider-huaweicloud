package huaweicloud

import (
	"context"
	"fmt"
	"log"
	"os"
	"strings"
	"sync"

	"github.com/hashicorp/terraform-plugin-sdk/v2/diag"
	"github.com/hashicorp/terraform-plugin-sdk/v2/helper/schema"

	"github.com/huaweicloud/terraform-provider-huaweicloud/huaweicloud/config"
	"github.com/huaweicloud/terraform-provider-huaweicloud/huaweicloud/services/aad"
	"github.com/huaweicloud/terraform-provider-huaweicloud/huaweicloud/services/antiddos"
	"github.com/huaweicloud/terraform-provider-huaweicloud/huaweicloud/services/aom"
	"github.com/huaweicloud/terraform-provider-huaweicloud/huaweicloud/services/apig"
	"github.com/huaweicloud/terraform-provider-huaweicloud/huaweicloud/services/apigateway"
	"github.com/huaweicloud/terraform-provider-huaweicloud/huaweicloud/services/apm"
	"github.com/huaweicloud/terraform-provider-huaweicloud/huaweicloud/services/as"
	"github.com/huaweicloud/terraform-provider-huaweicloud/huaweicloud/services/bms"
	"github.com/huaweicloud/terraform-provider-huaweicloud/huaweicloud/services/cbh"
	"github.com/huaweicloud/terraform-provider-huaweicloud/huaweicloud/services/cbr"
	"github.com/huaweicloud/terraform-provider-huaweicloud/huaweicloud/services/cc"
	"github.com/huaweicloud/terraform-provider-huaweicloud/huaweicloud/services/cce"
	"github.com/huaweicloud/terraform-provider-huaweicloud/huaweicloud/services/cci"
	"github.com/huaweicloud/terraform-provider-huaweicloud/huaweicloud/services/ccm"
	"github.com/huaweicloud/terraform-provider-huaweicloud/huaweicloud/services/cdm"
	"github.com/huaweicloud/terraform-provider-huaweicloud/huaweicloud/services/cdn"
	"github.com/huaweicloud/terraform-provider-huaweicloud/huaweicloud/services/ces"
	"github.com/huaweicloud/terraform-provider-huaweicloud/huaweicloud/services/cfw"
	"github.com/huaweicloud/terraform-provider-huaweicloud/huaweicloud/services/cloudtable"
	"github.com/huaweicloud/terraform-provider-huaweicloud/huaweicloud/services/cmdb"
	"github.com/huaweicloud/terraform-provider-huaweicloud/huaweicloud/services/cnad"
	"github.com/huaweicloud/terraform-provider-huaweicloud/huaweicloud/services/codearts"
	"github.com/huaweicloud/terraform-provider-huaweicloud/huaweicloud/services/cph"
	"github.com/huaweicloud/terraform-provider-huaweicloud/huaweicloud/services/cpts"
	"github.com/huaweicloud/terraform-provider-huaweicloud/huaweicloud/services/cse"
	"github.com/huaweicloud/terraform-provider-huaweicloud/huaweicloud/services/css"
	"github.com/huaweicloud/terraform-provider-huaweicloud/huaweicloud/services/cts"
	"github.com/huaweicloud/terraform-provider-huaweicloud/huaweicloud/services/dataarts"
	"github.com/huaweicloud/terraform-provider-huaweicloud/huaweicloud/services/dbss"
	"github.com/huaweicloud/terraform-provider-huaweicloud/huaweicloud/services/dc"
	"github.com/huaweicloud/terraform-provider-huaweicloud/huaweicloud/services/dcs"
	"github.com/huaweicloud/terraform-provider-huaweicloud/huaweicloud/services/ddm"
	"github.com/huaweicloud/terraform-provider-huaweicloud/huaweicloud/services/dds"
	"github.com/huaweicloud/terraform-provider-huaweicloud/huaweicloud/services/deprecated"
	"github.com/huaweicloud/terraform-provider-huaweicloud/huaweicloud/services/dew"
	"github.com/huaweicloud/terraform-provider-huaweicloud/huaweicloud/services/dis"
	"github.com/huaweicloud/terraform-provider-huaweicloud/huaweicloud/services/dli"
	"github.com/huaweicloud/terraform-provider-huaweicloud/huaweicloud/services/dms"
	"github.com/huaweicloud/terraform-provider-huaweicloud/huaweicloud/services/dns"
	"github.com/huaweicloud/terraform-provider-huaweicloud/huaweicloud/services/drs"
	"github.com/huaweicloud/terraform-provider-huaweicloud/huaweicloud/services/dsc"
	"github.com/huaweicloud/terraform-provider-huaweicloud/huaweicloud/services/dws"
	"github.com/huaweicloud/terraform-provider-huaweicloud/huaweicloud/services/ecs"
	"github.com/huaweicloud/terraform-provider-huaweicloud/huaweicloud/services/eg"
	"github.com/huaweicloud/terraform-provider-huaweicloud/huaweicloud/services/eip"
	"github.com/huaweicloud/terraform-provider-huaweicloud/huaweicloud/services/elb"
	"github.com/huaweicloud/terraform-provider-huaweicloud/huaweicloud/services/eps"
	"github.com/huaweicloud/terraform-provider-huaweicloud/huaweicloud/services/er"
	"github.com/huaweicloud/terraform-provider-huaweicloud/huaweicloud/services/evs"
	"github.com/huaweicloud/terraform-provider-huaweicloud/huaweicloud/services/fgs"
	"github.com/huaweicloud/terraform-provider-huaweicloud/huaweicloud/services/ga"
	"github.com/huaweicloud/terraform-provider-huaweicloud/huaweicloud/services/gaussdb"
	"github.com/huaweicloud/terraform-provider-huaweicloud/huaweicloud/services/ges"
	"github.com/huaweicloud/terraform-provider-huaweicloud/huaweicloud/services/hss"
	"github.com/huaweicloud/terraform-provider-huaweicloud/huaweicloud/services/iam"
	"github.com/huaweicloud/terraform-provider-huaweicloud/huaweicloud/services/identitycenter"
	"github.com/huaweicloud/terraform-provider-huaweicloud/huaweicloud/services/iec"
	"github.com/huaweicloud/terraform-provider-huaweicloud/huaweicloud/services/ims"
	"github.com/huaweicloud/terraform-provider-huaweicloud/huaweicloud/services/iotda"
	"github.com/huaweicloud/terraform-provider-huaweicloud/huaweicloud/services/koogallery"
	"github.com/huaweicloud/terraform-provider-huaweicloud/huaweicloud/services/lb"
	"github.com/huaweicloud/terraform-provider-huaweicloud/huaweicloud/services/live"
	"github.com/huaweicloud/terraform-provider-huaweicloud/huaweicloud/services/lts"
	"github.com/huaweicloud/terraform-provider-huaweicloud/huaweicloud/services/meeting"
	"github.com/huaweicloud/terraform-provider-huaweicloud/huaweicloud/services/modelarts"
	"github.com/huaweicloud/terraform-provider-huaweicloud/huaweicloud/services/mpc"
	"github.com/huaweicloud/terraform-provider-huaweicloud/huaweicloud/services/mrs"
	"github.com/huaweicloud/terraform-provider-huaweicloud/huaweicloud/services/nat"
	"github.com/huaweicloud/terraform-provider-huaweicloud/huaweicloud/services/obs"
	"github.com/huaweicloud/terraform-provider-huaweicloud/huaweicloud/services/oms"
	"github.com/huaweicloud/terraform-provider-huaweicloud/huaweicloud/services/organizations"
	"github.com/huaweicloud/terraform-provider-huaweicloud/huaweicloud/services/ram"
	"github.com/huaweicloud/terraform-provider-huaweicloud/huaweicloud/services/rds"
	"github.com/huaweicloud/terraform-provider-huaweicloud/huaweicloud/services/rfs"
	"github.com/huaweicloud/terraform-provider-huaweicloud/huaweicloud/services/rms"
	"github.com/huaweicloud/terraform-provider-huaweicloud/huaweicloud/services/scm"
	"github.com/huaweicloud/terraform-provider-huaweicloud/huaweicloud/services/sdrs"
	"github.com/huaweicloud/terraform-provider-huaweicloud/huaweicloud/services/secmaster"
	"github.com/huaweicloud/terraform-provider-huaweicloud/huaweicloud/services/servicestage"
	"github.com/huaweicloud/terraform-provider-huaweicloud/huaweicloud/services/sfs"
	"github.com/huaweicloud/terraform-provider-huaweicloud/huaweicloud/services/smn"
	"github.com/huaweicloud/terraform-provider-huaweicloud/huaweicloud/services/sms"
	"github.com/huaweicloud/terraform-provider-huaweicloud/huaweicloud/services/swr"
	"github.com/huaweicloud/terraform-provider-huaweicloud/huaweicloud/services/tms"
	"github.com/huaweicloud/terraform-provider-huaweicloud/huaweicloud/services/ucs"
	"github.com/huaweicloud/terraform-provider-huaweicloud/huaweicloud/services/vod"
	"github.com/huaweicloud/terraform-provider-huaweicloud/huaweicloud/services/vpc"
	"github.com/huaweicloud/terraform-provider-huaweicloud/huaweicloud/services/vpcep"
	"github.com/huaweicloud/terraform-provider-huaweicloud/huaweicloud/services/vpn"
	"github.com/huaweicloud/terraform-provider-huaweicloud/huaweicloud/services/waf"
	"github.com/huaweicloud/terraform-provider-huaweicloud/huaweicloud/services/workspace"
)

const (
	defaultCloud       string = "myhuaweicloud.com"
	defaultEuropeCloud string = "myhuaweicloud.eu"
	prefixEuropeRegion string = "eu-west-1"
)

// Provider returns a schema.Provider for HuaweiCloud.
func Provider() *schema.Provider {
	provider := &schema.Provider{
		Schema: map[string]*schema.Schema{
			"region": {
				Type:         schema.TypeString,
				Optional:     true,
				Description:  descriptions["region"],
				InputDefault: "cn-north-1",
				DefaultFunc: schema.MultiEnvDefaultFunc([]string{
					"HW_REGION_NAME",
					"OS_REGION_NAME",
				}, nil),
			},

			"access_key": {
				Type:         schema.TypeString,
				Optional:     true,
				Description:  descriptions["access_key"],
				RequiredWith: []string{"secret_key"},
				DefaultFunc: schema.MultiEnvDefaultFunc([]string{
					"HW_ACCESS_KEY",
					"OS_ACCESS_KEY",
				}, nil),
			},

			"secret_key": {
				Type:         schema.TypeString,
				Optional:     true,
				Description:  descriptions["secret_key"],
				RequiredWith: []string{"access_key"},
				DefaultFunc: schema.MultiEnvDefaultFunc([]string{
					"HW_SECRET_KEY",
					"OS_SECRET_KEY",
				}, nil),
			},

			"security_token": {
				Type:         schema.TypeString,
				Optional:     true,
				Description:  descriptions["security_token"],
				RequiredWith: []string{"access_key"},
				DefaultFunc:  schema.EnvDefaultFunc("HW_SECURITY_TOKEN", nil),
			},

			"domain_id": {
				Type:        schema.TypeString,
				Optional:    true,
				Description: descriptions["domain_id"],
				DefaultFunc: schema.MultiEnvDefaultFunc([]string{
					"HW_DOMAIN_ID",
					"OS_DOMAIN_ID",
					"OS_USER_DOMAIN_ID",
					"OS_PROJECT_DOMAIN_ID",
				}, ""),
			},

			"domain_name": {
				Type:        schema.TypeString,
				Optional:    true,
				Description: descriptions["domain_name"],
				DefaultFunc: schema.MultiEnvDefaultFunc([]string{
					"HW_DOMAIN_NAME",
					"OS_DOMAIN_NAME",
					"OS_USER_DOMAIN_NAME",
					"OS_PROJECT_DOMAIN_NAME",
				}, ""),
			},

			"user_name": {
				Type:        schema.TypeString,
				Optional:    true,
				Description: descriptions["user_name"],
				DefaultFunc: schema.MultiEnvDefaultFunc([]string{
					"HW_USER_NAME",
					"OS_USERNAME",
				}, ""),
			},

			"user_id": {
				Type:        schema.TypeString,
				Optional:    true,
				Description: descriptions["user_id"],
				DefaultFunc: schema.MultiEnvDefaultFunc([]string{
					"HW_USER_ID",
					"OS_USER_ID",
				}, ""),
			},

			"password": {
				Type:        schema.TypeString,
				Optional:    true,
				Sensitive:   true,
				Description: descriptions["password"],
				DefaultFunc: schema.MultiEnvDefaultFunc([]string{
					"HW_USER_PASSWORD",
					"OS_PASSWORD",
				}, ""),
			},

			"assume_role": {
				Type:     schema.TypeList,
				Optional: true,
				MaxItems: 1,
				Elem: &schema.Resource{
					Schema: map[string]*schema.Schema{
						"agency_name": {
							Type:        schema.TypeString,
							Required:    true,
							Description: descriptions["assume_role_agency_name"],
							DefaultFunc: schema.EnvDefaultFunc("HW_ASSUME_ROLE_AGENCY_NAME", nil),
						},
						"domain_name": {
							Type:        schema.TypeString,
							Required:    true,
							Description: descriptions["assume_role_domain_name"],
							DefaultFunc: schema.EnvDefaultFunc("HW_ASSUME_ROLE_DOMAIN_NAME", nil),
						},
					},
				},
			},

			"project_id": {
				Type:        schema.TypeString,
				Optional:    true,
				Description: descriptions["project_id"],
				DefaultFunc: schema.MultiEnvDefaultFunc([]string{
					"HW_PROJECT_ID",
					"OS_PROJECT_ID",
				}, nil),
			},

			"project_name": {
				Type:        schema.TypeString,
				Optional:    true,
				Description: descriptions["project_name"],
				DefaultFunc: schema.MultiEnvDefaultFunc([]string{
					"HW_PROJECT_NAME",
					"OS_PROJECT_NAME",
				}, nil),
			},

			"tenant_id": {
				Type:        schema.TypeString,
				Optional:    true,
				Description: descriptions["tenant_id"],
				DefaultFunc: schema.EnvDefaultFunc("OS_TENANT_ID", ""),
			},

			"tenant_name": {
				Type:        schema.TypeString,
				Optional:    true,
				Description: descriptions["tenant_name"],
				DefaultFunc: schema.EnvDefaultFunc("OS_TENANT_NAME", ""),
			},

			"token": {
				Type:        schema.TypeString,
				Optional:    true,
				Description: descriptions["token"],
				DefaultFunc: schema.MultiEnvDefaultFunc([]string{
					"HW_AUTH_TOKEN",
					"OS_AUTH_TOKEN",
				}, ""),
			},

			"insecure": {
				Type:        schema.TypeBool,
				Optional:    true,
				Description: descriptions["insecure"],
				DefaultFunc: schema.MultiEnvDefaultFunc([]string{
					"HW_INSECURE",
					"OS_INSECURE",
				}, false),
			},

			"cacert_file": {
				Type:        schema.TypeString,
				Optional:    true,
				DefaultFunc: schema.EnvDefaultFunc("OS_CACERT", ""),
				Description: descriptions["cacert_file"],
			},

			"cert": {
				Type:        schema.TypeString,
				Optional:    true,
				DefaultFunc: schema.EnvDefaultFunc("OS_CERT", ""),
				Description: descriptions["cert"],
			},

			"key": {
				Type:        schema.TypeString,
				Optional:    true,
				DefaultFunc: schema.EnvDefaultFunc("OS_KEY", ""),
				Description: descriptions["key"],
			},

			"agency_name": {
				Type:         schema.TypeString,
				Optional:     true,
				DefaultFunc:  schema.EnvDefaultFunc("OS_AGENCY_NAME", nil),
				Description:  descriptions["agency_name"],
				RequiredWith: []string{"agency_domain_name"},
			},

			"agency_domain_name": {
				Type:         schema.TypeString,
				Optional:     true,
				DefaultFunc:  schema.EnvDefaultFunc("OS_AGENCY_DOMAIN_NAME", nil),
				Description:  descriptions["agency_domain_name"],
				RequiredWith: []string{"agency_name"},
			},

			"delegated_project": {
				Type:        schema.TypeString,
				Optional:    true,
				DefaultFunc: schema.EnvDefaultFunc("OS_DELEGATED_PROJECT", ""),
				Description: descriptions["delegated_project"],
			},

			"auth_url": {
				Type:        schema.TypeString,
				Optional:    true,
				Description: descriptions["auth_url"],
				DefaultFunc: schema.MultiEnvDefaultFunc([]string{
					"HW_AUTH_URL",
					"OS_AUTH_URL",
				}, nil),
			},

			"cloud": {
				Type:        schema.TypeString,
				Optional:    true,
				Description: descriptions["cloud"],
				DefaultFunc: schema.EnvDefaultFunc("HW_CLOUD", ""),
			},

			"endpoints": {
				Type:        schema.TypeMap,
				Optional:    true,
				Description: descriptions["endpoints"],
				Elem:        &schema.Schema{Type: schema.TypeString},
			},

			"regional": {
				Type:        schema.TypeBool,
				Optional:    true,
				Description: descriptions["regional"],
			},

			"shared_config_file": {
				Type:        schema.TypeString,
				Optional:    true,
				Description: descriptions["shared_config_file"],
				DefaultFunc: schema.EnvDefaultFunc("HW_SHARED_CONFIG_FILE", ""),
			},

			"profile": {
				Type:        schema.TypeString,
				Optional:    true,
				Description: descriptions["profile"],
				DefaultFunc: schema.EnvDefaultFunc("HW_PROFILE", ""),
			},

			"enterprise_project_id": {
				Type:        schema.TypeString,
				Optional:    true,
				Description: descriptions["enterprise_project_id"],
				DefaultFunc: schema.EnvDefaultFunc("HW_ENTERPRISE_PROJECT_ID", ""),
			},

			"max_retries": {
				Type:        schema.TypeInt,
				Optional:    true,
				Description: descriptions["max_retries"],
				DefaultFunc: schema.EnvDefaultFunc("HW_MAX_RETRIES", 5),
			},
		},

		DataSourcesMap: map[string]*schema.Resource{
			"huaweicloud_apig_environments": apig.DataSourceEnvironments(),
			"huaweicloud_apig_groups":       apig.DataSourceGroups(),

			"huaweicloud_as_configurations": as.DataSourceASConfigurations(),
			"huaweicloud_as_groups":         as.DataSourceASGroups(),

			"huaweicloud_account":            DataSourceAccount(),
			"huaweicloud_availability_zones": DataSourceAvailabilityZones(),

			"huaweicloud_bms_flavors": bms.DataSourceBmsFlavors(),

			"huaweicloud_cbr_backup":   cbr.DataSourceBackup(),
			"huaweicloud_cbr_vaults":   cbr.DataSourceVaults(),
			"huaweicloud_cbr_policies": cbr.DataSourcePolicies(),

			"huaweicloud_cbh_instances": cbh.DataSourceCbhInstances(),

			"huaweicloud_cce_addon_template": cce.DataSourceAddonTemplate(),
			"huaweicloud_cce_cluster":        cce.DataSourceCCEClusterV3(),
			"huaweicloud_cce_clusters":       cce.DataSourceCCEClusters(),
			"huaweicloud_cce_node":           cce.DataSourceNode(),
			"huaweicloud_cce_nodes":          cce.DataSourceNodes(),
			"huaweicloud_cce_node_pool":      cce.DataSourceCCENodePoolV3(),
			"huaweicloud_cci_namespaces":     cci.DataSourceCciNamespaces(),

			"huaweicloud_cdm_flavors": DataSourceCdmFlavorV1(),

			"huaweicloud_cdn_domain_statistics": cdn.DataSourceStatistics(),

			"huaweicloud_cfw_firewalls": cfw.DataSourceFirewalls(),

			"huaweicloud_cnad_advanced_instances":         cnad.DataSourceInstances(),
			"huaweicloud_cnad_advanced_available_objects": cnad.DataSourceAvailableProtectedObjects(),
			"huaweicloud_cnad_advanced_protected_objects": cnad.DataSourceProtectedObjects(),

			"huaweicloud_compute_flavors":      ecs.DataSourceEcsFlavors(),
			"huaweicloud_compute_instance":     ecs.DataSourceComputeInstance(),
			"huaweicloud_compute_instances":    ecs.DataSourceComputeInstances(),
			"huaweicloud_compute_servergroups": ecs.DataSourceComputeServerGroups(),

			"huaweicloud_cdm_clusters": cdm.DataSourceCdmClusters(),

			"huaweicloud_cph_server_flavors": cph.DataSourceServerFlavors(),
			"huaweicloud_cph_phone_flavors":  cph.DataSourcePhoneFlavors(),
			"huaweicloud_cph_phone_images":   cph.DataSourcePhoneImages(),

			"huaweicloud_csms_secret_version": dew.DataSourceDewCsmsSecret(),
			"huaweicloud_css_flavors":         css.DataSourceCssFlavors(),

			"huaweicloud_dbss_flavors": dbss.DataSourceDbssFlavors(),

			"huaweicloud_dcs_flavors":         dcs.DataSourceDcsFlavorsV2(),
			"huaweicloud_dcs_maintainwindow":  dcs.DataSourceDcsMaintainWindow(),
			"huaweicloud_dcs_instances":       dcs.DataSourceDcsInstance(),
			"huaweicloud_dcs_templates":       dcs.DataSourceTemplates(),
			"huaweicloud_dcs_template_detail": dcs.DataSourceTemplateDetail(),

			"huaweicloud_dds_flavors":   dds.DataSourceDDSFlavorV3(),
			"huaweicloud_dds_instances": dds.DataSourceDdsInstance(),

			"huaweicloud_dms_kafka_flavors":   dms.DataSourceKafkaFlavors(),
			"huaweicloud_dms_kafka_instances": dms.DataSourceDmsKafkaInstances(),
			"huaweicloud_dms_product":         dms.DataSourceDmsProduct(),
			"huaweicloud_dms_maintainwindow":  dms.DataSourceDmsMaintainWindow(),

			"huaweicloud_dms_rabbitmq_flavors": dms.DataSourceRabbitMQFlavors(),

			"huaweicloud_dms_rocketmq_broker":    dms.DataSourceDmsRocketMQBroker(),
			"huaweicloud_dms_rocketmq_instances": dms.DataSourceDmsRocketMQInstances(),
			"huaweicloud_dms_rocketmq_topics":    dms.DataSourceDmsRocketMQTopics(),
			"huaweicloud_dms_rocketmq_users":     dms.DataSourceDmsRocketMQUsers(),

			"huaweicloud_dns_zones":      dns.DataSourceZones(),
			"huaweicloud_dns_recordsets": dns.DataSourceRecordsets(),

			"huaweicloud_eg_custom_event_channels": eg.DataSourceCustomEventChannels(),
			"huaweicloud_eg_custom_event_sources":  eg.DataSourceCustomEventSources(),

			"huaweicloud_enterprise_project":  eps.DataSourceEnterpriseProject(),
			"huaweicloud_enterprise_projects": eps.DataSourceEnterpriseProjects(),

			"huaweicloud_er_attachments":        er.DataSourceAttachments(),
			"huaweicloud_er_instances":          er.DataSourceInstances(),
			"huaweicloud_er_route_tables":       er.DataSourceRouteTables(),
			"huaweicloud_er_availability_zones": er.DataSourceAvailabilityZones(),

			"huaweicloud_evs_volumes":      evs.DataSourceEvsVolumesV2(),
			"huaweicloud_fgs_dependencies": fgs.DataSourceFunctionGraphDependencies(),
			"huaweicloud_fgs_functions":    fgs.DataSourceFunctionGraphFunctions(),

			"huaweicloud_gaussdb_cassandra_dedicated_resource": gaussdb.DataSourceGeminiDBDehResource(),
			"huaweicloud_gaussdb_cassandra_flavors":            gaussdb.DataSourceCassandraFlavors(),
			"huaweicloud_gaussdb_nosql_flavors":                gaussdb.DataSourceGaussDBNoSQLFlavors(),
			"huaweicloud_gaussdb_cassandra_instance":           gaussdb.DataSourceGeminiDBInstance(),
			"huaweicloud_gaussdb_cassandra_instances":          gaussdb.DataSourceGeminiDBInstances(),
			"huaweicloud_gaussdb_opengauss_instance":           gaussdb.DataSourceOpenGaussInstance(),
			"huaweicloud_gaussdb_opengauss_instances":          gaussdb.DataSourceOpenGaussInstances(),
			"huaweicloud_gaussdb_mysql_configuration":          gaussdb.DataSourceGaussdbMysqlConfigurations(),
			"huaweicloud_gaussdb_mysql_dedicated_resource":     gaussdb.DataSourceGaussDBMysqlDehResource(),
			"huaweicloud_gaussdb_mysql_flavors":                gaussdb.DataSourceGaussdbMysqlFlavors(),
			"huaweicloud_gaussdb_mysql_instance":               gaussdb.DataSourceGaussDBMysqlInstance(),
			"huaweicloud_gaussdb_mysql_instances":              gaussdb.DataSourceGaussDBMysqlInstances(),
			"huaweicloud_gaussdb_redis_instance":               gaussdb.DataSourceGaussRedisInstance(),

			"huaweicloud_identity_permissions": iam.DataSourceIdentityPermissions(),
			"huaweicloud_identity_role":        iam.DataSourceIdentityRole(),
			"huaweicloud_identity_custom_role": iam.DataSourceIdentityCustomRole(),
			"huaweicloud_identity_group":       iam.DataSourceIdentityGroup(),
			"huaweicloud_identity_projects":    iam.DataSourceIdentityProjects(),
			"huaweicloud_identity_users":       iam.DataSourceIdentityUsers(),
			"huaweicloud_identity_agencies":    iam.DataSourceIdentityAgencies(),

			"huaweicloud_identitycenter_instance": identitycenter.DataSourceIdentityCenter(),
			"huaweicloud_identitycenter_groups":   identitycenter.DataSourceIdentityCenterGroups(),
			"huaweicloud_identitycenter_users":    identitycenter.DataSourceIdentityCenterUsers(),

			"huaweicloud_iec_bandwidths":     iec.DataSourceBandWidths(),
			"huaweicloud_iec_eips":           iec.DataSourceNetworkEips(),
			"huaweicloud_iec_flavors":        iec.DataSourceIecFlavors(),
			"huaweicloud_iec_images":         iec.DataSourceIecImages(),
			"huaweicloud_iec_keypair":        iec.DataSourceIECKeypair(),
			"huaweicloud_iec_network_acl":    dataSourceIECNetworkACL(),
			"huaweicloud_iec_port":           DataSourceIECPort(),
			"huaweicloud_iec_security_group": iec.DataSourceIECSecurityGroup(),
			"huaweicloud_iec_server":         iec.DataSourceIECServer(),
			"huaweicloud_iec_sites":          iec.DataSourceIecSites(),
			"huaweicloud_iec_vpc":            DataSourceIECVpc(),
			"huaweicloud_iec_vpc_subnets":    DataSourceIECVpcSubnets(),

			"huaweicloud_images_image":  ims.DataSourceImagesImageV2(),
			"huaweicloud_images_images": ims.DataSourceImagesImages(),

			"huaweicloud_kms_key":      dew.DataSourceKmsKey(),
			"huaweicloud_kms_data_key": dew.DataSourceKmsDataKeyV1(),
			"huaweicloud_kps_keypairs": dew.DataSourceKeypairs(),

			"huaweicloud_koogallery_assets": koogallery.DataSourceKooGalleryAssets(),

			"huaweicloud_lb_listeners":    lb.DataSourceListeners(),
			"huaweicloud_lb_loadbalancer": lb.DataSourceELBV2Loadbalancer(),
			"huaweicloud_lb_certificate":  lb.DataSourceLBCertificateV2(),
			"huaweicloud_lb_pools":        lb.DataSourcePools(),

			"huaweicloud_lts_structuring_custom_templates": lts.DataSourceCustomTemplates(),

			"huaweicloud_elb_certificate":       elb.DataSourceELBCertificateV3(),
			"huaweicloud_elb_flavors":           elb.DataSourceElbFlavorsV3(),
			"huaweicloud_elb_pools":             elb.DataSourcePools(),
			"huaweicloud_elb_loadbalancers":     elb.DataSourceElbLoadbalances(),
			"huaweicloud_elb_listeners":         elb.DataSourceElbListeners(),
			"huaweicloud_elb_members":           elb.DataSourceElbMembers(),
			"huaweicloud_elb_ipgroups":          elb.DataSourceElbIpGroups(),
			"huaweicloud_elb_logtanks":          elb.DataSourceElbLogtanks(),
			"huaweicloud_elb_l7rules":           elb.DataSourceElbL7rules(),
			"huaweicloud_elb_security_policies": elb.DataSourceElbSecurityPolicies(),

			"huaweicloud_nat_gateway": nat.DataSourcePublicGateway(),

			"huaweicloud_networking_port":      vpc.DataSourceNetworkingPortV2(),
			"huaweicloud_networking_secgroup":  vpc.DataSourceNetworkingSecGroup(),
			"huaweicloud_networking_secgroups": vpc.DataSourceNetworkingSecGroups(),

			"huaweicloud_mapreduce_versions": mrs.DataSourceMrsVersions(),

			"huaweicloud_modelarts_datasets":         modelarts.DataSourceDatasets(),
			"huaweicloud_modelarts_dataset_versions": modelarts.DataSourceDatasetVerions(),
			"huaweicloud_modelarts_notebook_images":  modelarts.DataSourceNotebookImages(),
			"huaweicloud_modelarts_notebook_flavors": modelarts.DataSourceNotebookFlavors(),
			"huaweicloud_modelarts_service_flavors":  modelarts.DataSourceServiceFlavors(),
			"huaweicloud_modelarts_models":           modelarts.DataSourceModels(),
			"huaweicloud_modelarts_model_templates":  modelarts.DataSourceModelTemplates(),
			"huaweicloud_modelarts_workspaces":       modelarts.DataSourceWorkspaces(),
			"huaweicloud_modelarts_services":         modelarts.DataSourceServices(),
			"huaweicloud_modelarts_resource_flavors": modelarts.DataSourceResourceFlavors(),

			"huaweicloud_mapreduce_clusters": mrs.DataSourceMrsClusters(),

			"huaweicloud_obs_buckets":       obs.DataSourceObsBuckets(),
			"huaweicloud_obs_bucket_object": obs.DataSourceObsBucketObject(),

			"huaweicloud_ram_resource_permissions": ram.DataSourceRAMPermissions(),

			"huaweicloud_rds_flavors":              rds.DataSourceRdsFlavor(),
			"huaweicloud_rds_engine_versions":      rds.DataSourceRdsEngineVersionsV3(),
			"huaweicloud_rds_instances":            rds.DataSourceRdsInstances(),
			"huaweicloud_rds_backups":              rds.DataSourceBackup(),
			"huaweicloud_rds_storage_types":        rds.DataSourceStoragetype(),
			"huaweicloud_rds_sqlserver_collations": rds.DataSourceSQLServerCollations(),

			"huaweicloud_rms_policy_definitions":           rms.DataSourcePolicyDefinitions(),
			"huaweicloud_rms_assignment_package_templates": rms.DataSourceTemplates(),

			"huaweicloud_sdrs_domain": sdrs.DataSourceSDRSDomain(),

			"huaweicloud_servicestage_component_runtimes": servicestage.DataSourceComponentRuntimes(),

			"huaweicloud_smn_topics":            smn.DataSourceTopics(),
			"huaweicloud_smn_message_templates": smn.DataSourceSmnMessageTemplates(),

			"huaweicloud_sms_source_servers": sms.DataSourceServers(),

			"huaweicloud_scm_certificates": scm.DataSourceCertificates(),

			"huaweicloud_sfs_file_system": sfs.DataSourceSFSFileSystemV2(),
			"huaweicloud_sfs_turbos":      sfs.DataSourceTurbos(),

			"huaweicloud_tms_resource_types": tms.DataSourceResourceTypes(),

			"huaweicloud_vpc_bandwidth": eip.DataSourceBandWidth(),
			"huaweicloud_vpc_eip":       eip.DataSourceVpcEip(),
			"huaweicloud_vpc_eips":      eip.DataSourceVpcEips(),

			"huaweicloud_vpc":                    vpc.DataSourceVpcV1(),
			"huaweicloud_vpcs":                   vpc.DataSourceVpcs(),
			"huaweicloud_vpc_ids":                vpc.DataSourceVpcIdsV1(),
			"huaweicloud_vpc_peering_connection": vpc.DataSourceVpcPeeringConnectionV2(),
			"huaweicloud_vpc_route_table":        vpc.DataSourceVPCRouteTable(),
			"huaweicloud_vpc_subnet":             vpc.DataSourceVpcSubnetV1(),
			"huaweicloud_vpc_subnets":            vpc.DataSourceVpcSubnets(),
			"huaweicloud_vpc_subnet_ids":         vpc.DataSourceVpcSubnetIdsV1(),

			"huaweicloud_vpcep_public_services": vpcep.DataSourceVPCEPPublicServices(),

			"huaweicloud_vpn_gateway_availability_zones": vpn.DataSourceVpnGatewayAZs(),
			"huaweicloud_vpn_gateways":                   vpn.DataSourceGateways(),
			"huaweicloud_vpn_customer_gateways":          vpn.DataSourceVpnCustomerGateways(),

			"huaweicloud_waf_certificate":         waf.DataSourceWafCertificateV1(),
			"huaweicloud_waf_policies":            waf.DataSourceWafPoliciesV1(),
			"huaweicloud_waf_dedicated_instances": waf.DataSourceWafDedicatedInstancesV1(),
			"huaweicloud_waf_reference_tables":    waf.DataSourceWafReferenceTablesV1(),
			"huaweicloud_waf_instance_groups":     waf.DataSourceWafInstanceGroups(),
			"huaweicloud_dws_flavors":             dws.DataSourceDwsFlavors(),

			// Legacy
			"huaweicloud_images_image_v2":        ims.DataSourceImagesImageV2(),
			"huaweicloud_networking_port_v2":     vpc.DataSourceNetworkingPortV2(),
			"huaweicloud_networking_secgroup_v2": vpc.DataSourceNetworkingSecGroup(),

			"huaweicloud_kms_key_v1":      dew.DataSourceKmsKey(),
			"huaweicloud_kms_data_key_v1": dew.DataSourceKmsDataKeyV1(),

			"huaweicloud_rds_flavors_v3":     rds.DataSourceRdsFlavor(),
			"huaweicloud_sfs_file_system_v2": sfs.DataSourceSFSFileSystemV2(),

			"huaweicloud_vpc_v1":                    vpc.DataSourceVpcV1(),
			"huaweicloud_vpc_ids_v1":                vpc.DataSourceVpcIdsV1(),
			"huaweicloud_vpc_peering_connection_v2": vpc.DataSourceVpcPeeringConnectionV2(),
			"huaweicloud_vpc_subnet_v1":             vpc.DataSourceVpcSubnetV1(),
			"huaweicloud_vpc_subnet_ids_v1":         vpc.DataSourceVpcSubnetIdsV1(),

			"huaweicloud_cce_cluster_v3": cce.DataSourceCCEClusterV3(),
			"huaweicloud_cce_node_v3":    cce.DataSourceNode(),

			"huaweicloud_dms_product_v1":        dms.DataSourceDmsProduct(),
			"huaweicloud_dms_maintainwindow_v1": dms.DataSourceDmsMaintainWindow(),

			"huaweicloud_dcs_maintainwindow_v1": dcs.DataSourceDcsMaintainWindow(),

			"huaweicloud_dds_flavors_v3":   dds.DataSourceDDSFlavorV3(),
			"huaweicloud_identity_role_v3": iam.DataSourceIdentityRole(),
			"huaweicloud_cdm_flavors_v1":   DataSourceCdmFlavorV1(),

			"huaweicloud_ddm_engines":        ddm.DataSourceDdmEngines(),
			"huaweicloud_ddm_flavors":        ddm.DataSourceDdmFlavors(),
			"huaweicloud_ddm_instance_nodes": ddm.DataSourceDdmInstanceNodes(),
			"huaweicloud_ddm_instances":      ddm.DataSourceDdmInstances(),
			"huaweicloud_ddm_schemas":        ddm.DataSourceDdmSchemas(),
			"huaweicloud_ddm_accounts":       ddm.DataSourceDdmAccounts(),

			"huaweicloud_organizations_organization":         organizations.DataSourceOrganization(),
			"huaweicloud_organizations_organizational_units": organizations.DataSourceOrganizationalUnits(),
			"huaweicloud_organizations_accounts":             organizations.DataSourceAccounts(),
			"huaweicloud_organizations_policies":             organizations.DataSourcePolicies(),

			// Deprecated ongoing (without DeprecationMessage), used by other providers
			"huaweicloud_vpc_route":        vpc.DataSourceVpcRouteV2(),
			"huaweicloud_vpc_route_ids":    vpc.DataSourceVpcRouteIdsV2(),
			"huaweicloud_vpc_route_v2":     vpc.DataSourceVpcRouteV2(),
			"huaweicloud_vpc_route_ids_v2": vpc.DataSourceVpcRouteIdsV2(),

			// Deprecated
			"huaweicloud_antiddos":                      deprecated.DataSourceAntiDdosV1(),
			"huaweicloud_antiddos_v1":                   deprecated.DataSourceAntiDdosV1(),
			"huaweicloud_compute_availability_zones_v2": deprecated.DataSourceComputeAvailabilityZonesV2(),
			"huaweicloud_csbs_backup":                   deprecated.DataSourceCSBSBackupV1(),
			"huaweicloud_csbs_backup_policy":            deprecated.DataSourceCSBSBackupPolicyV1(),
			"huaweicloud_csbs_backup_policy_v1":         deprecated.DataSourceCSBSBackupPolicyV1(),
			"huaweicloud_csbs_backup_v1":                deprecated.DataSourceCSBSBackupV1(),
			"huaweicloud_networking_network_v2":         deprecated.DataSourceNetworkingNetworkV2(),
			"huaweicloud_networking_subnet_v2":          deprecated.DataSourceNetworkingSubnetV2(),
			"huaweicloud_cts_tracker":                   deprecated.DataSourceCTSTrackerV1(),
			"huaweicloud_dcs_az":                        deprecated.DataSourceDcsAZV1(),
			"huaweicloud_dcs_az_v1":                     deprecated.DataSourceDcsAZV1(),
			"huaweicloud_dcs_product":                   deprecated.DataSourceDcsProductV1(),
			"huaweicloud_dcs_product_v1":                deprecated.DataSourceDcsProductV1(),
			"huaweicloud_dms_az":                        deprecated.DataSourceDmsAZ(),
			"huaweicloud_dms_az_v1":                     deprecated.DataSourceDmsAZ(),
			"huaweicloud_vbs_backup_policy":             deprecated.DataSourceVBSBackupPolicyV2(),
			"huaweicloud_vbs_backup":                    deprecated.DataSourceVBSBackupV2(),
			"huaweicloud_vbs_backup_policy_v2":          deprecated.DataSourceVBSBackupPolicyV2(),
			"huaweicloud_vbs_backup_v2":                 deprecated.DataSourceVBSBackupV2(),
		},

		ResourcesMap: map[string]*schema.Resource{
			"huaweicloud_aad_forward_rule": aad.ResourceForwardRule(),

			"huaweicloud_antiddos_basic": antiddos.ResourceCloudNativeAntiDdos(),

			"huaweicloud_aom_alarm_rule":             aom.ResourceAlarmRule(),
			"huaweicloud_aom_event_alarm_rule":       aom.ResourceEventAlarmRule(),
			"huaweicloud_aom_service_discovery_rule": aom.ResourceServiceDiscoveryRule(),
			"huaweicloud_aom_alarm_action_rule":      aom.ResourceAlarmActionRule(),
			"huaweicloud_aom_alarm_silence_rule":     aom.ResourceAlarmSilenceRule(),

			"huaweicloud_aom_cmdb_application": aom.ResourceCmdbApplication(),
			"huaweicloud_aom_cmdb_component":   aom.ResourceCmdbComponent(),
			"huaweicloud_aom_cmdb_environment": aom.ResourceCmdbEnvironment(),

			"huaweicloud_rfs_stack": rfs.ResourceStack(),

			"huaweicloud_api_gateway_api":         ResourceAPIGatewayAPI(),
			"huaweicloud_api_gateway_environment": apigateway.ResourceEnvironment(),
			"huaweicloud_api_gateway_group":       ResourceAPIGatewayGroup(),

			"huaweicloud_apig_acl_policy":                  apig.ResourceAclPolicy(),
			"huaweicloud_apig_acl_policy_associate":        apig.ResourceAclPolicyAssociate(),
			"huaweicloud_apig_api":                         apig.ResourceApigAPIV2(),
			"huaweicloud_apig_api_publishment":             apig.ResourceApigApiPublishment(),
			"huaweicloud_apig_appcode":                     apig.ResourceAppcode(),
			"huaweicloud_apig_application":                 apig.ResourceApigApplicationV2(),
			"huaweicloud_apig_application_authorization":   apig.ResourceAppAuth(),
			"huaweicloud_apig_certificate":                 apig.ResourceCertificate(),
			"huaweicloud_apig_channel":                     apig.ResourceChannel(),
			"huaweicloud_apig_custom_authorizer":           apig.ResourceApigCustomAuthorizerV2(),
			"huaweicloud_apig_environment":                 apig.ResourceApigEnvironmentV2(),
			"huaweicloud_apig_group":                       apig.ResourceApigGroupV2(),
			"huaweicloud_apig_instance_routes":             apig.ResourceInstanceRoutes(),
			"huaweicloud_apig_instance":                    apig.ResourceApigInstanceV2(),
			"huaweicloud_apig_plugin_associate":            apig.ResourcePluginAssociate(),
			"huaweicloud_apig_plugin":                      apig.ResourcePlugin(),
			"huaweicloud_apig_response":                    apig.ResourceApigResponseV2(),
			"huaweicloud_apig_signature_associate":         apig.ResourceSignatureAssociate(),
			"huaweicloud_apig_signature":                   apig.ResourceSignature(),
			"huaweicloud_apig_throttling_policy_associate": apig.ResourceThrottlingPolicyAssociate(),
			"huaweicloud_apig_throttling_policy":           apig.ResourceApigThrottlingPolicyV2(),
			"huaweicloud_apig_endpoint_whitelist":          apig.ResourceEndpointWhiteList(),

			"huaweicloud_as_configuration":    as.ResourceASConfiguration(),
			"huaweicloud_as_group":            as.ResourceASGroup(),
			"huaweicloud_as_lifecycle_hook":   as.ResourceASLifecycleHook(),
			"huaweicloud_as_instance_attach":  as.ResourceASInstanceAttach(),
			"huaweicloud_as_notification":     as.ResourceAsNotification(),
			"huaweicloud_as_policy":           as.ResourceASPolicy(),
			"huaweicloud_as_bandwidth_policy": as.ResourceASBandWidthPolicy(),
			"huaweicloud_as_planned_task":     as.ResourcePlannedTask(),

			"huaweicloud_bms_instance": bms.ResourceBmsInstance(),
			"huaweicloud_bcs_instance": resourceBCSInstanceV2(),

			"huaweicloud_cbr_backup_share": cbr.ResourceBackupShare(),
			"huaweicloud_cbr_checkpoint":   cbr.ResourceCheckpoint(),
			"huaweicloud_cbr_policy":       cbr.ResourcePolicy(),
			"huaweicloud_cbr_vault":        cbr.ResourceVault(),

			"huaweicloud_cbh_instance": cbh.ResourceCBHInstance(),

			"huaweicloud_cc_connection":             cc.ResourceCloudConnection(),
			"huaweicloud_cc_network_instance":       cc.ResourceNetworkInstance(),
			"huaweicloud_cc_bandwidth_package":      cc.ResourceBandwidthPackage(),
			"huaweicloud_cc_inter_region_bandwidth": cc.ResourceInterRegionBandwidth(),

			"huaweicloud_cce_cluster":     cce.ResourceCluster(),
			"huaweicloud_cce_node":        cce.ResourceNode(),
			"huaweicloud_cce_node_attach": cce.ResourceNodeAttach(),
			"huaweicloud_cce_addon":       cce.ResourceAddon(),
			"huaweicloud_cce_node_pool":   cce.ResourceNodePool(),
			"huaweicloud_cce_namespace":   cce.ResourceCCENamespaceV1(),
			"huaweicloud_cce_pvc":         cce.ResourceCcePersistentVolumeClaimsV1(),
			"huaweicloud_cce_partition":   cce.ResourcePartition(),

			"huaweicloud_cts_tracker":      cts.ResourceCTSTracker(),
			"huaweicloud_cts_data_tracker": cts.ResourceCTSDataTracker(),
			"huaweicloud_cts_notification": cts.ResourceCTSNotification(),
			"huaweicloud_cci_namespace":    cci.ResourceCciNamespace(),
			"huaweicloud_cci_network":      cci.ResourceCciNetworkV1(),
			"huaweicloud_cci_pvc":          cci.ResourcePersistentVolumeClaimV1(),

			"huaweicloud_ccm_private_ca":          ccm.ResourcePrivateCertificateAuthority(),
			"huaweicloud_ccm_private_certificate": ccm.ResourceCcmPrivateCertificate(),

			"huaweicloud_cdm_cluster": cdm.ResourceCdmCluster(),
			"huaweicloud_cdm_job":     cdm.ResourceCdmJob(),
			"huaweicloud_cdm_link":    cdm.ResourceCdmLink(),

			"huaweicloud_cdn_domain":         cdn.ResourceCdnDomainV1(),
			"huaweicloud_ces_alarmrule":      ces.ResourceAlarmRule(),
			"huaweicloud_ces_resource_group": ces.ResourceResourceGroup(),
			"huaweicloud_ces_alarm_template": ces.ResourceCesAlarmTemplate(),

			"huaweicloud_cfw_address_group":        cfw.ResourceAddressGroup(),
			"huaweicloud_cfw_address_group_member": cfw.ResourceAddressGroupMember(),
			"huaweicloud_cfw_black_white_list":     cfw.ResourceBlackWhiteList(),
			"huaweicloud_cfw_eip_protection":       cfw.ResourceEipProtection(),
			"huaweicloud_cfw_protection_rule":      cfw.ResourceProtectionRule(),
			"huaweicloud_cfw_service_group":        cfw.ResourceServiceGroup(),
			"huaweicloud_cfw_service_group_member": cfw.ResourceServiceGroupMember(),

			"huaweicloud_cloudtable_cluster": cloudtable.ResourceCloudTableCluster(),

			"huaweicloud_cnad_advanced_black_white_list": cnad.ResourceBlackWhiteList(),
			"huaweicloud_cnad_advanced_policy":           cnad.ResourceCNADAdvancedPolicy(),
			"huaweicloud_cnad_advanced_policy_associate": cnad.ResourcePolicyAssociate(),
			"huaweicloud_cnad_advanced_protected_object": cnad.ResourceProtectedObject(),

			"huaweicloud_compute_instance":         ecs.ResourceComputeInstance(),
			"huaweicloud_compute_interface_attach": ecs.ResourceComputeInterfaceAttach(),
			"huaweicloud_compute_keypair":          ResourceComputeKeypairV2(),
			"huaweicloud_compute_servergroup":      ecs.ResourceComputeServerGroup(),
			"huaweicloud_compute_eip_associate":    ecs.ResourceComputeEIPAssociate(),
			"huaweicloud_compute_volume_attach":    ecs.ResourceComputeVolumeAttach(),

			"huaweicloud_cph_server": cph.ResourceCphServer(),

			"huaweicloud_cse_microservice":          cse.ResourceMicroservice(),
			"huaweicloud_cse_microservice_engine":   cse.ResourceMicroserviceEngine(),
			"huaweicloud_cse_microservice_instance": cse.ResourceMicroserviceInstance(),

			"huaweicloud_csms_event":  dew.ResourceCsmsEvent(),
			"huaweicloud_csms_secret": dew.ResourceCsmsSecret(),

			"huaweicloud_css_cluster":       css.ResourceCssCluster(),
			"huaweicloud_css_snapshot":      css.ResourceCssSnapshot(),
			"huaweicloud_css_thesaurus":     css.ResourceCssthesaurus(),
			"huaweicloud_css_configuration": css.ResourceCssConfiguration(),

			"huaweicloud_dbss_instance": dbss.ResourceInstance(),

			"huaweicloud_dc_virtual_gateway":   dc.ResourceVirtualGateway(),
			"huaweicloud_dc_virtual_interface": dc.ResourceVirtualInterface(),

			"huaweicloud_dcs_instance":        dcs.ResourceDcsInstance(),
			"huaweicloud_dcs_backup":          dcs.ResourceDcsBackup(),
			"huaweicloud_dcs_custom_template": dcs.ResourceCustomTemplate(),

			"huaweicloud_dds_database_role":      dds.ResourceDatabaseRole(),
			"huaweicloud_dds_database_user":      dds.ResourceDatabaseUser(),
			"huaweicloud_dds_instance":           dds.ResourceDdsInstanceV3(),
			"huaweicloud_dds_backup":             dds.ResourceDdsBackup(),
			"huaweicloud_dds_parameter_template": dds.ResourceDdsParameterTemplate(),
			"huaweicloud_dds_audit_log_policy":   dds.ResourceDdsAuditLogPolicy(),

			"huaweicloud_ddm_instance": ddm.ResourceDdmInstance(),
			"huaweicloud_ddm_schema":   ddm.ResourceDdmSchema(),
			"huaweicloud_ddm_account":  ddm.ResourceDdmAccount(),

			"huaweicloud_dis_stream": dis.ResourceDisStream(),

			"huaweicloud_dli_database":              dli.ResourceDliSqlDatabaseV1(),
			"huaweicloud_dli_package":               dli.ResourceDliPackageV2(),
			"huaweicloud_dli_queue":                 dli.ResourceDliQueue(),
			"huaweicloud_dli_spark_job":             dli.ResourceDliSparkJobV2(),
			"huaweicloud_dli_sql_job":               dli.ResourceSqlJob(),
			"huaweicloud_dli_table":                 dli.ResourceDliTable(),
			"huaweicloud_dli_flinksql_job":          dli.ResourceFlinkSqlJob(),
			"huaweicloud_dli_flinkjar_job":          dli.ResourceFlinkJarJob(),
			"huaweicloud_dli_permission":            dli.ResourceDliPermission(),
			"huaweicloud_dli_datasource_connection": dli.ResourceDatasourceConnection(),
			"huaweicloud_dli_datasource_auth":       dli.ResourceDatasourceAuth(),
			"huaweicloud_dli_template_sql":          dli.ResourceSQLTemplate(),
			"huaweicloud_dli_template_flink":        dli.ResourceFlinkTemplate(),
			"huaweicloud_dli_global_variable":       dli.ResourceGlobalVariable(),
			"huaweicloud_dli_template_spark":        dli.ResourceSparkTemplate(),
			"huaweicloud_dli_agency":                dli.ResourceDliAgency(),

			"huaweicloud_dms_kafka_user":        dms.ResourceDmsKafkaUser(),
			"huaweicloud_dms_kafka_permissions": dms.ResourceDmsKafkaPermissions(),
			"huaweicloud_dms_kafka_instance":    dms.ResourceDmsKafkaInstance(),
			"huaweicloud_dms_kafka_topic":       dms.ResourceDmsKafkaTopic(),
			"huaweicloud_dms_rabbitmq_instance": dms.ResourceDmsRabbitmqInstance(),

			"huaweicloud_dms_rocketmq_instance":       dms.ResourceDmsRocketMQInstance(),
			"huaweicloud_dms_rocketmq_consumer_group": dms.ResourceDmsRocketMQConsumerGroup(),
			"huaweicloud_dms_rocketmq_topic":          dms.ResourceDmsRocketMQTopic(),
			"huaweicloud_dms_rocketmq_user":           dms.ResourceDmsRocketMQUser(),

			"huaweicloud_dns_custom_line": dns.ResourceDNSCustomLine(),
			"huaweicloud_dns_ptrrecord":   dns.ResourceDNSPtrRecord(),
			"huaweicloud_dns_recordset":   dns.ResourceDNSRecordset(),
			"huaweicloud_dns_zone":        dns.ResourceDNSZone(),
			"huaweicloud_dns_endpoint":    dns.ResourceDNSEndpoint(),

			"huaweicloud_drs_job": drs.ResourceDrsJob(),

			"huaweicloud_dws_cluster":            dws.ResourceDwsCluster(),
			"huaweicloud_dws_event_subscription": dws.ResourceDwsEventSubs(),
			"huaweicloud_dws_alarm_subscription": dws.ResourceDwsAlarmSubs(),
			"huaweicloud_dws_snapshot":           dws.ResourceDwsSnapshot(),
			"huaweicloud_dws_snapshot_policy":    dws.ResourceDwsSnapshotPolicy(),
			"huaweicloud_dws_ext_data_source":    dws.ResourceDwsExtDataSource(),

			"huaweicloud_eg_connection":           eg.ResourceConnection(),
			"huaweicloud_eg_custom_event_channel": eg.ResourceCustomEventChannel(),
			"huaweicloud_eg_custom_event_source":  eg.ResourceCustomEventSource(),
			"huaweicloud_eg_endpoint":             eg.ResourceEndpoint(),
			"huaweicloud_eg_event_subscription":   eg.ResourceEventSubscription(),

			"huaweicloud_elb_certificate":     elb.ResourceCertificateV3(),
			"huaweicloud_elb_l7policy":        elb.ResourceL7PolicyV3(),
			"huaweicloud_elb_l7rule":          elb.ResourceL7RuleV3(),
			"huaweicloud_elb_listener":        elb.ResourceListenerV3(),
			"huaweicloud_elb_loadbalancer":    elb.ResourceLoadBalancerV3(),
			"huaweicloud_elb_monitor":         elb.ResourceMonitorV3(),
			"huaweicloud_elb_ipgroup":         elb.ResourceIpGroupV3(),
			"huaweicloud_elb_pool":            elb.ResourcePoolV3(),
			"huaweicloud_elb_member":          elb.ResourceMemberV3(),
			"huaweicloud_elb_logtank":         elb.ResourceLogTank(),
			"huaweicloud_elb_security_policy": elb.ResourceSecurityPolicy(),

			"huaweicloud_enterprise_project": eps.ResourceEnterpriseProject(),

			"huaweicloud_er_association":    er.ResourceAssociation(),
			"huaweicloud_er_instance":       er.ResourceInstance(),
			"huaweicloud_er_propagation":    er.ResourcePropagation(),
			"huaweicloud_er_route_table":    er.ResourceRouteTable(),
			"huaweicloud_er_static_route":   er.ResourceStaticRoute(),
			"huaweicloud_er_vpc_attachment": er.ResourceVpcAttachment(),

			"huaweicloud_evs_snapshot": evs.ResourceEvsSnapshotV2(),
			"huaweicloud_evs_volume":   evs.ResourceEvsVolume(),

			"huaweicloud_fgs_async_invoke_configuration": fgs.ResourceAsyncInvokeConfiguration(),
			"huaweicloud_fgs_dependency":                 fgs.ResourceFgsDependency(),
			"huaweicloud_fgs_function":                   fgs.ResourceFgsFunctionV2(),
			"huaweicloud_fgs_trigger":                    fgs.ResourceFunctionGraphTrigger(),

			"huaweicloud_ga_accelerator":    ga.ResourceAccelerator(),
			"huaweicloud_ga_listener":       ga.ResourceListener(),
			"huaweicloud_ga_endpoint_group": ga.ResourceEndpointGroup(),
			"huaweicloud_ga_endpoint":       ga.ResourceEndpoint(),
			"huaweicloud_ga_health_check":   ga.ResourceHealthCheck(),

			"huaweicloud_gaussdb_cassandra_instance": gaussdb.ResourceGeminiDBInstanceV3(),

			"huaweicloud_gaussdb_mysql_instance":           gaussdb.ResourceGaussDBInstance(),
			"huaweicloud_gaussdb_mysql_proxy":              gaussdb.ResourceGaussDBProxy(),
			"huaweicloud_gaussdb_mysql_database":           gaussdb.ResourceGaussDBDatabase(),
			"huaweicloud_gaussdb_mysql_account":            gaussdb.ResourceGaussDBAccount(),
			"huaweicloud_gaussdb_mysql_account_privilege":  gaussdb.ResourceGaussDBAccountPrivilege(),
			"huaweicloud_gaussdb_mysql_sql_control_rule":   gaussdb.ResourceGaussDBSqlControlRule(),
			"huaweicloud_gaussdb_mysql_parameter_template": gaussdb.ResourceGaussDBMysqlTemplate(),

			"huaweicloud_gaussdb_opengauss_instance": gaussdb.ResourceOpenGaussInstance(),

			"huaweicloud_gaussdb_redis_instance":      gaussdb.ResourceGaussRedisInstanceV3(),
			"huaweicloud_gaussdb_redis_eip_associate": gaussdb.ResourceGaussRedisEipAssociate(),

			"huaweicloud_gaussdb_influx_instance": gaussdb.ResourceGaussDBInfluxInstanceV3(),
			"huaweicloud_gaussdb_mongo_instance":  gaussdb.ResourceGaussDBMongoInstanceV3(),

			"huaweicloud_ges_graph":    ges.ResourceGesGraph(),
			"huaweicloud_ges_metadata": ges.ResourceGesMetadata(),
			"huaweicloud_ges_backup":   ges.ResourceGesBackup(),

			"huaweicloud_hss_host_group": hss.ResourceHostGroup(),

			"huaweicloud_identity_access_key":            iam.ResourceIdentityKey(),
			"huaweicloud_identity_acl":                   iam.ResourceIdentityACL(),
			"huaweicloud_identity_agency":                iam.ResourceIAMAgencyV3(),
			"huaweicloud_identity_group":                 iam.ResourceIdentityGroup(),
			"huaweicloud_identity_group_membership":      iam.ResourceIdentityGroupMembership(),
			"huaweicloud_identity_group_role_assignment": iam.ResourceIdentityGroupRoleAssignment(),
			"huaweicloud_identity_project":               iam.ResourceIdentityProject(),
			"huaweicloud_identity_role":                  iam.ResourceIdentityRole(),
			"huaweicloud_identity_role_assignment":       iam.ResourceIdentityGroupRoleAssignment(),
			"huaweicloud_identity_user":                  iam.ResourceIdentityUser(),
			"huaweicloud_identity_user_role_assignment":  iam.ResourceIdentityUserRoleAssignment(),
			"huaweicloud_identity_provider":              iam.ResourceIdentityProvider(),
			"huaweicloud_identity_password_policy":       iam.ResourceIdentityPasswordPolicy(),
			"huaweicloud_identity_protection_policy":     iam.ResourceIdentityProtectionPolicy(),

			"huaweicloud_identitycenter_user":                     identitycenter.ResourceIdentityCenterUser(),
			"huaweicloud_identitycenter_group":                    identitycenter.ResourceIdentityCenterGroup(),
			"huaweicloud_identitycenter_group_membership":         identitycenter.ResourceGroupMembership(),
			"huaweicloud_identitycenter_permission_set":           identitycenter.ResourcePermissionSet(),
			"huaweicloud_identitycenter_system_policy_attachment": identitycenter.ResourceSystemPolicyAttachment(),
			"huaweicloud_identitycenter_account_assignment":       identitycenter.ResourceIdentityCenterAccountAssignment(),
			"huaweicloud_identitycenter_custom_policy_attachment": identitycenter.ResourceCustomPolicyAttachment(),
			"huaweicloud_identitycenter_custom_role_attachment":   identitycenter.ResourceCustomRoleAttachment(),

			"huaweicloud_iec_eip":                 iec.ResourceIecNetworkEip(),
			"huaweicloud_iec_keypair":             iec.ResourceKeypair(),
			"huaweicloud_iec_network_acl":         iec.ResourceNetworkACL(),
			"huaweicloud_iec_network_acl_rule":    iec.ResourceNetworkACLRule(),
			"huaweicloud_iec_security_group_rule": iec.ResourceIecSecurityGroupRule(),
			"huaweicloud_iec_security_group":      iec.ResourceIecSecurityGroup(),
			"huaweicloud_iec_server":              iec.ResourceIecServer(),
			"huaweicloud_iec_vip":                 iec.ResourceIecVip(),
			"huaweicloud_iec_vpc":                 iec.ResourceIecVpc(),
			"huaweicloud_iec_vpc_subnet":          iec.ResourceIecSubnet(),

			"huaweicloud_images_image":                ims.ResourceImsImage(),
			"huaweicloud_images_image_copy":           ims.ResourceImsImageCopy(),
			"huaweicloud_images_image_share":          ims.ResourceImsImageShare(),
			"huaweicloud_images_image_share_accepter": ims.ResourceImsImageShareAccepter(),

			"huaweicloud_iotda_space":               iotda.ResourceSpace(),
			"huaweicloud_iotda_product":             iotda.ResourceProduct(),
			"huaweicloud_iotda_device":              iotda.ResourceDevice(),
			"huaweicloud_iotda_device_group":        iotda.ResourceDeviceGroup(),
			"huaweicloud_iotda_dataforwarding_rule": iotda.ResourceDataForwardingRule(),
			"huaweicloud_iotda_amqp":                iotda.ResourceAmqp(),
			"huaweicloud_iotda_device_certificate":  iotda.ResourceDeviceCertificate(),
			"huaweicloud_iotda_device_linkage_rule": iotda.ResourceDeviceLinkageRule(),

			"huaweicloud_kms_key":                dew.ResourceKmsKey(),
			"huaweicloud_kps_keypair":            dew.ResourceKeypair(),
			"huaweicloud_kms_grant":              dew.ResourceKmsGrant(),
			"huaweicloud_kms_dedicated_keystore": dew.ResourceKmsDedicatedKeystore(),

			"huaweicloud_lb_certificate":  lb.ResourceCertificateV2(),
			"huaweicloud_lb_l7policy":     lb.ResourceL7PolicyV2(),
			"huaweicloud_lb_l7rule":       lb.ResourceL7RuleV2(),
			"huaweicloud_lb_loadbalancer": lb.ResourceLoadBalancer(),
			"huaweicloud_lb_listener":     lb.ResourceListener(),
			"huaweicloud_lb_member":       lb.ResourceMemberV2(),
			"huaweicloud_lb_monitor":      lb.ResourceMonitorV2(),
			"huaweicloud_lb_pool":         lb.ResourcePoolV2(),
			"huaweicloud_lb_whitelist":    lb.ResourceWhitelistV2(),

			"huaweicloud_live_domain":               live.ResourceDomain(),
			"huaweicloud_live_recording":            live.ResourceRecording(),
			"huaweicloud_live_record_callback":      live.ResourceRecordCallback(),
			"huaweicloud_live_transcoding":          live.ResourceTranscoding(),
			"huaweicloud_live_snapshot":             live.ResourceLiveSnapshot(),
			"huaweicloud_live_bucket_authorization": live.ResourceLiveBucketAuthorization(),

			"huaweicloud_lts_aom_access":                       lts.ResourceAOMAccess(),
			"huaweicloud_lts_group":                            lts.ResourceLTSGroup(),
			"huaweicloud_lts_host_group":                       lts.ResourceHostGroup(),
			"huaweicloud_lts_host_access":                      lts.ResourceHostAccessConfig(),
			"huaweicloud_lts_stream":                           lts.ResourceLTSStream(),
			"huaweicloud_lts_structuring_configuration":        lts.ResourceStructConfig(),
			"huaweicloud_lts_structuring_custom_configuration": lts.ResourceStructCustomConfig(),
			"huaweicloud_lts_transfer":                         lts.ResourceLtsTransfer(),
			"huaweicloud_lts_keywords_alarm_rule":              lts.ResourceKeywordsAlarmRule(),
			"huaweicloud_lts_sql_alarm_rule":                   lts.ResourceSQLAlarmRule(),
			"huaweicloud_lts_notification_template":            lts.ResourceNotificationTemplate(),
			"huaweicloud_lts_search_criteria":                  lts.ResourceSearchCriteria(),
			"huaweicloud_lts_waf_access":                       lts.ResourceWAFAccess(),

			"huaweicloud_mapreduce_cluster":         mrs.ResourceMRSClusterV2(),
			"huaweicloud_mapreduce_job":             mrs.ResourceMRSJobV2(),
			"huaweicloud_mapreduce_data_connection": mrs.ResourceDataConnection(),
			"huaweicloud_mapreduce_scaling_policy":  mrs.ResourceScalingPolicy(),

			"huaweicloud_meeting_admin_assignment": meeting.ResourceAdminAssignment(),
			"huaweicloud_meeting_conference":       meeting.ResourceConference(),
			"huaweicloud_meeting_user":             meeting.ResourceUser(),

			"huaweicloud_modelarts_dataset":                modelarts.ResourceDataset(),
			"huaweicloud_modelarts_dataset_version":        modelarts.ResourceDatasetVersion(),
			"huaweicloud_modelarts_notebook":               modelarts.ResourceNotebook(),
			"huaweicloud_modelarts_notebook_mount_storage": modelarts.ResourceNotebookMountStorage(),
			"huaweicloud_modelarts_model":                  modelarts.ResourceModelartsModel(),
			"huaweicloud_modelarts_service":                modelarts.ResourceModelartsService(),
			"huaweicloud_modelarts_workspace":              modelarts.ResourceModelartsWorkspace(),
			"huaweicloud_modelarts_authorization":          modelarts.ResourceModelArtsAuthorization(),
			"huaweicloud_modelarts_network":                modelarts.ResourceModelartsNetwork(),
			"huaweicloud_modelarts_resource_pool":          modelarts.ResourceModelartsResourcePool(),

			"huaweicloud_dataarts_studio_instance": dataarts.ResourceStudioInstance(),

			"huaweicloud_mpc_transcoding_template":       mpc.ResourceTranscodingTemplate(),
			"huaweicloud_mpc_transcoding_template_group": mpc.ResourceTranscodingTemplateGroup(),

			"huaweicloud_mrs_cluster": ResourceMRSClusterV1(),
			"huaweicloud_mrs_job":     ResourceMRSJobV1(),

			"huaweicloud_nat_dnat_rule": nat.ResourcePublicDnatRule(),
			"huaweicloud_nat_gateway":   nat.ResourcePublicGateway(),
			"huaweicloud_nat_snat_rule": nat.ResourcePublicSnatRule(),

			"huaweicloud_nat_private_dnat_rule":  nat.ResourcePrivateDnatRule(),
			"huaweicloud_nat_private_gateway":    nat.ResourcePrivateGateway(),
			"huaweicloud_nat_private_snat_rule":  nat.ResourcePrivateSnatRule(),
			"huaweicloud_nat_private_transit_ip": nat.ResourcePrivateTransitIp(),

			"huaweicloud_network_acl":              ResourceNetworkACL(),
			"huaweicloud_network_acl_rule":         ResourceNetworkACLRule(),
			"huaweicloud_networking_secgroup":      vpc.ResourceNetworkingSecGroup(),
			"huaweicloud_networking_secgroup_rule": vpc.ResourceNetworkingSecGroupRule(),
			"huaweicloud_networking_vip":           vpc.ResourceNetworkingVip(),
			"huaweicloud_networking_vip_associate": vpc.ResourceNetworkingVIPAssociateV2(),

			"huaweicloud_obs_bucket":             obs.ResourceObsBucket(),
			"huaweicloud_obs_bucket_acl":         obs.ResourceOBSBucketAcl(),
			"huaweicloud_obs_bucket_object":      obs.ResourceObsBucketObject(),
			"huaweicloud_obs_bucket_object_acl":  obs.ResourceOBSBucketObjectAcl(),
			"huaweicloud_obs_bucket_policy":      obs.ResourceObsBucketPolicy(),
			"huaweicloud_obs_bucket_replication": obs.ResourceObsBucketReplication(),

			"huaweicloud_oms_migration_task":       oms.ResourceMigrationTask(),
			"huaweicloud_oms_migration_task_group": oms.ResourceMigrationTaskGroup(),

			"huaweicloud_ram_resource_share": ram.ResourceRAMShare(),

			"huaweicloud_rds_mysql_account":                rds.ResourceMysqlAccount(),
			"huaweicloud_rds_mysql_database":               rds.ResourceMysqlDatabase(),
			"huaweicloud_rds_mysql_database_privilege":     rds.ResourceMysqlDatabasePrivilege(),
			"huaweicloud_rds_pg_account":                   rds.ResourcePgAccount(),
			"huaweicloud_rds_pg_database":                  rds.ResourcePgDatabase(),
			"huaweicloud_rds_sqlserver_account":            rds.ResourceSQLServerAccount(),
			"huaweicloud_rds_sqlserver_database":           rds.ResourceSQLServerDatabase(),
			"huaweicloud_rds_sqlserver_database_privilege": rds.ResourceSQLServerDatabasePrivilege(),
			"huaweicloud_rds_instance":                     rds.ResourceRdsInstance(),
			"huaweicloud_rds_parametergroup":               rds.ResourceRdsConfiguration(),
			"huaweicloud_rds_read_replica_instance":        rds.ResourceRdsReadReplicaInstance(),
			"huaweicloud_rds_backup":                       rds.ResourceBackup(),
			"huaweicloud_rds_cross_region_backup_strategy": rds.ResourceBackupStrategy(),
			"huaweicloud_rds_sql_audit":                    rds.ResourceSQLAudit(),

			"huaweicloud_rms_policy_assignment":                  rms.ResourcePolicyAssignment(),
			"huaweicloud_rms_resource_aggregator":                rms.ResourceAggregator(),
			"huaweicloud_rms_resource_aggregation_authorization": rms.ResourceAggregationAuthorization(),
			"huaweicloud_rms_resource_recorder":                  rms.ResourceRecorder(),
			"huaweicloud_rms_advanced_query":                     rms.ResourceAdvancedQuery(),
			"huaweicloud_rms_assignment_package":                 rms.ResourceAssignmentPackage(),

			"huaweicloud_sdrs_drill":              sdrs.ResourceDrill(),
			"huaweicloud_sdrs_replication_pair":   sdrs.ResourceReplicationPair(),
			"huaweicloud_sdrs_protection_group":   sdrs.ResourceProtectionGroup(),
			"huaweicloud_sdrs_protected_instance": sdrs.ResourceProtectedInstance(),
			"huaweicloud_sdrs_replication_attach": sdrs.ResourceReplicationAttach(),

<<<<<<< HEAD
			"huaweicloud_secmaster_incident":   secmaster.ResourceIncident(),
			"huaweicloud_secmaster_indicator":  secmaster.ResourceIndicator(),
			"huaweicloud_secmaster_alert":      secmaster.ResourceAlert(),
			"huaweicloud_secmaster_alert_rule": secmaster.ResourceAlertRule(),
=======
			"huaweicloud_secmaster_incident":  secmaster.ResourceIncident(),
			"huaweicloud_secmaster_indicator": secmaster.ResourceIndicator(),
			"huaweicloud_secmaster_alert":     secmaster.ResourceAlert(),
			"huaweicloud_secmaster_playbook":  secmaster.ResourcePlaybook(),
>>>>>>> 19a1105f

			"huaweicloud_servicestage_application":                 servicestage.ResourceApplication(),
			"huaweicloud_servicestage_component_instance":          servicestage.ResourceComponentInstance(),
			"huaweicloud_servicestage_component":                   servicestage.ResourceComponent(),
			"huaweicloud_servicestage_environment":                 servicestage.ResourceEnvironment(),
			"huaweicloud_servicestage_repo_token_authorization":    servicestage.ResourceRepoTokenAuth(),
			"huaweicloud_servicestage_repo_password_authorization": servicestage.ResourceRepoPwdAuth(),

			"huaweicloud_sfs_access_rule": sfs.ResourceSFSAccessRuleV2(),
			"huaweicloud_sfs_file_system": sfs.ResourceSFSFileSystemV2(),
			"huaweicloud_sfs_turbo":       sfs.ResourceSFSTurbo(),

			"huaweicloud_smn_topic":            smn.ResourceTopic(),
			"huaweicloud_smn_subscription":     smn.ResourceSubscription(),
			"huaweicloud_smn_message_template": smn.ResourceSmnMessageTemplate(),
			"huaweicloud_smn_logtank":          smn.ResourceSmnLogtank(),

			"huaweicloud_sms_server_template": sms.ResourceServerTemplate(),
			"huaweicloud_sms_task":            sms.ResourceMigrateTask(),

			"huaweicloud_swr_organization":             swr.ResourceSWROrganization(),
			"huaweicloud_swr_organization_permissions": swr.ResourceSWROrganizationPermissions(),
			"huaweicloud_swr_repository":               swr.ResourceSWRRepository(),
			"huaweicloud_swr_repository_sharing":       swr.ResourceSWRRepositorySharing(),
			"huaweicloud_swr_image_permissions":        swr.ResourceSwrImagePermissions(),
			"huaweicloud_swr_image_trigger":            swr.ResourceSwrImageTrigger(),
			"huaweicloud_swr_image_retention_policy":   swr.ResourceSwrImageRetentionPolicy(),
			"huaweicloud_swr_image_auto_sync":          swr.ResourceSwrImageAutoSync(),

			"huaweicloud_tms_resource_tags": tms.ResourceResourceTags(),
			"huaweicloud_tms_tags":          tms.ResourceTmsTag(),

			"huaweicloud_ucs_fleet":   ucs.ResourceFleet(),
			"huaweicloud_ucs_cluster": ucs.ResourceCluster(),
			"huaweicloud_ucs_policy":  ucs.ResourcePolicy(),

			"huaweicloud_vod_media_asset":                vod.ResourceMediaAsset(),
			"huaweicloud_vod_media_category":             vod.ResourceMediaCategory(),
			"huaweicloud_vod_transcoding_template_group": vod.ResourceTranscodingTemplateGroup(),
			"huaweicloud_vod_watermark_template":         vod.ResourceWatermarkTemplate(),

			"huaweicloud_vpc_bandwidth":           eip.ResourceVpcBandWidthV2(),
			"huaweicloud_vpc_bandwidth_associate": eip.ResourceBandWidthAssociate(),
			"huaweicloud_vpc_eip":                 eip.ResourceVpcEIPV1(),
			"huaweicloud_vpc_eip_associate":       eip.ResourceEIPAssociate(),

			"huaweicloud_vpc_peering_connection":          vpc.ResourceVpcPeeringConnectionV2(),
			"huaweicloud_vpc_peering_connection_accepter": vpc.ResourceVpcPeeringConnectionAccepterV2(),
			"huaweicloud_vpc_route_table":                 vpc.ResourceVPCRouteTable(),
			"huaweicloud_vpc_route":                       vpc.ResourceVPCRouteTableRoute(),
			"huaweicloud_vpc":                             vpc.ResourceVirtualPrivateCloudV1(),
			"huaweicloud_vpc_subnet":                      vpc.ResourceVpcSubnetV1(),
			"huaweicloud_vpc_address_group":               vpc.ResourceVpcAddressGroup(),
			"huaweicloud_vpc_flow_log":                    vpc.ResourceVpcFlowLog(),

			"huaweicloud_vpcep_approval": vpcep.ResourceVPCEndpointApproval(),
			"huaweicloud_vpcep_endpoint": vpcep.ResourceVPCEndpoint(),
			"huaweicloud_vpcep_service":  vpcep.ResourceVPCEndpointService(),

			"huaweicloud_vpn_gateway":                 vpn.ResourceGateway(),
			"huaweicloud_vpn_customer_gateway":        vpn.ResourceCustomerGateway(),
			"huaweicloud_vpn_connection":              vpn.ResourceConnection(),
			"huaweicloud_vpn_connection_health_check": vpn.ResourceConnectionHealthCheck(),

			"huaweicloud_scm_certificate": scm.ResourceScmCertificate(),

			"huaweicloud_waf_address_group":                       waf.ResourceWafAddressGroup(),
			"huaweicloud_waf_certificate":                         waf.ResourceWafCertificateV1(),
			"huaweicloud_waf_cloud_instance":                      waf.ResourceCloudInstance(),
			"huaweicloud_waf_domain":                              waf.ResourceWafDomain(),
			"huaweicloud_waf_policy":                              waf.ResourceWafPolicyV1(),
			"huaweicloud_waf_rule_anti_crawler":                   waf.ResourceRuleAntiCrawler(),
			"huaweicloud_waf_rule_blacklist":                      waf.ResourceWafRuleBlackListV1(),
			"huaweicloud_waf_rule_cc_protection":                  waf.ResourceRuleCCProtection(),
			"huaweicloud_waf_rule_data_masking":                   waf.ResourceWafRuleDataMaskingV1(),
			"huaweicloud_waf_rule_global_protection_whitelist":    waf.ResourceRuleGlobalProtectionWhitelist(),
			"huaweicloud_waf_rule_known_attack_source":            waf.ResourceRuleKnownAttack(),
			"huaweicloud_waf_rule_precise_protection":             waf.ResourceRulePreciseProtection(),
			"huaweicloud_waf_rule_web_tamper_protection":          waf.ResourceWafRuleWebTamperProtectionV1(),
			"huaweicloud_waf_rule_geolocation_access_control":     waf.ResourceRuleGeolocation(),
			"huaweicloud_waf_rule_information_leakage_prevention": waf.ResourceRuleLeakagePrevention(),
			"huaweicloud_waf_dedicated_instance":                  waf.ResourceWafDedicatedInstance(),
			"huaweicloud_waf_dedicated_domain":                    waf.ResourceWafDedicatedDomain(),
			"huaweicloud_waf_instance_group":                      waf.ResourceWafInstanceGroup(),
			"huaweicloud_waf_instance_group_associate":            waf.ResourceWafInstGroupAssociate(),
			"huaweicloud_waf_reference_table":                     waf.ResourceWafReferenceTableV1(),

			"huaweicloud_workspace_desktop": workspace.ResourceDesktop(),
			"huaweicloud_workspace_service": workspace.ResourceService(),
			"huaweicloud_workspace_user":    workspace.ResourceUser(),

			"huaweicloud_cpts_project": cpts.ResourceProject(),
			"huaweicloud_cpts_task":    cpts.ResourceTask(),

			// CodeArts
			"huaweicloud_codearts_project":            codearts.ResourceProject(),
			"huaweicloud_codearts_repository":         codearts.ResourceRepository(),
			"huaweicloud_codearts_deploy_application": codearts.ResourceDeployApplication(),
			"huaweicloud_codearts_deploy_group":       codearts.ResourceDeployGroup(),
			"huaweicloud_codearts_deploy_host":        codearts.ResourceDeployHost(),

			"huaweicloud_dsc_instance":  dsc.ResourceDscInstance(),
			"huaweicloud_dsc_asset_obs": dsc.ResourceAssetObs(),

			// internal only
			"huaweicloud_apm_aksk":                apm.ResourceApmAkSk(),
			"huaweicloud_aom_alarm_policy":        aom.ResourceAlarmPolicy(),
			"huaweicloud_aom_prometheus_instance": aom.ResourcePrometheusInstance(),

			"huaweicloud_aom_application":                 cmdb.ResourceAomApplication(),
			"huaweicloud_aom_component":                   cmdb.ResourceAomComponent(),
			"huaweicloud_aom_cmdb_resource_relationships": cmdb.ResourceCiRelationships(),
			"huaweicloud_aom_environment":                 cmdb.ResourceAomEnvironment(),

			"huaweicloud_lts_access_rule":     lts.ResourceAomMappingRule(),
			"huaweicloud_lts_dashboard":       lts.ResourceLtsDashboard(),
			"huaweicloud_elb_log":             lts.ResourceLtsElb(),
			"huaweicloud_lts_struct_template": lts.ResourceLtsStruct(),

			// Legacy
			"huaweicloud_networking_eip_associate": eip.ResourceEIPAssociate(),

			"huaweicloud_projectman_project": codearts.ResourceProject(),
			"huaweicloud_codehub_repository": codearts.ResourceRepository(),

			"huaweicloud_compute_instance_v2":             ecs.ResourceComputeInstance(),
			"huaweicloud_compute_interface_attach_v2":     ecs.ResourceComputeInterfaceAttach(),
			"huaweicloud_compute_keypair_v2":              ResourceComputeKeypairV2(),
			"huaweicloud_compute_servergroup_v2":          ecs.ResourceComputeServerGroup(),
			"huaweicloud_compute_volume_attach_v2":        ecs.ResourceComputeVolumeAttach(),
			"huaweicloud_compute_floatingip_associate_v2": ecs.ResourceComputeEIPAssociate(),

			"huaweicloud_dns_ptrrecord_v2": dns.ResourceDNSPtrRecord(),
			"huaweicloud_dns_recordset_v2": dns.ResourceDNSRecordSetV2(),
			"huaweicloud_dns_zone_v2":      dns.ResourceDNSZone(),

			"huaweicloud_dcs_instance_v1": dcs.ResourceDcsInstance(),
			"huaweicloud_dds_instance_v3": dds.ResourceDdsInstanceV3(),

			"huaweicloud_kms_key_v1": dew.ResourceKmsKey(),

			"huaweicloud_lb_certificate_v2":  lb.ResourceCertificateV2(),
			"huaweicloud_lb_loadbalancer_v2": lb.ResourceLoadBalancer(),
			"huaweicloud_lb_listener_v2":     lb.ResourceListener(),
			"huaweicloud_lb_pool_v2":         lb.ResourcePoolV2(),
			"huaweicloud_lb_member_v2":       lb.ResourceMemberV2(),
			"huaweicloud_lb_monitor_v2":      lb.ResourceMonitorV2(),
			"huaweicloud_lb_l7policy_v2":     lb.ResourceL7PolicyV2(),
			"huaweicloud_lb_l7rule_v2":       lb.ResourceL7RuleV2(),
			"huaweicloud_lb_whitelist_v2":    lb.ResourceWhitelistV2(),

			"huaweicloud_mrs_cluster_v1": ResourceMRSClusterV1(),
			"huaweicloud_mrs_job_v1":     ResourceMRSJobV1(),

			"huaweicloud_networking_secgroup_v2":      vpc.ResourceNetworkingSecGroup(),
			"huaweicloud_networking_secgroup_rule_v2": vpc.ResourceNetworkingSecGroupRule(),

			"huaweicloud_smn_topic_v2":        smn.ResourceTopic(),
			"huaweicloud_smn_subscription_v2": smn.ResourceSubscription(),

			"huaweicloud_rds_account":            rds.ResourceMysqlAccount(),
			"huaweicloud_rds_database":           rds.ResourceMysqlDatabase(),
			"huaweicloud_rds_database_privilege": rds.ResourceMysqlDatabasePrivilege(),
			"huaweicloud_rds_instance_v3":        rds.ResourceRdsInstance(),
			"huaweicloud_rds_parametergroup_v3":  rds.ResourceRdsConfiguration(),

			"huaweicloud_rf_stack": rfs.ResourceStack(),

			"huaweicloud_nat_dnat_rule_v2": nat.ResourcePublicDnatRule(),
			"huaweicloud_nat_gateway_v2":   nat.ResourcePublicGateway(),
			"huaweicloud_nat_snat_rule_v2": nat.ResourcePublicSnatRule(),

			"huaweicloud_sfs_access_rule_v2": sfs.ResourceSFSAccessRuleV2(),
			"huaweicloud_sfs_file_system_v2": sfs.ResourceSFSFileSystemV2(),

			"huaweicloud_iam_agency":    iam.ResourceIAMAgencyV3(),
			"huaweicloud_iam_agency_v3": iam.ResourceIAMAgencyV3(),

			"huaweicloud_vpc_bandwidth_v2":                   eip.ResourceVpcBandWidthV2(),
			"huaweicloud_vpc_eip_v1":                         eip.ResourceVpcEIPV1(),
			"huaweicloud_vpc_peering_connection_v2":          vpc.ResourceVpcPeeringConnectionV2(),
			"huaweicloud_vpc_peering_connection_accepter_v2": vpc.ResourceVpcPeeringConnectionAccepterV2(),
			"huaweicloud_vpc_v1":                             vpc.ResourceVirtualPrivateCloudV1(),
			"huaweicloud_vpc_subnet_v1":                      vpc.ResourceVpcSubnetV1(),

			"huaweicloud_cce_cluster_v3": cce.ResourceCCEClusterV3(),
			"huaweicloud_cce_node_v3":    cce.ResourceNode(),

			"huaweicloud_as_configuration_v1": as.ResourceASConfiguration(),
			"huaweicloud_as_group_v1":         as.ResourceASGroup(),
			"huaweicloud_as_policy_v1":        as.ResourceASPolicy(),

			"huaweicloud_identity_project_v3":          iam.ResourceIdentityProject(),
			"huaweicloud_identity_role_assignment_v3":  iam.ResourceIdentityGroupRoleAssignment(),
			"huaweicloud_identity_user_v3":             iam.ResourceIdentityUser(),
			"huaweicloud_identity_group_v3":            iam.ResourceIdentityGroup(),
			"huaweicloud_identity_group_membership_v3": iam.ResourceIdentityGroupMembership(),
			"huaweicloud_identity_provider_conversion": iam.ResourceIAMProviderConversion(),

			"huaweicloud_cdm_cluster_v1": cdm.ResourceCdmCluster(),
			"huaweicloud_css_cluster_v1": css.ResourceCssCluster(),
			"huaweicloud_dis_stream_v2":  dis.ResourceDisStream(),

			"huaweicloud_organizations_organization":            organizations.ResourceOrganization(),
			"huaweicloud_organizations_organizational_unit":     organizations.ResourceOrganizationalUnit(),
			"huaweicloud_organizations_account":                 organizations.ResourceAccount(),
			"huaweicloud_organizations_account_associate":       organizations.ResourceAccountAssociate(),
			"huaweicloud_organizations_account_invite":          organizations.ResourceAccountInvite(),
			"huaweicloud_organizations_account_invite_accepter": organizations.ResourceAccountInviteAccepter(),
			"huaweicloud_organizations_trusted_service":         organizations.ResourceTrustedService(),
			"huaweicloud_organizations_policy":                  organizations.ResourcePolicy(),
			"huaweicloud_organizations_policy_attach":           organizations.ResourcePolicyAttach(),

			"huaweicloud_dli_queue_v1":                dli.ResourceDliQueue(),
			"huaweicloud_networking_vip_v2":           vpc.ResourceNetworkingVip(),
			"huaweicloud_networking_vip_associate_v2": vpc.ResourceNetworkingVIPAssociateV2(),
			"huaweicloud_fgs_function_v2":             fgs.ResourceFgsFunctionV2(),
			"huaweicloud_cdn_domain_v1":               cdn.ResourceCdnDomainV1(),

			// Deprecated
			"huaweicloud_apig_vpc_channel":               deprecated.ResourceApigVpcChannelV2(),
			"huaweicloud_blockstorage_volume_v2":         deprecated.ResourceBlockStorageVolumeV2(),
			"huaweicloud_csbs_backup":                    deprecated.ResourceCSBSBackupV1(),
			"huaweicloud_csbs_backup_policy":             deprecated.ResourceCSBSBackupPolicyV1(),
			"huaweicloud_csbs_backup_policy_v1":          deprecated.ResourceCSBSBackupPolicyV1(),
			"huaweicloud_csbs_backup_v1":                 deprecated.ResourceCSBSBackupV1(),
			"huaweicloud_networking_network_v2":          deprecated.ResourceNetworkingNetworkV2(),
			"huaweicloud_networking_subnet_v2":           deprecated.ResourceNetworkingSubnetV2(),
			"huaweicloud_networking_floatingip_v2":       deprecated.ResourceNetworkingFloatingIPV2(),
			"huaweicloud_networking_router_v2":           deprecated.ResourceNetworkingRouterV2(),
			"huaweicloud_networking_router_interface_v2": deprecated.ResourceNetworkingRouterInterfaceV2(),
			"huaweicloud_networking_router_route_v2":     deprecated.ResourceNetworkingRouterRouteV2(),
			"huaweicloud_networking_port":                deprecated.ResourceNetworkingPortV2(),
			"huaweicloud_networking_port_v2":             deprecated.ResourceNetworkingPortV2(),
			"huaweicloud_vpc_route_v2":                   deprecated.ResourceVPCRouteV2(),
			"huaweicloud_ecs_instance_v1":                deprecated.ResourceEcsInstanceV1(),
			"huaweicloud_compute_secgroup_v2":            deprecated.ResourceComputeSecGroupV2(),
			"huaweicloud_compute_floatingip_v2":          deprecated.ResourceComputeFloatingIPV2(),
			"huaweicloud_oms_task":                       deprecated.ResourceMaasTaskV1(),

			"huaweicloud_fw_firewall_group_v2": deprecated.ResourceFWFirewallGroupV2(),
			"huaweicloud_fw_policy_v2":         deprecated.ResourceFWPolicyV2(),
			"huaweicloud_fw_rule_v2":           deprecated.ResourceFWRuleV2(),

			"huaweicloud_images_image_v2": deprecated.ResourceImagesImageV2(),

			"huaweicloud_dms_instance":    deprecated.ResourceDmsInstancesV1(),
			"huaweicloud_dms_instance_v1": deprecated.ResourceDmsInstancesV1(),
			"huaweicloud_dms_group":       deprecated.ResourceDmsGroups(),
			"huaweicloud_dms_group_v1":    deprecated.ResourceDmsGroups(),
			"huaweicloud_dms_queue":       deprecated.ResourceDmsQueues(),
			"huaweicloud_dms_queue_v1":    deprecated.ResourceDmsQueues(),

			"huaweicloud_cs_cluster":            deprecated.ResourceCsClusterV1(),
			"huaweicloud_cs_cluster_v1":         deprecated.ResourceCsClusterV1(),
			"huaweicloud_cs_route":              deprecated.ResourceCsRouteV1(),
			"huaweicloud_cs_route_v1":           deprecated.ResourceCsRouteV1(),
			"huaweicloud_cs_peering_connect":    deprecated.ResourceCsPeeringConnectV1(),
			"huaweicloud_cs_peering_connect_v1": deprecated.ResourceCsPeeringConnectV1(),

			"huaweicloud_vbs_backup":           deprecated.ResourceVBSBackupV2(),
			"huaweicloud_vbs_backup_policy":    deprecated.ResourceVBSBackupPolicyV2(),
			"huaweicloud_vbs_backup_policy_v2": deprecated.ResourceVBSBackupPolicyV2(),
			"huaweicloud_vbs_backup_v2":        deprecated.ResourceVBSBackupV2(),

			"huaweicloud_vpnaas_ipsec_policy_v2":    deprecated.ResourceVpnIPSecPolicyV2(),
			"huaweicloud_vpnaas_service_v2":         deprecated.ResourceVpnServiceV2(),
			"huaweicloud_vpnaas_ike_policy_v2":      deprecated.ResourceVpnIKEPolicyV2(),
			"huaweicloud_vpnaas_endpoint_group_v2":  deprecated.ResourceVpnEndpointGroupV2(),
			"huaweicloud_vpnaas_site_connection_v2": deprecated.ResourceVpnSiteConnectionV2(),

			"huaweicloud_vpnaas_endpoint_group":  deprecated.ResourceVpnEndpointGroupV2(),
			"huaweicloud_vpnaas_ike_policy":      deprecated.ResourceVpnIKEPolicyV2(),
			"huaweicloud_vpnaas_ipsec_policy":    deprecated.ResourceVpnIPSecPolicyV2(),
			"huaweicloud_vpnaas_service":         deprecated.ResourceVpnServiceV2(),
			"huaweicloud_vpnaas_site_connection": deprecated.ResourceVpnSiteConnectionV2(),
		},
	}

	provider.ConfigureContextFunc = func(ctx context.Context, d *schema.ResourceData) (interface{}, diag.Diagnostics) {
		terraformVersion := provider.TerraformVersion
		if terraformVersion == "" {
			// Terraform 0.12 introduced this field to the protocol
			// We can therefore assume that if it's missing it's 0.10 or 0.11 cc
			terraformVersion = "0.11+compatible"
		}

		return configureProvider(ctx, d, terraformVersion)
	}

	return provider
}

var descriptions map[string]string

func init() {
	descriptions = map[string]string{
		"auth_url": "The Identity authentication URL.",

		"region": "The HuaweiCloud region to connect to.",

		"user_name": "Username to login with.",

		"user_id": "User ID to login with.",

		"project_id": "The ID of the project to login with.",

		"project_name": "The name of the project to login with.",

		"tenant_id": "The ID of the Tenant (Identity v2) to login with.",

		"tenant_name": "The name of the Tenant (Identity v2) to login with.",

		"password": "Password to login with.",

		"token": "Authentication token to use as an alternative to username/password.",

		"domain_id": "The ID of the Domain to scope to.",

		"domain_name": "The name of the Domain to scope to.",

		"access_key":     "The access key of the HuaweiCloud to use.",
		"secret_key":     "The secret key of the HuaweiCloud to use.",
		"security_token": "The security token to authenticate with a temporary security credential.",

		"insecure": "Trust self-signed certificates.",

		"cacert_file": "A Custom CA certificate.",

		"cert": "A client certificate to authenticate with.",

		"key": "A client private key to authenticate with.",

		"agency_name": "The name of agency",

		"agency_domain_name": "The name of domain who created the agency (Identity v3).",

		"delegated_project": "The name of delegated project (Identity v3).",

		"assume_role_agency_name": "The name of agency for assume role.",

		"assume_role_domain_name": "The name of domain for assume role.",

		"cloud": "The endpoint of cloud provider, defaults to myhuaweicloud.com",

		"endpoints": "The custom endpoints used to override the default endpoint URL.",

		"regional": "Whether the service endpoints are regional",

		"shared_config_file": "The path to the shared config file. If not set, the default is ~/.hcloud/config.json.",

		"profile": "The profile name as set in the shared config file.",

		"max_retries": "How many times HTTP connection should be retried until giving up.",

		"enterprise_project_id": "enterprise project id",
	}
}

func configureProvider(_ context.Context, d *schema.ResourceData, terraformVersion string) (interface{},
	diag.Diagnostics) {
	var tenantName, tenantID, delegatedProject, identityEndpoint string
	region := d.Get("region").(string)
	cloud := getCloudDomain(d.Get("cloud").(string), region)

	isRegional := d.Get("regional").(bool)
	if strings.HasPrefix(region, prefixEuropeRegion) {
		// the default format of endpoints in Europe site is xxx.{{region}}.{{cloud}}
		isRegional = true
	}

	// project_name is prior to tenant_name
	// if neither of them was set, use region as the default project
	if v, ok := d.GetOk("project_name"); ok && v.(string) != "" {
		tenantName = v.(string)
	} else if v, ok := d.GetOk("tenant_name"); ok && v.(string) != "" {
		tenantName = v.(string)
	} else {
		tenantName = region
	}

	// project_id is prior to tenant_id
	if v, ok := d.GetOk("project_id"); ok && v.(string) != "" {
		tenantID = v.(string)
	} else {
		tenantID = d.Get("tenant_id").(string)
	}

	// Use region as delegated_project if it's not set
	if v, ok := d.GetOk("delegated_project"); ok && v.(string) != "" {
		delegatedProject = v.(string)
	} else {
		delegatedProject = region
	}

	// use auth_url as identityEndpoint if specified
	if v, ok := d.GetOk("auth_url"); ok {
		identityEndpoint = v.(string)
	} else {
		// use cloud as basis for identityEndpoint
		identityEndpoint = fmt.Sprintf("https://iam.%s.%s/v3", region, cloud)
	}

	config := config.Config{
		AccessKey:           d.Get("access_key").(string),
		SecretKey:           d.Get("secret_key").(string),
		CACertFile:          d.Get("cacert_file").(string),
		ClientCertFile:      d.Get("cert").(string),
		ClientKeyFile:       d.Get("key").(string),
		DomainID:            d.Get("domain_id").(string),
		DomainName:          d.Get("domain_name").(string),
		IdentityEndpoint:    identityEndpoint,
		Insecure:            d.Get("insecure").(bool),
		Password:            d.Get("password").(string),
		Token:               d.Get("token").(string),
		SecurityToken:       d.Get("security_token").(string),
		Region:              region,
		TenantID:            tenantID,
		TenantName:          tenantName,
		Username:            d.Get("user_name").(string),
		UserID:              d.Get("user_id").(string),
		AgencyName:          d.Get("agency_name").(string),
		AgencyDomainName:    d.Get("agency_domain_name").(string),
		DelegatedProject:    delegatedProject,
		Cloud:               cloud,
		RegionClient:        isRegional,
		MaxRetries:          d.Get("max_retries").(int),
		EnterpriseProjectID: d.Get("enterprise_project_id").(string),
		SharedConfigFile:    d.Get("shared_config_file").(string),
		Profile:             d.Get("profile").(string),
		TerraformVersion:    terraformVersion,
		RegionProjectIDMap:  make(map[string]string),
		RPLock:              new(sync.Mutex),
		SecurityKeyLock:     new(sync.Mutex),
	}

	// get assume role
	assumeRoleList := d.Get("assume_role").([]interface{})
	if len(assumeRoleList) == 0 {
		// without assume_role block in provider
		delegatedAgencyName := os.Getenv("HW_ASSUME_ROLE_AGENCY_NAME")
		delegatedDomianName := os.Getenv("HW_ASSUME_ROLE_DOMAIN_NAME")
		if delegatedAgencyName != "" && delegatedDomianName != "" {
			config.AssumeRoleAgency = delegatedAgencyName
			config.AssumeRoleDomain = delegatedDomianName
		}
	} else {
		assumeRole := assumeRoleList[0].(map[string]interface{})
		config.AssumeRoleAgency = assumeRole["agency_name"].(string)
		config.AssumeRoleDomain = assumeRole["domain_name"].(string)
	}

	// get custom endpoints
	endpoints, err := flattenProviderEndpoints(d)
	if err != nil {
		return nil, diag.FromErr(err)
	}
	config.Endpoints = endpoints

	if err := config.LoadAndValidate(); err != nil {
		return nil, diag.FromErr(err)
	}

	return &config, nil
}

func flattenProviderEndpoints(d *schema.ResourceData) (map[string]string, error) {
	endpoints := d.Get("endpoints").(map[string]interface{})
	epMap := make(map[string]string)

	for key, val := range endpoints {
		endpoint := strings.TrimSpace(val.(string))
		// check empty string
		if endpoint == "" {
			return nil, fmt.Errorf("the value of customer endpoint %s must be specified", key)
		}

		// add prefix "https://" and suffix "/"
		if !strings.HasPrefix(endpoint, "http") {
			endpoint = fmt.Sprintf("https://%s", endpoint)
		}
		if !strings.HasSuffix(endpoint, "/") {
			endpoint = fmt.Sprintf("%s/", endpoint)
		}
		epMap[key] = endpoint
	}

	// unify the endpoint which has multiple versions
	for key := range endpoints {
		ep, ok := epMap[key]
		if !ok {
			continue
		}

		multiKeys := config.GetServiceDerivedCatalogKeys(key)
		for _, k := range multiKeys {
			epMap[k] = ep
		}
	}

	log.Printf("[DEBUG] customer endpoints: %+v", epMap)
	return epMap, nil
}

func getCloudDomain(cloud, region string) string {
	// first, use the specified value
	if cloud != "" {
		return cloud
	}

	// then check whether the region(eu-west-1xx) is located in Europe
	if strings.HasPrefix(region, prefixEuropeRegion) {
		return defaultEuropeCloud
	}
	return defaultCloud
}<|MERGE_RESOLUTION|>--- conflicted
+++ resolved
@@ -1126,17 +1126,11 @@
 			"huaweicloud_sdrs_protected_instance": sdrs.ResourceProtectedInstance(),
 			"huaweicloud_sdrs_replication_attach": sdrs.ResourceReplicationAttach(),
 
-<<<<<<< HEAD
 			"huaweicloud_secmaster_incident":   secmaster.ResourceIncident(),
 			"huaweicloud_secmaster_indicator":  secmaster.ResourceIndicator(),
 			"huaweicloud_secmaster_alert":      secmaster.ResourceAlert(),
 			"huaweicloud_secmaster_alert_rule": secmaster.ResourceAlertRule(),
-=======
-			"huaweicloud_secmaster_incident":  secmaster.ResourceIncident(),
-			"huaweicloud_secmaster_indicator": secmaster.ResourceIndicator(),
-			"huaweicloud_secmaster_alert":     secmaster.ResourceAlert(),
-			"huaweicloud_secmaster_playbook":  secmaster.ResourcePlaybook(),
->>>>>>> 19a1105f
+			"huaweicloud_secmaster_playbook":   secmaster.ResourcePlaybook(),
 
 			"huaweicloud_servicestage_application":                 servicestage.ResourceApplication(),
 			"huaweicloud_servicestage_component_instance":          servicestage.ResourceComponentInstance(),
