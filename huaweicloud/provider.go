package huaweicloud

import (
	"github.com/hashicorp/terraform/helper/mutexkv"
	"github.com/hashicorp/terraform/helper/schema"
	"github.com/hashicorp/terraform/terraform"
)

// This is a global MutexKV for use within this plugin.
var osMutexKV = mutexkv.NewMutexKV()

// Provider returns a schema.Provider for HuaweiCloud.
func Provider() terraform.ResourceProvider {
	return &schema.Provider{
		Schema: map[string]*schema.Schema{
			"access_key": {
				Type:        schema.TypeString,
				Optional:    true,
				DefaultFunc: schema.EnvDefaultFunc("OS_ACCESS_KEY", ""),
				Description: descriptions["access_key"],
			},

			"secret_key": {
				Type:        schema.TypeString,
				Optional:    true,
				DefaultFunc: schema.EnvDefaultFunc("OS_SECRET_KEY", ""),
				Description: descriptions["secret_key"],
			},

			"auth_url": &schema.Schema{
				Type:        schema.TypeString,
				Optional:    true,
				DefaultFunc: schema.EnvDefaultFunc("OS_AUTH_URL", ""),
				Description: descriptions["auth_url"],
			},

			"region": &schema.Schema{
				Type:        schema.TypeString,
				Optional:    true,
				Description: descriptions["region"],
				DefaultFunc: schema.EnvDefaultFunc("OS_REGION_NAME", ""),
			},

			"user_name": &schema.Schema{
				Type:        schema.TypeString,
				Optional:    true,
				DefaultFunc: schema.EnvDefaultFunc("OS_USERNAME", ""),
				Description: descriptions["user_name"],
			},

			"user_id": &schema.Schema{
				Type:        schema.TypeString,
				Optional:    true,
				DefaultFunc: schema.EnvDefaultFunc("OS_USER_ID", ""),
				Description: descriptions["user_name"],
			},

			"tenant_id": &schema.Schema{
				Type:     schema.TypeString,
				Optional: true,
				DefaultFunc: schema.MultiEnvDefaultFunc([]string{
					"OS_TENANT_ID",
					"OS_PROJECT_ID",
				}, ""),
				Description: descriptions["tenant_id"],
			},

			"tenant_name": &schema.Schema{
				Type:     schema.TypeString,
				Optional: true,
				DefaultFunc: schema.MultiEnvDefaultFunc([]string{
					"OS_TENANT_NAME",
					"OS_PROJECT_NAME",
				}, ""),
				Description: descriptions["tenant_name"],
			},

			"password": &schema.Schema{
				Type:        schema.TypeString,
				Optional:    true,
				Sensitive:   true,
				DefaultFunc: schema.EnvDefaultFunc("OS_PASSWORD", ""),
				Description: descriptions["password"],
			},

			"token": &schema.Schema{
				Type:        schema.TypeString,
				Optional:    true,
				DefaultFunc: schema.EnvDefaultFunc("OS_AUTH_TOKEN", ""),
				Description: descriptions["token"],
			},

			"domain_id": &schema.Schema{
				Type:     schema.TypeString,
				Optional: true,
				DefaultFunc: schema.MultiEnvDefaultFunc([]string{
					"OS_USER_DOMAIN_ID",
					"OS_PROJECT_DOMAIN_ID",
					"OS_DOMAIN_ID",
				}, ""),
				Description: descriptions["domain_id"],
			},

			"domain_name": &schema.Schema{
				Type:     schema.TypeString,
				Optional: true,
				DefaultFunc: schema.MultiEnvDefaultFunc([]string{
					"OS_USER_DOMAIN_NAME",
					"OS_PROJECT_DOMAIN_NAME",
					"OS_DOMAIN_NAME",
					"OS_DEFAULT_DOMAIN",
				}, ""),
				Description: descriptions["domain_name"],
			},

			"insecure": &schema.Schema{
				Type:        schema.TypeBool,
				Optional:    true,
				DefaultFunc: schema.EnvDefaultFunc("OS_INSECURE", ""),
				Description: descriptions["insecure"],
			},

			"endpoint_type": &schema.Schema{
				Type:        schema.TypeString,
				Optional:    true,
				DefaultFunc: schema.EnvDefaultFunc("OS_ENDPOINT_TYPE", ""),
			},

			"cacert_file": &schema.Schema{
				Type:        schema.TypeString,
				Optional:    true,
				DefaultFunc: schema.EnvDefaultFunc("OS_CACERT", ""),
				Description: descriptions["cacert_file"],
			},

			"cert": &schema.Schema{
				Type:        schema.TypeString,
				Optional:    true,
				DefaultFunc: schema.EnvDefaultFunc("OS_CERT", ""),
				Description: descriptions["cert"],
			},

			"key": &schema.Schema{
				Type:        schema.TypeString,
				Optional:    true,
				DefaultFunc: schema.EnvDefaultFunc("OS_KEY", ""),
				Description: descriptions["key"],
			},

			"swauth": &schema.Schema{
				Type:        schema.TypeBool,
				Optional:    true,
				DefaultFunc: schema.EnvDefaultFunc("OS_SWAUTH", ""),
				Description: descriptions["swauth"],
			},

			"use_octavia": &schema.Schema{
				Type:        schema.TypeBool,
				Optional:    true,
				DefaultFunc: schema.EnvDefaultFunc("OS_USE_OCTAVIA", ""),
				Description: descriptions["use_octavia"],
			},

			"cloud": &schema.Schema{
				Type:        schema.TypeString,
				Optional:    true,
				DefaultFunc: schema.EnvDefaultFunc("OS_CLOUD", ""),
				Description: descriptions["cloud"],
			},

			"agency_name": &schema.Schema{
				Type:        schema.TypeString,
				Optional:    true,
				DefaultFunc: schema.EnvDefaultFunc("OS_AGENCY_NAME", ""),
				Description: descriptions["agency_name"],
			},

			"agency_domain_name": &schema.Schema{
				Type:        schema.TypeString,
				Optional:    true,
				DefaultFunc: schema.EnvDefaultFunc("OS_AGENCY_DOMAIN_NAME", ""),
				Description: descriptions["agency_domain_name"],
			},
			"delegated_project": &schema.Schema{
				Type:        schema.TypeString,
				Optional:    true,
				DefaultFunc: schema.EnvDefaultFunc("OS_DELEGATED_PROJECT", ""),
				Description: descriptions["delegated_project"],
			},
		},

		DataSourcesMap: map[string]*schema.Resource{
			"huaweicloud_networking_network_v2":  dataSourceNetworkingNetworkV2(),
			"huaweicloud_networking_subnet_v2":   dataSourceNetworkingSubnetV2(),
			"huaweicloud_networking_secgroup_v2": dataSourceNetworkingSecGroupV2(),
			"huaweicloud_s3_bucket_object":       dataSourceS3BucketObject(),
			"huaweicloud_kms_key_v1":             dataSourceKmsKeyV1(),
			"huaweicloud_kms_data_key_v1":        dataSourceKmsDataKeyV1(),
			"huaweicloud_rds_flavors_v1":         dataSourceRdsFlavorV1(),
<<<<<<< HEAD
			"huaweicloud_sfs_file_system_v2":     dataSourceSFSFileSystemV2(),
=======
			"huaweicloud_rts_stack_v1":           dataSourceRTSStackV1(),
			"huaweicloud_rts_stack_resource_v1":  dataSourceRTSStackResourcesV1(),
>>>>>>> 05b34aaa
		},

		ResourcesMap: map[string]*schema.Resource{
			"huaweicloud_blockstorage_volume_v2":          resourceBlockStorageVolumeV2(),
			"huaweicloud_compute_instance_v2":             resourceComputeInstanceV2(),
			"huaweicloud_compute_keypair_v2":              resourceComputeKeypairV2(),
			"huaweicloud_compute_secgroup_v2":             resourceComputeSecGroupV2(),
			"huaweicloud_compute_servergroup_v2":          resourceComputeServerGroupV2(),
			"huaweicloud_compute_floatingip_v2":           resourceComputeFloatingIPV2(),
			"huaweicloud_compute_floatingip_associate_v2": resourceComputeFloatingIPAssociateV2(),
			"huaweicloud_compute_volume_attach_v2":        resourceComputeVolumeAttachV2(),
			"huaweicloud_dns_recordset_v2":                resourceDNSRecordSetV2(),
			"huaweicloud_dns_zone_v2":                     resourceDNSZoneV2(),
			"huaweicloud_fw_firewall_group_v2":            resourceFWFirewallGroupV2(),
			"huaweicloud_fw_policy_v2":                    resourceFWPolicyV2(),
			"huaweicloud_fw_rule_v2":                      resourceFWRuleV2(),
			"huaweicloud_kms_key_v1":                      resourceKmsKeyV1(),
			"huaweicloud_elb_loadbalancer":                resourceELBLoadBalancer(),
			"huaweicloud_elb_listener":                    resourceELBListener(),
			"huaweicloud_elb_healthcheck":                 resourceELBHealthCheck(),
			"huaweicloud_elb_backendecs":                  resourceELBBackendECS(),
			"huaweicloud_lb_loadbalancer_v2":              resourceLoadBalancerV2(),
			"huaweicloud_lb_listener_v2":                  resourceListenerV2(),
			"huaweicloud_lb_pool_v2":                      resourcePoolV2(),
			"huaweicloud_lb_member_v2":                    resourceMemberV2(),
			"huaweicloud_lb_monitor_v2":                   resourceMonitorV2(),
			"huaweicloud_networking_network_v2":           resourceNetworkingNetworkV2(),
			"huaweicloud_networking_subnet_v2":            resourceNetworkingSubnetV2(),
			"huaweicloud_networking_floatingip_v2":        resourceNetworkingFloatingIPV2(),
			"huaweicloud_networking_port_v2":              resourceNetworkingPortV2(),
			"huaweicloud_networking_router_v2":            resourceNetworkingRouterV2(),
			"huaweicloud_networking_router_interface_v2":  resourceNetworkingRouterInterfaceV2(),
			"huaweicloud_networking_router_route_v2":      resourceNetworkingRouterRouteV2(),
			"huaweicloud_networking_secgroup_v2":          resourceNetworkingSecGroupV2(),
			"huaweicloud_networking_secgroup_rule_v2":     resourceNetworkingSecGroupRuleV2(),
			"huaweicloud_s3_bucket":                       resourceS3Bucket(),
			"huaweicloud_s3_bucket_policy":                resourceS3BucketPolicy(),
			"huaweicloud_s3_bucket_object":                resourceS3BucketObject(),
			"huaweicloud_smn_topic_v2":                    resourceTopic(),
			"huaweicloud_smn_subscription_v2":             resourceSubscription(),
			"huaweicloud_rds_instance_v1":                 resourceRdsInstance(),
			"huaweicloud_nat_gateway_v2":                  resourceNatGatewayV2(),
			"huaweicloud_nat_snat_rule_v2":                resourceNatSnatRuleV2(),
			"huaweicloud_vpc_eip_v1":                      resourceVpcEIPV1(),
<<<<<<< HEAD
			"huaweicloud_sfs_file_system_v2":              resourceSFSFileSystemV2(),
=======
			"huaweicloud_rts_stack_v1":                    resourceRTSStackV1(),
>>>>>>> 05b34aaa
		},

		ConfigureFunc: configureProvider,
	}
}

var descriptions map[string]string

func init() {
	descriptions = map[string]string{
		"auth_url": "The Identity authentication URL.",

		"region": "The HuaweiCloud region to connect to.",

		"user_name": "Username to login with.",

		"user_id": "User ID to login with.",

		"tenant_id": "The ID of the Tenant (Identity v2) or Project (Identity v3)\n" +
			"to login with.",

		"tenant_name": "The name of the Tenant (Identity v2) or Project (Identity v3)\n" +
			"to login with.",

		"password": "Password to login with.",

		"token": "Authentication token to use as an alternative to username/password.",

		"domain_id": "The ID of the Domain to scope to (Identity v3).",

		"domain_name": "The name of the Domain to scope to (Identity v3).",

		"insecure": "Trust self-signed certificates.",

		"cacert_file": "A Custom CA certificate.",

		"endpoint_type": "The catalog endpoint type to use.",

		"cert": "A client certificate to authenticate with.",

		"key": "A client private key to authenticate with.",

		"swauth": "Use Swift's authentication system instead of Keystone. Only used for\n" +
			"interaction with Swift.",

		"use_octavia": "If set to `true`, API requests will go the Load Balancer\n" +
			"service (Octavia) instead of the Networking service (Neutron).",

		"cloud": "An entry in a `clouds.yaml` file to use.",

		"agency_name": "The name of agency",

		"agency_domain_name": "The name of domain who created the agency (Identity v3).",

		"delegated_project": "The name of delegated project (Identity v3).",
	}
}

func configureProvider(d *schema.ResourceData) (interface{}, error) {
	config := Config{
		AccessKey:        d.Get("access_key").(string),
		SecretKey:        d.Get("secret_key").(string),
		CACertFile:       d.Get("cacert_file").(string),
		ClientCertFile:   d.Get("cert").(string),
		ClientKeyFile:    d.Get("key").(string),
		Cloud:            d.Get("cloud").(string),
		DomainID:         d.Get("domain_id").(string),
		DomainName:       d.Get("domain_name").(string),
		EndpointType:     d.Get("endpoint_type").(string),
		IdentityEndpoint: d.Get("auth_url").(string),
		Insecure:         d.Get("insecure").(bool),
		Password:         d.Get("password").(string),
		Region:           d.Get("region").(string),
		Swauth:           d.Get("swauth").(bool),
		Token:            d.Get("token").(string),
		TenantID:         d.Get("tenant_id").(string),
		TenantName:       d.Get("tenant_name").(string),
		Username:         d.Get("user_name").(string),
		UserID:           d.Get("user_id").(string),
		useOctavia:       d.Get("use_octavia").(bool),
		AgencyName:       d.Get("agency_name").(string),
		AgencyDomainName: d.Get("agency_domain_name").(string),
		DelegatedProject: d.Get("delegated_project").(string),
	}

	if err := config.LoadAndValidate(); err != nil {
		return nil, err
	}

	return &config, nil
}<|MERGE_RESOLUTION|>--- conflicted
+++ resolved
@@ -197,12 +197,9 @@
 			"huaweicloud_kms_key_v1":             dataSourceKmsKeyV1(),
 			"huaweicloud_kms_data_key_v1":        dataSourceKmsDataKeyV1(),
 			"huaweicloud_rds_flavors_v1":         dataSourceRdsFlavorV1(),
-<<<<<<< HEAD
 			"huaweicloud_sfs_file_system_v2":     dataSourceSFSFileSystemV2(),
-=======
 			"huaweicloud_rts_stack_v1":           dataSourceRTSStackV1(),
 			"huaweicloud_rts_stack_resource_v1":  dataSourceRTSStackResourcesV1(),
->>>>>>> 05b34aaa
 		},
 
 		ResourcesMap: map[string]*schema.Resource{
@@ -247,11 +244,8 @@
 			"huaweicloud_nat_gateway_v2":                  resourceNatGatewayV2(),
 			"huaweicloud_nat_snat_rule_v2":                resourceNatSnatRuleV2(),
 			"huaweicloud_vpc_eip_v1":                      resourceVpcEIPV1(),
-<<<<<<< HEAD
 			"huaweicloud_sfs_file_system_v2":              resourceSFSFileSystemV2(),
-=======
 			"huaweicloud_rts_stack_v1":                    resourceRTSStackV1(),
->>>>>>> 05b34aaa
 		},
 
 		ConfigureFunc: configureProvider,
