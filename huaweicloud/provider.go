package huaweicloud

import (
	"github.com/hashicorp/terraform/helper/mutexkv"
	"github.com/hashicorp/terraform/helper/schema"
	"github.com/hashicorp/terraform/terraform"
)

// This is a global MutexKV for use within this plugin.
var osMutexKV = mutexkv.NewMutexKV()

// Provider returns a schema.Provider for HuaweiCloud.
func Provider() terraform.ResourceProvider {
	return &schema.Provider{
		Schema: map[string]*schema.Schema{
			"access_key": {
				Type:        schema.TypeString,
				Optional:    true,
				DefaultFunc: schema.EnvDefaultFunc("OS_ACCESS_KEY", ""),
				Description: descriptions["access_key"],
			},

			"secret_key": {
				Type:        schema.TypeString,
				Optional:    true,
				DefaultFunc: schema.EnvDefaultFunc("OS_SECRET_KEY", ""),
				Description: descriptions["secret_key"],
			},

			"auth_url": &schema.Schema{
				Type:        schema.TypeString,
				Optional:    true,
				DefaultFunc: schema.EnvDefaultFunc("OS_AUTH_URL", ""),
				Description: descriptions["auth_url"],
			},

			"region": &schema.Schema{
				Type:        schema.TypeString,
				Optional:    true,
				Description: descriptions["region"],
				DefaultFunc: schema.EnvDefaultFunc("OS_REGION_NAME", ""),
			},

			"user_name": &schema.Schema{
				Type:        schema.TypeString,
				Optional:    true,
				DefaultFunc: schema.EnvDefaultFunc("OS_USERNAME", ""),
				Description: descriptions["user_name"],
			},

			"user_id": &schema.Schema{
				Type:        schema.TypeString,
				Optional:    true,
				DefaultFunc: schema.EnvDefaultFunc("OS_USER_ID", ""),
				Description: descriptions["user_name"],
			},

			"tenant_id": &schema.Schema{
				Type:     schema.TypeString,
				Optional: true,
				DefaultFunc: schema.MultiEnvDefaultFunc([]string{
					"OS_TENANT_ID",
					"OS_PROJECT_ID",
				}, ""),
				Description: descriptions["tenant_id"],
			},

			"tenant_name": &schema.Schema{
				Type:     schema.TypeString,
				Optional: true,
				DefaultFunc: schema.MultiEnvDefaultFunc([]string{
					"OS_TENANT_NAME",
					"OS_PROJECT_NAME",
				}, ""),
				Description: descriptions["tenant_name"],
			},

			"password": &schema.Schema{
				Type:        schema.TypeString,
				Optional:    true,
				Sensitive:   true,
				DefaultFunc: schema.EnvDefaultFunc("OS_PASSWORD", ""),
				Description: descriptions["password"],
			},

			"token": &schema.Schema{
				Type:        schema.TypeString,
				Optional:    true,
				DefaultFunc: schema.EnvDefaultFunc("OS_AUTH_TOKEN", ""),
				Description: descriptions["token"],
			},

			"domain_id": &schema.Schema{
				Type:     schema.TypeString,
				Optional: true,
				DefaultFunc: schema.MultiEnvDefaultFunc([]string{
					"OS_USER_DOMAIN_ID",
					"OS_PROJECT_DOMAIN_ID",
					"OS_DOMAIN_ID",
				}, ""),
				Description: descriptions["domain_id"],
			},

			"domain_name": &schema.Schema{
				Type:     schema.TypeString,
				Optional: true,
				DefaultFunc: schema.MultiEnvDefaultFunc([]string{
					"OS_USER_DOMAIN_NAME",
					"OS_PROJECT_DOMAIN_NAME",
					"OS_DOMAIN_NAME",
					"OS_DEFAULT_DOMAIN",
				}, ""),
				Description: descriptions["domain_name"],
			},

			"insecure": &schema.Schema{
				Type:        schema.TypeBool,
				Optional:    true,
				DefaultFunc: schema.EnvDefaultFunc("OS_INSECURE", ""),
				Description: descriptions["insecure"],
			},

			"endpoint_type": &schema.Schema{
				Type:        schema.TypeString,
				Optional:    true,
				DefaultFunc: schema.EnvDefaultFunc("OS_ENDPOINT_TYPE", ""),
			},

			"cacert_file": &schema.Schema{
				Type:        schema.TypeString,
				Optional:    true,
				DefaultFunc: schema.EnvDefaultFunc("OS_CACERT", ""),
				Description: descriptions["cacert_file"],
			},

			"cert": &schema.Schema{
				Type:        schema.TypeString,
				Optional:    true,
				DefaultFunc: schema.EnvDefaultFunc("OS_CERT", ""),
				Description: descriptions["cert"],
			},

			"key": &schema.Schema{
				Type:        schema.TypeString,
				Optional:    true,
				DefaultFunc: schema.EnvDefaultFunc("OS_KEY", ""),
				Description: descriptions["key"],
			},

			"swauth": &schema.Schema{
				Type:        schema.TypeBool,
				Optional:    true,
				DefaultFunc: schema.EnvDefaultFunc("OS_SWAUTH", ""),
				Description: descriptions["swauth"],
			},

			"use_octavia": &schema.Schema{
				Type:        schema.TypeBool,
				Optional:    true,
				DefaultFunc: schema.EnvDefaultFunc("OS_USE_OCTAVIA", ""),
				Description: descriptions["use_octavia"],
			},

			"cloud": &schema.Schema{
				Type:        schema.TypeString,
				Optional:    true,
				DefaultFunc: schema.EnvDefaultFunc("OS_CLOUD", ""),
				Description: descriptions["cloud"],
			},

			"agency_name": &schema.Schema{
				Type:        schema.TypeString,
				Optional:    true,
				DefaultFunc: schema.EnvDefaultFunc("OS_AGENCY_NAME", ""),
				Description: descriptions["agency_name"],
			},

			"agency_domain_name": &schema.Schema{
				Type:        schema.TypeString,
				Optional:    true,
				DefaultFunc: schema.EnvDefaultFunc("OS_AGENCY_DOMAIN_NAME", ""),
				Description: descriptions["agency_domain_name"],
			},
			"delegated_project": &schema.Schema{
				Type:        schema.TypeString,
				Optional:    true,
				DefaultFunc: schema.EnvDefaultFunc("OS_DELEGATED_PROJECT", ""),
				Description: descriptions["delegated_project"],
			},
		},

		DataSourcesMap: map[string]*schema.Resource{
			"huaweicloud_networking_network_v2":     dataSourceNetworkingNetworkV2(),
			"huaweicloud_networking_subnet_v2":      dataSourceNetworkingSubnetV2(),
			"huaweicloud_networking_secgroup_v2":    dataSourceNetworkingSecGroupV2(),
			"huaweicloud_s3_bucket_object":          dataSourceS3BucketObject(),
			"huaweicloud_kms_key_v1":                dataSourceKmsKeyV1(),
			"huaweicloud_kms_data_key_v1":           dataSourceKmsDataKeyV1(),
			"huaweicloud_rds_flavors_v1":            dataSourceRdsFlavorV1(),
			"huaweicloud_sfs_file_system_v2":        dataSourceSFSFileSystemV2(),
			"huaweicloud_rts_stack_v1":              dataSourceRTSStackV1(),
			"huaweicloud_rts_stack_resource_v1":     dataSourceRTSStackResourcesV1(),
			"huaweicloud_iam_role_v3":               dataSourceIAMRoleV3(),
			"huaweicloud_vpc_v1":                    dataSourceVirtualPrivateCloudVpcV1(),
			"huaweicloud_vpc_peering_connection_v2": dataSourceVpcPeeringConnectionV2(),
			"huaweicloud_vpc_route_v2":              dataSourceVPCRouteV2(),
			"huaweicloud_vpc_route_ids_v2":          dataSourceVPCRouteIdsV2(),
			"huaweicloud_vpc_subnet_v1":             dataSourceVpcSubnetV1(),
			"huaweicloud_vpc_subnet_ids_v1":         dataSourceVpcSubnetIdsV1(),
<<<<<<< HEAD
			"huaweicloud_cce_cluster_v3":            dataSourceCCEClusterV3(),
			"huaweicloud_cce_node_v3":               dataSourceCceNodesV3(),
=======
			"huaweicloud_rts_software_config_v1":    dataSourceRtsSoftwareConfigV1(),
>>>>>>> ddc61401
		},

		ResourcesMap: map[string]*schema.Resource{
			"huaweicloud_blockstorage_volume_v2":             resourceBlockStorageVolumeV2(),
			"huaweicloud_compute_instance_v2":                resourceComputeInstanceV2(),
			"huaweicloud_compute_keypair_v2":                 resourceComputeKeypairV2(),
			"huaweicloud_compute_secgroup_v2":                resourceComputeSecGroupV2(),
			"huaweicloud_compute_servergroup_v2":             resourceComputeServerGroupV2(),
			"huaweicloud_compute_floatingip_v2":              resourceComputeFloatingIPV2(),
			"huaweicloud_compute_floatingip_associate_v2":    resourceComputeFloatingIPAssociateV2(),
			"huaweicloud_compute_volume_attach_v2":           resourceComputeVolumeAttachV2(),
			"huaweicloud_dns_recordset_v2":                   resourceDNSRecordSetV2(),
			"huaweicloud_dns_zone_v2":                        resourceDNSZoneV2(),
			"huaweicloud_fw_firewall_group_v2":               resourceFWFirewallGroupV2(),
			"huaweicloud_fw_policy_v2":                       resourceFWPolicyV2(),
			"huaweicloud_fw_rule_v2":                         resourceFWRuleV2(),
			"huaweicloud_kms_key_v1":                         resourceKmsKeyV1(),
			"huaweicloud_elb_loadbalancer":                   resourceELBLoadBalancer(),
			"huaweicloud_elb_listener":                       resourceELBListener(),
			"huaweicloud_elb_healthcheck":                    resourceELBHealthCheck(),
			"huaweicloud_elb_backendecs":                     resourceELBBackendECS(),
			"huaweicloud_lb_loadbalancer_v2":                 resourceLoadBalancerV2(),
			"huaweicloud_lb_listener_v2":                     resourceListenerV2(),
			"huaweicloud_lb_pool_v2":                         resourcePoolV2(),
			"huaweicloud_lb_member_v2":                       resourceMemberV2(),
			"huaweicloud_lb_monitor_v2":                      resourceMonitorV2(),
			"huaweicloud_networking_network_v2":              resourceNetworkingNetworkV2(),
			"huaweicloud_networking_subnet_v2":               resourceNetworkingSubnetV2(),
			"huaweicloud_networking_floatingip_v2":           resourceNetworkingFloatingIPV2(),
			"huaweicloud_networking_port_v2":                 resourceNetworkingPortV2(),
			"huaweicloud_networking_router_v2":               resourceNetworkingRouterV2(),
			"huaweicloud_networking_router_interface_v2":     resourceNetworkingRouterInterfaceV2(),
			"huaweicloud_networking_router_route_v2":         resourceNetworkingRouterRouteV2(),
			"huaweicloud_networking_secgroup_v2":             resourceNetworkingSecGroupV2(),
			"huaweicloud_networking_secgroup_rule_v2":        resourceNetworkingSecGroupRuleV2(),
			"huaweicloud_s3_bucket":                          resourceS3Bucket(),
			"huaweicloud_s3_bucket_policy":                   resourceS3BucketPolicy(),
			"huaweicloud_s3_bucket_object":                   resourceS3BucketObject(),
			"huaweicloud_smn_topic_v2":                       resourceTopic(),
			"huaweicloud_smn_subscription_v2":                resourceSubscription(),
			"huaweicloud_rds_instance_v1":                    resourceRdsInstance(),
			"huaweicloud_nat_gateway_v2":                     resourceNatGatewayV2(),
			"huaweicloud_nat_snat_rule_v2":                   resourceNatSnatRuleV2(),
			"huaweicloud_vpc_eip_v1":                         resourceVpcEIPV1(),
			"huaweicloud_sfs_file_system_v2":                 resourceSFSFileSystemV2(),
			"huaweicloud_rts_stack_v1":                       resourceRTSStackV1(),
			"huaweicloud_iam_agency_v3":                      resourceIAMAgencyV3(),
			"huaweicloud_vpc_v1":                             resourceVirtualPrivateCloudV1(),
			"huaweicloud_vpc_peering_connection_v2":          resourceVpcPeeringConnectionV2(),
			"huaweicloud_vpc_peering_connection_accepter_v2": resourceVpcPeeringConnectionAccepterV2(),
			"huaweicloud_vpc_route_v2":                       resourceVPCRouteV2(),
			"huaweicloud_vpc_subnet_v1":                      resourceVpcSubnetV1(),
<<<<<<< HEAD
			"huaweicloud_cce_cluster_v3":                     resourceCCEClusterV3(),
			"huaweicloud_cce_node_v3":                        resourceCCENodeV3(),
=======
			"huaweicloud_rts_software_config_v1":             resourceSoftwareConfigV1(),
>>>>>>> ddc61401
		},

		ConfigureFunc: configureProvider,
	}
}

var descriptions map[string]string

func init() {
	descriptions = map[string]string{
		"auth_url": "The Identity authentication URL.",

		"region": "The HuaweiCloud region to connect to.",

		"user_name": "Username to login with.",

		"user_id": "User ID to login with.",

		"tenant_id": "The ID of the Tenant (Identity v2) or Project (Identity v3)\n" +
			"to login with.",

		"tenant_name": "The name of the Tenant (Identity v2) or Project (Identity v3)\n" +
			"to login with.",

		"password": "Password to login with.",

		"token": "Authentication token to use as an alternative to username/password.",

		"domain_id": "The ID of the Domain to scope to (Identity v3).",

		"domain_name": "The name of the Domain to scope to (Identity v3).",

		"insecure": "Trust self-signed certificates.",

		"cacert_file": "A Custom CA certificate.",

		"endpoint_type": "The catalog endpoint type to use.",

		"cert": "A client certificate to authenticate with.",

		"key": "A client private key to authenticate with.",

		"swauth": "Use Swift's authentication system instead of Keystone. Only used for\n" +
			"interaction with Swift.",

		"use_octavia": "If set to `true`, API requests will go the Load Balancer\n" +
			"service (Octavia) instead of the Networking service (Neutron).",

		"cloud": "An entry in a `clouds.yaml` file to use.",

		"agency_name": "The name of agency",

		"agency_domain_name": "The name of domain who created the agency (Identity v3).",

		"delegated_project": "The name of delegated project (Identity v3).",
	}
}

func configureProvider(d *schema.ResourceData) (interface{}, error) {
	config := Config{
		AccessKey:        d.Get("access_key").(string),
		SecretKey:        d.Get("secret_key").(string),
		CACertFile:       d.Get("cacert_file").(string),
		ClientCertFile:   d.Get("cert").(string),
		ClientKeyFile:    d.Get("key").(string),
		Cloud:            d.Get("cloud").(string),
		DomainID:         d.Get("domain_id").(string),
		DomainName:       d.Get("domain_name").(string),
		EndpointType:     d.Get("endpoint_type").(string),
		IdentityEndpoint: d.Get("auth_url").(string),
		Insecure:         d.Get("insecure").(bool),
		Password:         d.Get("password").(string),
		Region:           d.Get("region").(string),
		Swauth:           d.Get("swauth").(bool),
		Token:            d.Get("token").(string),
		TenantID:         d.Get("tenant_id").(string),
		TenantName:       d.Get("tenant_name").(string),
		Username:         d.Get("user_name").(string),
		UserID:           d.Get("user_id").(string),
		useOctavia:       d.Get("use_octavia").(bool),
		AgencyName:       d.Get("agency_name").(string),
		AgencyDomainName: d.Get("agency_domain_name").(string),
		DelegatedProject: d.Get("delegated_project").(string),
	}

	if err := config.LoadAndValidate(); err != nil {
		return nil, err
	}

	return &config, nil
}<|MERGE_RESOLUTION|>--- conflicted
+++ resolved
@@ -207,12 +207,9 @@
 			"huaweicloud_vpc_route_ids_v2":          dataSourceVPCRouteIdsV2(),
 			"huaweicloud_vpc_subnet_v1":             dataSourceVpcSubnetV1(),
 			"huaweicloud_vpc_subnet_ids_v1":         dataSourceVpcSubnetIdsV1(),
-<<<<<<< HEAD
 			"huaweicloud_cce_cluster_v3":            dataSourceCCEClusterV3(),
 			"huaweicloud_cce_node_v3":               dataSourceCceNodesV3(),
-=======
 			"huaweicloud_rts_software_config_v1":    dataSourceRtsSoftwareConfigV1(),
->>>>>>> ddc61401
 		},
 
 		ResourcesMap: map[string]*schema.Resource{
@@ -265,12 +262,9 @@
 			"huaweicloud_vpc_peering_connection_accepter_v2": resourceVpcPeeringConnectionAccepterV2(),
 			"huaweicloud_vpc_route_v2":                       resourceVPCRouteV2(),
 			"huaweicloud_vpc_subnet_v1":                      resourceVpcSubnetV1(),
-<<<<<<< HEAD
 			"huaweicloud_cce_cluster_v3":                     resourceCCEClusterV3(),
 			"huaweicloud_cce_node_v3":                        resourceCCENodeV3(),
-=======
 			"huaweicloud_rts_software_config_v1":             resourceSoftwareConfigV1(),
->>>>>>> ddc61401
 		},
 
 		ConfigureFunc: configureProvider,
