--- conflicted
+++ resolved
@@ -979,12 +979,9 @@
 			"huaweicloud_lts_stream":                    lts.ResourceLTSStream(),
 			"huaweicloud_lts_structuring_configuration": lts.ResourceStructConfig(),
 			"huaweicloud_lts_transfer":                  lts.ResourceLtsTransfer(),
-<<<<<<< HEAD
-			"huaweicloud_lts_notification_template":     lts.ResourceNotificationTemplate(),
-=======
 			"huaweicloud_lts_keywords_alarm_rule":       lts.ResourceKeywordsAlarmRule(),
 			"huaweicloud_lts_sql_alarm_rule":            lts.ResourceSQLAlarmRule(),
->>>>>>> 1b7a29a4
+			"huaweicloud_lts_notification_template":     lts.ResourceNotificationTemplate(),
 
 			"huaweicloud_mapreduce_cluster":         mrs.ResourceMRSClusterV2(),
 			"huaweicloud_mapreduce_job":             mrs.ResourceMRSJobV2(),
