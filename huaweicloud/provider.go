--- conflicted
+++ resolved
@@ -334,11 +334,8 @@
 			"huaweicloud_vpcep_public_services":                DataSourceVPCEPPublicServices(),
 			"huaweicloud_waf_certificate":                      waf.DataSourceWafCertificateV1(),
 			"huaweicloud_waf_policies":                         waf.DataSourceWafPoliciesV1(),
-<<<<<<< HEAD
+			"huaweicloud_waf_dedicated_instances":              waf.DataSourceWafDedicatedInstancesV1(),
 			"huaweicloud_waf_reference_tables":                 waf.DataSourceWafReferenceTablesV1(),
-=======
-			"huaweicloud_waf_dedicated_instances":              waf.DataSourceWafDedicatedInstancesV1(),
->>>>>>> 026fe362
 
 			// Legacy
 			"huaweicloud_images_image_v2":           DataSourceImagesImageV2(),
