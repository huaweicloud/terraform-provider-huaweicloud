--- conflicted
+++ resolved
@@ -482,11 +482,8 @@
 			"huaweicloud_identity_users":       iam.DataSourceIdentityUsers(),
 
 			"huaweicloud_identitycenter_instance": identitycenter.DataSourceIdentityCenter(),
-<<<<<<< HEAD
 			"huaweicloud_identitycenter_groups":   identitycenter.DataSourceIdentityCenterGroups(),
-=======
 			"huaweicloud_identitycenter_users":    identitycenter.DataSourceIdentityCenterUsers(),
->>>>>>> 59565b22
 
 			"huaweicloud_iec_bandwidths":     dataSourceIECBandWidths(),
 			"huaweicloud_iec_eips":           dataSourceIECNetworkEips(),
