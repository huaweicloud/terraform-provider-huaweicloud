package huaweicloud

import (
	"context"
	"fmt"
	"log"
	"os"
	"strings"
	"sync"

	"github.com/hashicorp/terraform-plugin-sdk/v2/diag"
	"github.com/hashicorp/terraform-plugin-sdk/v2/helper/schema"

	"github.com/huaweicloud/terraform-provider-huaweicloud/huaweicloud/config"
	"github.com/huaweicloud/terraform-provider-huaweicloud/huaweicloud/services/aad"
	"github.com/huaweicloud/terraform-provider-huaweicloud/huaweicloud/services/antiddos"
	"github.com/huaweicloud/terraform-provider-huaweicloud/huaweicloud/services/aom"
	"github.com/huaweicloud/terraform-provider-huaweicloud/huaweicloud/services/apig"
	"github.com/huaweicloud/terraform-provider-huaweicloud/huaweicloud/services/apigateway"
	"github.com/huaweicloud/terraform-provider-huaweicloud/huaweicloud/services/apm"
	"github.com/huaweicloud/terraform-provider-huaweicloud/huaweicloud/services/as"
	"github.com/huaweicloud/terraform-provider-huaweicloud/huaweicloud/services/bms"
	"github.com/huaweicloud/terraform-provider-huaweicloud/huaweicloud/services/cbh"
	"github.com/huaweicloud/terraform-provider-huaweicloud/huaweicloud/services/cbr"
	"github.com/huaweicloud/terraform-provider-huaweicloud/huaweicloud/services/cc"
	"github.com/huaweicloud/terraform-provider-huaweicloud/huaweicloud/services/cce"
	"github.com/huaweicloud/terraform-provider-huaweicloud/huaweicloud/services/cci"
	"github.com/huaweicloud/terraform-provider-huaweicloud/huaweicloud/services/cdm"
	"github.com/huaweicloud/terraform-provider-huaweicloud/huaweicloud/services/cdn"
	"github.com/huaweicloud/terraform-provider-huaweicloud/huaweicloud/services/ces"
	"github.com/huaweicloud/terraform-provider-huaweicloud/huaweicloud/services/cfw"
	"github.com/huaweicloud/terraform-provider-huaweicloud/huaweicloud/services/cloudtable"
	"github.com/huaweicloud/terraform-provider-huaweicloud/huaweicloud/services/cmdb"
	"github.com/huaweicloud/terraform-provider-huaweicloud/huaweicloud/services/cnad"
	"github.com/huaweicloud/terraform-provider-huaweicloud/huaweicloud/services/codearts"
	"github.com/huaweicloud/terraform-provider-huaweicloud/huaweicloud/services/cph"
	"github.com/huaweicloud/terraform-provider-huaweicloud/huaweicloud/services/cpts"
	"github.com/huaweicloud/terraform-provider-huaweicloud/huaweicloud/services/cse"
	"github.com/huaweicloud/terraform-provider-huaweicloud/huaweicloud/services/css"
	"github.com/huaweicloud/terraform-provider-huaweicloud/huaweicloud/services/cts"
	"github.com/huaweicloud/terraform-provider-huaweicloud/huaweicloud/services/dataarts"
	"github.com/huaweicloud/terraform-provider-huaweicloud/huaweicloud/services/dbss"
	"github.com/huaweicloud/terraform-provider-huaweicloud/huaweicloud/services/dc"
	"github.com/huaweicloud/terraform-provider-huaweicloud/huaweicloud/services/dcs"
	"github.com/huaweicloud/terraform-provider-huaweicloud/huaweicloud/services/ddm"
	"github.com/huaweicloud/terraform-provider-huaweicloud/huaweicloud/services/dds"
	"github.com/huaweicloud/terraform-provider-huaweicloud/huaweicloud/services/deprecated"
	"github.com/huaweicloud/terraform-provider-huaweicloud/huaweicloud/services/dew"
	"github.com/huaweicloud/terraform-provider-huaweicloud/huaweicloud/services/dis"
	"github.com/huaweicloud/terraform-provider-huaweicloud/huaweicloud/services/dli"
	"github.com/huaweicloud/terraform-provider-huaweicloud/huaweicloud/services/dms"
	"github.com/huaweicloud/terraform-provider-huaweicloud/huaweicloud/services/dns"
	"github.com/huaweicloud/terraform-provider-huaweicloud/huaweicloud/services/drs"
	"github.com/huaweicloud/terraform-provider-huaweicloud/huaweicloud/services/dsc"
	"github.com/huaweicloud/terraform-provider-huaweicloud/huaweicloud/services/dws"
	"github.com/huaweicloud/terraform-provider-huaweicloud/huaweicloud/services/ecs"
	"github.com/huaweicloud/terraform-provider-huaweicloud/huaweicloud/services/eg"
	"github.com/huaweicloud/terraform-provider-huaweicloud/huaweicloud/services/eip"
	"github.com/huaweicloud/terraform-provider-huaweicloud/huaweicloud/services/elb"
	"github.com/huaweicloud/terraform-provider-huaweicloud/huaweicloud/services/eps"
	"github.com/huaweicloud/terraform-provider-huaweicloud/huaweicloud/services/er"
	"github.com/huaweicloud/terraform-provider-huaweicloud/huaweicloud/services/evs"
	"github.com/huaweicloud/terraform-provider-huaweicloud/huaweicloud/services/fgs"
	"github.com/huaweicloud/terraform-provider-huaweicloud/huaweicloud/services/ga"
	"github.com/huaweicloud/terraform-provider-huaweicloud/huaweicloud/services/gaussdb"
	"github.com/huaweicloud/terraform-provider-huaweicloud/huaweicloud/services/ges"
	"github.com/huaweicloud/terraform-provider-huaweicloud/huaweicloud/services/hss"
	"github.com/huaweicloud/terraform-provider-huaweicloud/huaweicloud/services/iam"
	"github.com/huaweicloud/terraform-provider-huaweicloud/huaweicloud/services/identitycenter"
	"github.com/huaweicloud/terraform-provider-huaweicloud/huaweicloud/services/ims"
	"github.com/huaweicloud/terraform-provider-huaweicloud/huaweicloud/services/iotda"
	"github.com/huaweicloud/terraform-provider-huaweicloud/huaweicloud/services/koogallery"
	"github.com/huaweicloud/terraform-provider-huaweicloud/huaweicloud/services/lb"
	"github.com/huaweicloud/terraform-provider-huaweicloud/huaweicloud/services/live"
	"github.com/huaweicloud/terraform-provider-huaweicloud/huaweicloud/services/lts"
	"github.com/huaweicloud/terraform-provider-huaweicloud/huaweicloud/services/meeting"
	"github.com/huaweicloud/terraform-provider-huaweicloud/huaweicloud/services/modelarts"
	"github.com/huaweicloud/terraform-provider-huaweicloud/huaweicloud/services/mpc"
	"github.com/huaweicloud/terraform-provider-huaweicloud/huaweicloud/services/mrs"
	"github.com/huaweicloud/terraform-provider-huaweicloud/huaweicloud/services/nat"
	"github.com/huaweicloud/terraform-provider-huaweicloud/huaweicloud/services/obs"
	"github.com/huaweicloud/terraform-provider-huaweicloud/huaweicloud/services/oms"
	"github.com/huaweicloud/terraform-provider-huaweicloud/huaweicloud/services/organizations"
	"github.com/huaweicloud/terraform-provider-huaweicloud/huaweicloud/services/ram"
	"github.com/huaweicloud/terraform-provider-huaweicloud/huaweicloud/services/rds"
	"github.com/huaweicloud/terraform-provider-huaweicloud/huaweicloud/services/rfs"
	"github.com/huaweicloud/terraform-provider-huaweicloud/huaweicloud/services/rms"
	"github.com/huaweicloud/terraform-provider-huaweicloud/huaweicloud/services/scm"
	"github.com/huaweicloud/terraform-provider-huaweicloud/huaweicloud/services/sdrs"
	"github.com/huaweicloud/terraform-provider-huaweicloud/huaweicloud/services/secmaster"
	"github.com/huaweicloud/terraform-provider-huaweicloud/huaweicloud/services/servicestage"
	"github.com/huaweicloud/terraform-provider-huaweicloud/huaweicloud/services/sfs"
	"github.com/huaweicloud/terraform-provider-huaweicloud/huaweicloud/services/smn"
	"github.com/huaweicloud/terraform-provider-huaweicloud/huaweicloud/services/sms"
	"github.com/huaweicloud/terraform-provider-huaweicloud/huaweicloud/services/swr"
	"github.com/huaweicloud/terraform-provider-huaweicloud/huaweicloud/services/tms"
	"github.com/huaweicloud/terraform-provider-huaweicloud/huaweicloud/services/ucs"
	"github.com/huaweicloud/terraform-provider-huaweicloud/huaweicloud/services/vod"
	"github.com/huaweicloud/terraform-provider-huaweicloud/huaweicloud/services/vpc"
	"github.com/huaweicloud/terraform-provider-huaweicloud/huaweicloud/services/vpcep"
	"github.com/huaweicloud/terraform-provider-huaweicloud/huaweicloud/services/vpn"
	"github.com/huaweicloud/terraform-provider-huaweicloud/huaweicloud/services/waf"
	"github.com/huaweicloud/terraform-provider-huaweicloud/huaweicloud/services/workspace"
)

const (
	defaultCloud       string = "myhuaweicloud.com"
	defaultEuropeCloud string = "myhuaweicloud.eu"
)

// Provider returns a schema.Provider for HuaweiCloud.
func Provider() *schema.Provider {
	provider := &schema.Provider{
		Schema: map[string]*schema.Schema{
			"region": {
				Type:         schema.TypeString,
				Optional:     true,
				Description:  descriptions["region"],
				InputDefault: "cn-north-1",
				DefaultFunc: schema.MultiEnvDefaultFunc([]string{
					"HW_REGION_NAME",
					"OS_REGION_NAME",
				}, nil),
			},

			"access_key": {
				Type:         schema.TypeString,
				Optional:     true,
				Description:  descriptions["access_key"],
				RequiredWith: []string{"secret_key"},
				DefaultFunc: schema.MultiEnvDefaultFunc([]string{
					"HW_ACCESS_KEY",
					"OS_ACCESS_KEY",
				}, nil),
			},

			"secret_key": {
				Type:         schema.TypeString,
				Optional:     true,
				Description:  descriptions["secret_key"],
				RequiredWith: []string{"access_key"},
				DefaultFunc: schema.MultiEnvDefaultFunc([]string{
					"HW_SECRET_KEY",
					"OS_SECRET_KEY",
				}, nil),
			},

			"security_token": {
				Type:         schema.TypeString,
				Optional:     true,
				Description:  descriptions["security_token"],
				RequiredWith: []string{"access_key"},
				DefaultFunc:  schema.EnvDefaultFunc("HW_SECURITY_TOKEN", nil),
			},

			"domain_id": {
				Type:        schema.TypeString,
				Optional:    true,
				Description: descriptions["domain_id"],
				DefaultFunc: schema.MultiEnvDefaultFunc([]string{
					"HW_DOMAIN_ID",
					"OS_DOMAIN_ID",
					"OS_USER_DOMAIN_ID",
					"OS_PROJECT_DOMAIN_ID",
				}, ""),
			},

			"domain_name": {
				Type:        schema.TypeString,
				Optional:    true,
				Description: descriptions["domain_name"],
				DefaultFunc: schema.MultiEnvDefaultFunc([]string{
					"HW_DOMAIN_NAME",
					"OS_DOMAIN_NAME",
					"OS_USER_DOMAIN_NAME",
					"OS_PROJECT_DOMAIN_NAME",
				}, ""),
			},

			"user_name": {
				Type:        schema.TypeString,
				Optional:    true,
				Description: descriptions["user_name"],
				DefaultFunc: schema.MultiEnvDefaultFunc([]string{
					"HW_USER_NAME",
					"OS_USERNAME",
				}, ""),
			},

			"user_id": {
				Type:        schema.TypeString,
				Optional:    true,
				Description: descriptions["user_id"],
				DefaultFunc: schema.MultiEnvDefaultFunc([]string{
					"HW_USER_ID",
					"OS_USER_ID",
				}, ""),
			},

			"password": {
				Type:        schema.TypeString,
				Optional:    true,
				Sensitive:   true,
				Description: descriptions["password"],
				DefaultFunc: schema.MultiEnvDefaultFunc([]string{
					"HW_USER_PASSWORD",
					"OS_PASSWORD",
				}, ""),
			},

			"assume_role": {
				Type:     schema.TypeList,
				Optional: true,
				MaxItems: 1,
				Elem: &schema.Resource{
					Schema: map[string]*schema.Schema{
						"agency_name": {
							Type:        schema.TypeString,
							Required:    true,
							Description: descriptions["assume_role_agency_name"],
							DefaultFunc: schema.EnvDefaultFunc("HW_ASSUME_ROLE_AGENCY_NAME", nil),
						},
						"domain_name": {
							Type:        schema.TypeString,
							Required:    true,
							Description: descriptions["assume_role_domain_name"],
							DefaultFunc: schema.EnvDefaultFunc("HW_ASSUME_ROLE_DOMAIN_NAME", nil),
						},
					},
				},
			},

			"project_id": {
				Type:        schema.TypeString,
				Optional:    true,
				Description: descriptions["project_id"],
				DefaultFunc: schema.MultiEnvDefaultFunc([]string{
					"HW_PROJECT_ID",
					"OS_PROJECT_ID",
				}, nil),
			},

			"project_name": {
				Type:        schema.TypeString,
				Optional:    true,
				Description: descriptions["project_name"],
				DefaultFunc: schema.MultiEnvDefaultFunc([]string{
					"HW_PROJECT_NAME",
					"OS_PROJECT_NAME",
				}, nil),
			},

			"tenant_id": {
				Type:        schema.TypeString,
				Optional:    true,
				Description: descriptions["tenant_id"],
				DefaultFunc: schema.EnvDefaultFunc("OS_TENANT_ID", ""),
			},

			"tenant_name": {
				Type:        schema.TypeString,
				Optional:    true,
				Description: descriptions["tenant_name"],
				DefaultFunc: schema.EnvDefaultFunc("OS_TENANT_NAME", ""),
			},

			"token": {
				Type:        schema.TypeString,
				Optional:    true,
				Description: descriptions["token"],
				DefaultFunc: schema.MultiEnvDefaultFunc([]string{
					"HW_AUTH_TOKEN",
					"OS_AUTH_TOKEN",
				}, ""),
			},

			"insecure": {
				Type:        schema.TypeBool,
				Optional:    true,
				Description: descriptions["insecure"],
				DefaultFunc: schema.MultiEnvDefaultFunc([]string{
					"HW_INSECURE",
					"OS_INSECURE",
				}, false),
			},

			"cacert_file": {
				Type:        schema.TypeString,
				Optional:    true,
				DefaultFunc: schema.EnvDefaultFunc("OS_CACERT", ""),
				Description: descriptions["cacert_file"],
			},

			"cert": {
				Type:        schema.TypeString,
				Optional:    true,
				DefaultFunc: schema.EnvDefaultFunc("OS_CERT", ""),
				Description: descriptions["cert"],
			},

			"key": {
				Type:        schema.TypeString,
				Optional:    true,
				DefaultFunc: schema.EnvDefaultFunc("OS_KEY", ""),
				Description: descriptions["key"],
			},

			"agency_name": {
				Type:         schema.TypeString,
				Optional:     true,
				DefaultFunc:  schema.EnvDefaultFunc("OS_AGENCY_NAME", nil),
				Description:  descriptions["agency_name"],
				RequiredWith: []string{"agency_domain_name"},
			},

			"agency_domain_name": {
				Type:         schema.TypeString,
				Optional:     true,
				DefaultFunc:  schema.EnvDefaultFunc("OS_AGENCY_DOMAIN_NAME", nil),
				Description:  descriptions["agency_domain_name"],
				RequiredWith: []string{"agency_name"},
			},

			"delegated_project": {
				Type:        schema.TypeString,
				Optional:    true,
				DefaultFunc: schema.EnvDefaultFunc("OS_DELEGATED_PROJECT", ""),
				Description: descriptions["delegated_project"],
			},

			"auth_url": {
				Type:        schema.TypeString,
				Optional:    true,
				Description: descriptions["auth_url"],
				DefaultFunc: schema.MultiEnvDefaultFunc([]string{
					"HW_AUTH_URL",
					"OS_AUTH_URL",
				}, nil),
			},

			"cloud": {
				Type:        schema.TypeString,
				Optional:    true,
				Description: descriptions["cloud"],
				DefaultFunc: schema.EnvDefaultFunc("HW_CLOUD", ""),
			},

			"endpoints": {
				Type:        schema.TypeMap,
				Optional:    true,
				Description: descriptions["endpoints"],
				Elem:        &schema.Schema{Type: schema.TypeString},
			},

			"regional": {
				Type:        schema.TypeBool,
				Optional:    true,
				Description: descriptions["regional"],
			},

			"shared_config_file": {
				Type:        schema.TypeString,
				Optional:    true,
				Description: descriptions["shared_config_file"],
				DefaultFunc: schema.EnvDefaultFunc("HW_SHARED_CONFIG_FILE", ""),
			},

			"profile": {
				Type:        schema.TypeString,
				Optional:    true,
				Description: descriptions["profile"],
				DefaultFunc: schema.EnvDefaultFunc("HW_PROFILE", ""),
			},

			"enterprise_project_id": {
				Type:        schema.TypeString,
				Optional:    true,
				Description: descriptions["enterprise_project_id"],
				DefaultFunc: schema.EnvDefaultFunc("HW_ENTERPRISE_PROJECT_ID", ""),
			},

			"max_retries": {
				Type:        schema.TypeInt,
				Optional:    true,
				Description: descriptions["max_retries"],
				DefaultFunc: schema.EnvDefaultFunc("HW_MAX_RETRIES", 5),
			},
		},

		DataSourcesMap: map[string]*schema.Resource{
			"huaweicloud_apig_environments": apig.DataSourceEnvironments(),

			"huaweicloud_as_configurations": as.DataSourceASConfigurations(),
			"huaweicloud_as_groups":         as.DataSourceASGroups(),

			"huaweicloud_account":            DataSourceAccount(),
			"huaweicloud_availability_zones": DataSourceAvailabilityZones(),

			"huaweicloud_bms_flavors": bms.DataSourceBmsFlavors(),

			"huaweicloud_cbr_backup": cbr.DataSourceBackup(),
			"huaweicloud_cbr_vaults": cbr.DataSourceVaults(),

			"huaweicloud_cbh_instances": cbh.DataSourceCbhInstances(),

			"huaweicloud_cce_addon_template": cce.DataSourceAddonTemplate(),
			"huaweicloud_cce_cluster":        cce.DataSourceCCEClusterV3(),
			"huaweicloud_cce_clusters":       cce.DataSourceCCEClusters(),
			"huaweicloud_cce_node":           cce.DataSourceNode(),
			"huaweicloud_cce_nodes":          cce.DataSourceNodes(),
			"huaweicloud_cce_node_pool":      cce.DataSourceCCENodePoolV3(),
			"huaweicloud_cci_namespaces":     cci.DataSourceCciNamespaces(),

			"huaweicloud_cdm_flavors": DataSourceCdmFlavorV1(),

			"huaweicloud_cdn_domain_statistics": cdn.DataSourceStatistics(),

			"huaweicloud_cfw_firewalls": cfw.DataSourceFirewalls(),

			"huaweicloud_cnad_advanced_instances":         cnad.DataSourceInstances(),
			"huaweicloud_cnad_advanced_available_objects": cnad.DataSourceAvailableProtectedObjects(),
			"huaweicloud_cnad_advanced_protected_objects": cnad.DataSourceProtectedObjects(),

			"huaweicloud_compute_flavors":      ecs.DataSourceEcsFlavors(),
			"huaweicloud_compute_instance":     ecs.DataSourceComputeInstance(),
			"huaweicloud_compute_instances":    ecs.DataSourceComputeInstances(),
			"huaweicloud_compute_servergroups": ecs.DataSourceComputeServerGroups(),

			"huaweicloud_cdm_clusters": cdm.DataSourceCdmClusters(),

			"huaweicloud_cph_server_flavors": cph.DataSourceServerFlavors(),
			"huaweicloud_cph_phone_flavors":  cph.DataSourcePhoneFlavors(),
			"huaweicloud_cph_phone_images":   cph.DataSourcePhoneImages(),

			"huaweicloud_csms_secret_version": dew.DataSourceDewCsmsSecret(),
			"huaweicloud_css_flavors":         css.DataSourceCssFlavors(),

			"huaweicloud_dcs_flavors":        dcs.DataSourceDcsFlavorsV2(),
			"huaweicloud_dcs_maintainwindow": dcs.DataSourceDcsMaintainWindow(),
			"huaweicloud_dcs_instances":      dcs.DataSourceDcsInstance(),

			"huaweicloud_dds_flavors":   dds.DataSourceDDSFlavorV3(),
			"huaweicloud_dds_instances": dds.DataSourceDdsInstance(),

			"huaweicloud_dms_kafka_flavors":   dms.DataSourceKafkaFlavors(),
			"huaweicloud_dms_kafka_instances": dms.DataSourceDmsKafkaInstances(),
			"huaweicloud_dms_product":         dms.DataSourceDmsProduct(),
			"huaweicloud_dms_maintainwindow":  dms.DataSourceDmsMaintainWindow(),

			"huaweicloud_dms_rabbitmq_flavors": dms.DataSourceRabbitMQFlavors(),

			"huaweicloud_dms_rocketmq_broker":    dms.DataSourceDmsRocketMQBroker(),
			"huaweicloud_dms_rocketmq_instances": dms.DataSourceDmsRocketMQInstances(),

			"huaweicloud_dns_zones":      dns.DataSourceZones(),
			"huaweicloud_dns_recordsets": dns.DataSourceRecordsets(),

			"huaweicloud_eg_custom_event_channels": eg.DataSourceCustomEventChannels(),
			"huaweicloud_eg_custom_event_sources":  eg.DataSourceCustomEventSources(),

			"huaweicloud_enterprise_project": eps.DataSourceEnterpriseProject(),

			"huaweicloud_er_attachments":  er.DataSourceAttachments(),
			"huaweicloud_er_instances":    er.DataSourceInstances(),
			"huaweicloud_er_route_tables": er.DataSourceRouteTables(),

			"huaweicloud_evs_volumes":      evs.DataSourceEvsVolumesV2(),
			"huaweicloud_fgs_dependencies": fgs.DataSourceFunctionGraphDependencies(),

			"huaweicloud_gaussdb_cassandra_dedicated_resource": gaussdb.DataSourceGeminiDBDehResource(),
			"huaweicloud_gaussdb_cassandra_flavors":            gaussdb.DataSourceCassandraFlavors(),
			"huaweicloud_gaussdb_nosql_flavors":                gaussdb.DataSourceGaussDBNoSQLFlavors(),
			"huaweicloud_gaussdb_cassandra_instance":           gaussdb.DataSourceGeminiDBInstance(),
			"huaweicloud_gaussdb_cassandra_instances":          gaussdb.DataSourceGeminiDBInstances(),
			"huaweicloud_gaussdb_opengauss_instance":           gaussdb.DataSourceOpenGaussInstance(),
			"huaweicloud_gaussdb_opengauss_instances":          gaussdb.DataSourceOpenGaussInstances(),
			"huaweicloud_gaussdb_mysql_configuration":          gaussdb.DataSourceGaussdbMysqlConfigurations(),
			"huaweicloud_gaussdb_mysql_dedicated_resource":     gaussdb.DataSourceGaussDBMysqlDehResource(),
			"huaweicloud_gaussdb_mysql_flavors":                gaussdb.DataSourceGaussdbMysqlFlavors(),
			"huaweicloud_gaussdb_mysql_instance":               gaussdb.DataSourceGaussDBMysqlInstance(),
			"huaweicloud_gaussdb_mysql_instances":              gaussdb.DataSourceGaussDBMysqlInstances(),
			"huaweicloud_gaussdb_redis_instance":               gaussdb.DataSourceGaussRedisInstance(),

			"huaweicloud_identity_permissions": iam.DataSourceIdentityPermissions(),
			"huaweicloud_identity_role":        iam.DataSourceIdentityRole(),
			"huaweicloud_identity_custom_role": iam.DataSourceIdentityCustomRole(),
			"huaweicloud_identity_group":       iam.DataSourceIdentityGroup(),
			"huaweicloud_identity_projects":    iam.DataSourceIdentityProjects(),
			"huaweicloud_identity_users":       iam.DataSourceIdentityUsers(),

			"huaweicloud_identitycenter_instance": identitycenter.DataSourceIdentityCenter(),
			"huaweicloud_identitycenter_groups":   identitycenter.DataSourceIdentityCenterGroups(),
			"huaweicloud_identitycenter_users":    identitycenter.DataSourceIdentityCenterUsers(),

			"huaweicloud_iec_bandwidths":     dataSourceIECBandWidths(),
			"huaweicloud_iec_eips":           dataSourceIECNetworkEips(),
			"huaweicloud_iec_flavors":        dataSourceIecFlavors(),
			"huaweicloud_iec_images":         dataSourceIecImages(),
			"huaweicloud_iec_keypair":        dataSourceIECKeypair(),
			"huaweicloud_iec_network_acl":    dataSourceIECNetworkACL(),
			"huaweicloud_iec_port":           DataSourceIECPort(),
			"huaweicloud_iec_security_group": dataSourceIECSecurityGroup(),
			"huaweicloud_iec_server":         dataSourceIECServer(),
			"huaweicloud_iec_sites":          dataSourceIecSites(),
			"huaweicloud_iec_vpc":            DataSourceIECVpc(),
			"huaweicloud_iec_vpc_subnets":    DataSourceIECVpcSubnets(),

			"huaweicloud_images_image":  ims.DataSourceImagesImageV2(),
			"huaweicloud_images_images": ims.DataSourceImagesImages(),

			"huaweicloud_kms_key":      dew.DataSourceKmsKey(),
			"huaweicloud_kms_data_key": dew.DataSourceKmsDataKeyV1(),
			"huaweicloud_kps_keypairs": dew.DataSourceKeypairs(),

			"huaweicloud_koogallery_assets": koogallery.DataSourceKooGalleryAssets(),

			"huaweicloud_lb_listeners":    lb.DataSourceListeners(),
			"huaweicloud_lb_loadbalancer": lb.DataSourceELBV2Loadbalancer(),
			"huaweicloud_lb_certificate":  lb.DataSourceLBCertificateV2(),
			"huaweicloud_lb_pools":        lb.DataSourcePools(),

<<<<<<< HEAD
			"huaweicloud_elb_certificate":   elb.DataSourceELBCertificateV3(),
			"huaweicloud_elb_flavors":       elb.DataSourceElbFlavorsV3(),
			"huaweicloud_elb_pools":         elb.DataSourcePools(),
			"huaweicloud_elb_loadbalancers": elb.DataSourceElbLoadbalancesV3(),
=======
			"huaweicloud_lts_structuring_custom_templates": lts.DataSourceCustomTemplates(),

			"huaweicloud_elb_certificate": elb.DataSourceELBCertificateV3(),
			"huaweicloud_elb_flavors":     elb.DataSourceElbFlavorsV3(),
			"huaweicloud_elb_pools":       elb.DataSourcePools(),
>>>>>>> dfc4f44d

			"huaweicloud_nat_gateway": nat.DataSourcePublicGateway(),

			"huaweicloud_networking_port":      vpc.DataSourceNetworkingPortV2(),
			"huaweicloud_networking_secgroup":  vpc.DataSourceNetworkingSecGroup(),
			"huaweicloud_networking_secgroups": vpc.DataSourceNetworkingSecGroups(),

			"huaweicloud_mapreduce_versions": mrs.DataSourceMrsVersions(),

			"huaweicloud_modelarts_datasets":         modelarts.DataSourceDatasets(),
			"huaweicloud_modelarts_dataset_versions": modelarts.DataSourceDatasetVerions(),
			"huaweicloud_modelarts_notebook_images":  modelarts.DataSourceNotebookImages(),
			"huaweicloud_modelarts_notebook_flavors": modelarts.DataSourceNotebookFlavors(),
			"huaweicloud_modelarts_service_flavors":  modelarts.DataSourceServiceFlavors(),
			"huaweicloud_modelarts_models":           modelarts.DataSourceModels(),
			"huaweicloud_modelarts_model_templates":  modelarts.DataSourceModelTemplates(),
			"huaweicloud_modelarts_workspaces":       modelarts.DataSourceWorkspaces(),
			"huaweicloud_modelarts_services":         modelarts.DataSourceServices(),
			"huaweicloud_modelarts_resource_flavors": modelarts.DataSourceResourceFlavors(),

			"huaweicloud_mapreduce_clusters": mrs.DataSourceMrsClusters(),

			"huaweicloud_obs_buckets":       obs.DataSourceObsBuckets(),
			"huaweicloud_obs_bucket_object": obs.DataSourceObsBucketObject(),

			"huaweicloud_ram_resource_permissions": ram.DataSourceRAMPermissions(),

			"huaweicloud_rds_flavors":         rds.DataSourceRdsFlavor(),
			"huaweicloud_rds_engine_versions": rds.DataSourceRdsEngineVersionsV3(),
			"huaweicloud_rds_instances":       rds.DataSourceRdsInstances(),
			"huaweicloud_rds_backups":         rds.DataSourceBackup(),
			"huaweicloud_rds_storage_types":   rds.DataSourceStoragetype(),

			"huaweicloud_rms_policy_definitions":           rms.DataSourcePolicyDefinitions(),
			"huaweicloud_rms_assignment_package_templates": rms.DataSourceTemplates(),

			"huaweicloud_sdrs_domain": sdrs.DataSourceSDRSDomain(),

			"huaweicloud_servicestage_component_runtimes": servicestage.DataSourceComponentRuntimes(),

			"huaweicloud_smn_topics":            smn.DataSourceTopics(),
			"huaweicloud_smn_message_templates": smn.DataSourceSmnMessageTemplates(),

			"huaweicloud_sms_source_servers": sms.DataSourceServers(),

			"huaweicloud_scm_certificates": scm.DataSourceCertificates(),

			"huaweicloud_sfs_file_system": sfs.DataSourceSFSFileSystemV2(),
			"huaweicloud_sfs_turbos":      sfs.DataSourceTurbos(),

			"huaweicloud_vpc_bandwidth": eip.DataSourceBandWidth(),
			"huaweicloud_vpc_eip":       eip.DataSourceVpcEip(),
			"huaweicloud_vpc_eips":      eip.DataSourceVpcEips(),

			"huaweicloud_vpc":                    vpc.DataSourceVpcV1(),
			"huaweicloud_vpcs":                   vpc.DataSourceVpcs(),
			"huaweicloud_vpc_ids":                vpc.DataSourceVpcIdsV1(),
			"huaweicloud_vpc_peering_connection": vpc.DataSourceVpcPeeringConnectionV2(),
			"huaweicloud_vpc_route_table":        vpc.DataSourceVPCRouteTable(),
			"huaweicloud_vpc_subnet":             vpc.DataSourceVpcSubnetV1(),
			"huaweicloud_vpc_subnets":            vpc.DataSourceVpcSubnets(),
			"huaweicloud_vpc_subnet_ids":         vpc.DataSourceVpcSubnetIdsV1(),

			"huaweicloud_vpcep_public_services": vpcep.DataSourceVPCEPPublicServices(),

			"huaweicloud_waf_certificate":         waf.DataSourceWafCertificateV1(),
			"huaweicloud_waf_policies":            waf.DataSourceWafPoliciesV1(),
			"huaweicloud_waf_dedicated_instances": waf.DataSourceWafDedicatedInstancesV1(),
			"huaweicloud_waf_reference_tables":    waf.DataSourceWafReferenceTablesV1(),
			"huaweicloud_waf_instance_groups":     waf.DataSourceWafInstanceGroups(),
			"huaweicloud_dws_flavors":             dws.DataSourceDwsFlavors(),

			// Legacy
			"huaweicloud_images_image_v2":        ims.DataSourceImagesImageV2(),
			"huaweicloud_networking_port_v2":     vpc.DataSourceNetworkingPortV2(),
			"huaweicloud_networking_secgroup_v2": vpc.DataSourceNetworkingSecGroup(),

			"huaweicloud_kms_key_v1":      dew.DataSourceKmsKey(),
			"huaweicloud_kms_data_key_v1": dew.DataSourceKmsDataKeyV1(),

			"huaweicloud_rds_flavors_v3":     rds.DataSourceRdsFlavor(),
			"huaweicloud_sfs_file_system_v2": sfs.DataSourceSFSFileSystemV2(),

			"huaweicloud_vpc_v1":                    vpc.DataSourceVpcV1(),
			"huaweicloud_vpc_ids_v1":                vpc.DataSourceVpcIdsV1(),
			"huaweicloud_vpc_peering_connection_v2": vpc.DataSourceVpcPeeringConnectionV2(),
			"huaweicloud_vpc_subnet_v1":             vpc.DataSourceVpcSubnetV1(),
			"huaweicloud_vpc_subnet_ids_v1":         vpc.DataSourceVpcSubnetIdsV1(),

			"huaweicloud_cce_cluster_v3": cce.DataSourceCCEClusterV3(),
			"huaweicloud_cce_node_v3":    cce.DataSourceNode(),

			"huaweicloud_dms_product_v1":        dms.DataSourceDmsProduct(),
			"huaweicloud_dms_maintainwindow_v1": dms.DataSourceDmsMaintainWindow(),

			"huaweicloud_dcs_maintainwindow_v1": dcs.DataSourceDcsMaintainWindow(),

			"huaweicloud_dds_flavors_v3":   dds.DataSourceDDSFlavorV3(),
			"huaweicloud_identity_role_v3": iam.DataSourceIdentityRole(),
			"huaweicloud_cdm_flavors_v1":   DataSourceCdmFlavorV1(),

			"huaweicloud_ddm_engines":        ddm.DataSourceDdmEngines(),
			"huaweicloud_ddm_flavors":        ddm.DataSourceDdmFlavors(),
			"huaweicloud_ddm_instance_nodes": ddm.DataSourceDdmInstanceNodes(),
			"huaweicloud_ddm_instances":      ddm.DataSourceDdmInstances(),
			"huaweicloud_ddm_schemas":        ddm.DataSourceDdmSchemas(),
			"huaweicloud_ddm_accounts":       ddm.DataSourceDdmAccounts(),

			"huaweicloud_organizations_organization":         organizations.DataSourceOrganization(),
			"huaweicloud_organizations_organizational_units": organizations.DataSourceOrganizationalUnits(),
			"huaweicloud_organizations_accounts":             organizations.DataSourceAccounts(),

			// Deprecated ongoing (without DeprecationMessage), used by other providers
			"huaweicloud_vpc_route":        vpc.DataSourceVpcRouteV2(),
			"huaweicloud_vpc_route_ids":    vpc.DataSourceVpcRouteIdsV2(),
			"huaweicloud_vpc_route_v2":     vpc.DataSourceVpcRouteV2(),
			"huaweicloud_vpc_route_ids_v2": vpc.DataSourceVpcRouteIdsV2(),

			// Deprecated
			"huaweicloud_antiddos":                      deprecated.DataSourceAntiDdosV1(),
			"huaweicloud_antiddos_v1":                   deprecated.DataSourceAntiDdosV1(),
			"huaweicloud_compute_availability_zones_v2": deprecated.DataSourceComputeAvailabilityZonesV2(),
			"huaweicloud_csbs_backup":                   deprecated.DataSourceCSBSBackupV1(),
			"huaweicloud_csbs_backup_policy":            deprecated.DataSourceCSBSBackupPolicyV1(),
			"huaweicloud_csbs_backup_policy_v1":         deprecated.DataSourceCSBSBackupPolicyV1(),
			"huaweicloud_csbs_backup_v1":                deprecated.DataSourceCSBSBackupV1(),
			"huaweicloud_networking_network_v2":         deprecated.DataSourceNetworkingNetworkV2(),
			"huaweicloud_networking_subnet_v2":          deprecated.DataSourceNetworkingSubnetV2(),
			"huaweicloud_cts_tracker":                   deprecated.DataSourceCTSTrackerV1(),
			"huaweicloud_dcs_az":                        deprecated.DataSourceDcsAZV1(),
			"huaweicloud_dcs_az_v1":                     deprecated.DataSourceDcsAZV1(),
			"huaweicloud_dcs_product":                   deprecated.DataSourceDcsProductV1(),
			"huaweicloud_dcs_product_v1":                deprecated.DataSourceDcsProductV1(),
			"huaweicloud_dms_az":                        deprecated.DataSourceDmsAZ(),
			"huaweicloud_dms_az_v1":                     deprecated.DataSourceDmsAZ(),
			"huaweicloud_vbs_backup_policy":             deprecated.DataSourceVBSBackupPolicyV2(),
			"huaweicloud_vbs_backup":                    deprecated.DataSourceVBSBackupV2(),
			"huaweicloud_vbs_backup_policy_v2":          deprecated.DataSourceVBSBackupPolicyV2(),
			"huaweicloud_vbs_backup_v2":                 deprecated.DataSourceVBSBackupV2(),
		},

		ResourcesMap: map[string]*schema.Resource{
			"huaweicloud_aad_forward_rule": aad.ResourceForwardRule(),

			"huaweicloud_antiddos_basic": antiddos.ResourceCloudNativeAntiDdos(),

			"huaweicloud_aom_alarm_rule":             aom.ResourceAlarmRule(),
			"huaweicloud_aom_event_alarm_rule":       aom.ResourceEventAlarmRule(),
			"huaweicloud_aom_service_discovery_rule": aom.ResourceServiceDiscoveryRule(),
			"huaweicloud_aom_alarm_action_rule":      aom.ResourceAlarmActionRule(),
			"huaweicloud_aom_alarm_silence_rule":     aom.ResourceAlarmSilenceRule(),

			"huaweicloud_aom_cmdb_application": aom.ResourceCmdbApplication(),
			"huaweicloud_aom_cmdb_component":   aom.ResourceCmdbComponent(),

			"huaweicloud_rfs_stack": rfs.ResourceStack(),

			"huaweicloud_api_gateway_api":         ResourceAPIGatewayAPI(),
			"huaweicloud_api_gateway_environment": apigateway.ResourceEnvironment(),
			"huaweicloud_api_gateway_group":       ResourceAPIGatewayGroup(),

			"huaweicloud_apig_acl_policy":                  apig.ResourceAclPolicy(),
			"huaweicloud_apig_acl_policy_associate":        apig.ResourceAclPolicyAssociate(),
			"huaweicloud_apig_api":                         apig.ResourceApigAPIV2(),
			"huaweicloud_apig_api_publishment":             apig.ResourceApigApiPublishment(),
			"huaweicloud_apig_appcode":                     apig.ResourceAppcode(),
			"huaweicloud_apig_application":                 apig.ResourceApigApplicationV2(),
			"huaweicloud_apig_application_authorization":   apig.ResourceAppAuth(),
			"huaweicloud_apig_certificate":                 apig.ResourceCertificate(),
			"huaweicloud_apig_channel":                     apig.ResourceChannel(),
			"huaweicloud_apig_custom_authorizer":           apig.ResourceApigCustomAuthorizerV2(),
			"huaweicloud_apig_environment":                 apig.ResourceApigEnvironmentV2(),
			"huaweicloud_apig_group":                       apig.ResourceApigGroupV2(),
			"huaweicloud_apig_instance_routes":             apig.ResourceInstanceRoutes(),
			"huaweicloud_apig_instance":                    apig.ResourceApigInstanceV2(),
			"huaweicloud_apig_plugin_associate":            apig.ResourcePluginAssociate(),
			"huaweicloud_apig_plugin":                      apig.ResourcePlugin(),
			"huaweicloud_apig_response":                    apig.ResourceApigResponseV2(),
			"huaweicloud_apig_signature_associate":         apig.ResourceSignatureAssociate(),
			"huaweicloud_apig_signature":                   apig.ResourceSignature(),
			"huaweicloud_apig_throttling_policy_associate": apig.ResourceThrottlingPolicyAssociate(),
			"huaweicloud_apig_throttling_policy":           apig.ResourceApigThrottlingPolicyV2(),

			"huaweicloud_as_configuration":    as.ResourceASConfiguration(),
			"huaweicloud_as_group":            as.ResourceASGroup(),
			"huaweicloud_as_lifecycle_hook":   as.ResourceASLifecycleHook(),
			"huaweicloud_as_instance_attach":  as.ResourceASInstanceAttach(),
			"huaweicloud_as_notification":     as.ResourceAsNotification(),
			"huaweicloud_as_policy":           as.ResourceASPolicy(),
			"huaweicloud_as_bandwidth_policy": as.ResourceASBandWidthPolicy(),

			"huaweicloud_bms_instance": bms.ResourceBmsInstance(),
			"huaweicloud_bcs_instance": resourceBCSInstanceV2(),

			"huaweicloud_cbr_policy": cbr.ResourcePolicy(),
			"huaweicloud_cbr_vault":  cbr.ResourceVault(),

			"huaweicloud_cbh_instance": cbh.ResourceCBHInstance(),

			"huaweicloud_cc_connection":             cc.ResourceCloudConnection(),
			"huaweicloud_cc_network_instance":       cc.ResourceNetworkInstance(),
			"huaweicloud_cc_bandwidth_package":      cc.ResourceBandwidthPackage(),
			"huaweicloud_cc_inter_region_bandwidth": cc.ResourceInterRegionBandwidth(),

			"huaweicloud_cce_cluster":     cce.ResourceCluster(),
			"huaweicloud_cce_node":        cce.ResourceNode(),
			"huaweicloud_cce_node_attach": cce.ResourceNodeAttach(),
			"huaweicloud_cce_addon":       cce.ResourceAddon(),
			"huaweicloud_cce_node_pool":   cce.ResourceNodePool(),
			"huaweicloud_cce_namespace":   cce.ResourceCCENamespaceV1(),
			"huaweicloud_cce_pvc":         cce.ResourceCcePersistentVolumeClaimsV1(),
			"huaweicloud_cce_partition":   cce.ResourcePartition(),

			"huaweicloud_cts_tracker":      cts.ResourceCTSTracker(),
			"huaweicloud_cts_data_tracker": cts.ResourceCTSDataTracker(),
			"huaweicloud_cts_notification": cts.ResourceCTSNotification(),
			"huaweicloud_cci_namespace":    cci.ResourceCciNamespace(),
			"huaweicloud_cci_network":      cci.ResourceCciNetworkV1(),
			"huaweicloud_cci_pvc":          ResourceCCIPersistentVolumeClaimV1(),

			"huaweicloud_cdm_cluster": cdm.ResourceCdmCluster(),
			"huaweicloud_cdm_job":     cdm.ResourceCdmJob(),
			"huaweicloud_cdm_link":    cdm.ResourceCdmLink(),

			"huaweicloud_cdn_domain":         resourceCdnDomainV1(),
			"huaweicloud_ces_alarmrule":      ces.ResourceAlarmRule(),
			"huaweicloud_ces_resource_group": ces.ResourceResourceGroup(),
			"huaweicloud_ces_alarm_template": ces.ResourceCesAlarmTemplate(),

			"huaweicloud_cfw_address_group":        cfw.ResourceAddressGroup(),
			"huaweicloud_cfw_address_group_member": cfw.ResourceAddressGroupMember(),
			"huaweicloud_cfw_black_white_list":     cfw.ResourceBlackWhiteList(),
			"huaweicloud_cfw_eip_protection":       cfw.ResourceEipProtection(),
			"huaweicloud_cfw_protection_rule":      cfw.ResourceProtectionRule(),
			"huaweicloud_cfw_service_group":        cfw.ResourceServiceGroup(),
			"huaweicloud_cfw_service_group_member": cfw.ResourceServiceGroupMember(),

			"huaweicloud_cloudtable_cluster": cloudtable.ResourceCloudTableCluster(),

			"huaweicloud_cnad_advanced_black_white_list": cnad.ResourceBlackWhiteList(),
			"huaweicloud_cnad_advanced_policy":           cnad.ResourceCNADAdvancedPolicy(),
			"huaweicloud_cnad_advanced_policy_associate": cnad.ResourcePolicyAssociate(),
			"huaweicloud_cnad_advanced_protected_object": cnad.ResourceProtectedObject(),

			"huaweicloud_compute_instance":         ecs.ResourceComputeInstance(),
			"huaweicloud_compute_interface_attach": ecs.ResourceComputeInterfaceAttach(),
			"huaweicloud_compute_keypair":          ResourceComputeKeypairV2(),
			"huaweicloud_compute_servergroup":      ecs.ResourceComputeServerGroup(),
			"huaweicloud_compute_eip_associate":    ecs.ResourceComputeEIPAssociate(),
			"huaweicloud_compute_volume_attach":    ecs.ResourceComputeVolumeAttach(),

			"huaweicloud_cph_server": cph.ResourceCphServer(),

			"huaweicloud_cse_microservice":          cse.ResourceMicroservice(),
			"huaweicloud_cse_microservice_engine":   cse.ResourceMicroserviceEngine(),
			"huaweicloud_cse_microservice_instance": cse.ResourceMicroserviceInstance(),

			"huaweicloud_csms_secret": dew.ResourceCsmsSecret(),

			"huaweicloud_css_cluster":       css.ResourceCssCluster(),
			"huaweicloud_css_snapshot":      css.ResourceCssSnapshot(),
			"huaweicloud_css_thesaurus":     css.ResourceCssthesaurus(),
			"huaweicloud_css_configuration": css.ResourceCssConfiguration(),

			"huaweicloud_dbss_instance": dbss.ResourceInstance(),

			"huaweicloud_dc_virtual_gateway":   dc.ResourceVirtualGateway(),
			"huaweicloud_dc_virtual_interface": dc.ResourceVirtualInterface(),

			"huaweicloud_dcs_instance": dcs.ResourceDcsInstance(),
			"huaweicloud_dcs_backup":   dcs.ResourceDcsBackup(),

			"huaweicloud_dds_database_role":      dds.ResourceDatabaseRole(),
			"huaweicloud_dds_database_user":      dds.ResourceDatabaseUser(),
			"huaweicloud_dds_instance":           dds.ResourceDdsInstanceV3(),
			"huaweicloud_dds_backup":             dds.ResourceDdsBackup(),
			"huaweicloud_dds_parameter_template": dds.ResourceDdsParameterTemplate(),
			"huaweicloud_dds_audit_log_policy":   dds.ResourceDdsAuditLogPolicy(),

			"huaweicloud_ddm_instance": ddm.ResourceDdmInstance(),
			"huaweicloud_ddm_schema":   ddm.ResourceDdmSchema(),
			"huaweicloud_ddm_account":  ddm.ResourceDdmAccount(),

			"huaweicloud_dis_stream": dis.ResourceDisStream(),

			"huaweicloud_dli_database":              dli.ResourceDliSqlDatabaseV1(),
			"huaweicloud_dli_package":               dli.ResourceDliPackageV2(),
			"huaweicloud_dli_queue":                 dli.ResourceDliQueue(),
			"huaweicloud_dli_spark_job":             dli.ResourceDliSparkJobV2(),
			"huaweicloud_dli_sql_job":               dli.ResourceSqlJob(),
			"huaweicloud_dli_table":                 dli.ResourceDliTable(),
			"huaweicloud_dli_flinksql_job":          dli.ResourceFlinkSqlJob(),
			"huaweicloud_dli_flinkjar_job":          dli.ResourceFlinkJarJob(),
			"huaweicloud_dli_permission":            dli.ResourceDliPermission(),
			"huaweicloud_dli_datasource_connection": dli.ResourceDatasourceConnection(),
			"huaweicloud_dli_datasource_auth":       dli.ResourceDatasourceAuth(),
			"huaweicloud_dli_template_sql":          dli.ResourceSQLTemplate(),
			"huaweicloud_dli_template_flink":        dli.ResourceFlinkTemplate(),
			"huaweicloud_dli_global_variable":       dli.ResourceGlobalVariable(),
			"huaweicloud_dli_template_spark":        dli.ResourceSparkTemplate(),
			"huaweicloud_dli_agency":                dli.ResourceDliAgency(),

			"huaweicloud_dms_kafka_user":        dms.ResourceDmsKafkaUser(),
			"huaweicloud_dms_kafka_permissions": dms.ResourceDmsKafkaPermissions(),
			"huaweicloud_dms_kafka_instance":    dms.ResourceDmsKafkaInstance(),
			"huaweicloud_dms_kafka_topic":       dms.ResourceDmsKafkaTopic(),
			"huaweicloud_dms_rabbitmq_instance": dms.ResourceDmsRabbitmqInstance(),

			"huaweicloud_dms_rocketmq_instance":       dms.ResourceDmsRocketMQInstance(),
			"huaweicloud_dms_rocketmq_consumer_group": dms.ResourceDmsRocketMQConsumerGroup(),
			"huaweicloud_dms_rocketmq_topic":          dms.ResourceDmsRocketMQTopic(),
			"huaweicloud_dms_rocketmq_user":           dms.ResourceDmsRocketMQUser(),

			"huaweicloud_dns_custom_line": dns.ResourceDNSCustomLine(),
			"huaweicloud_dns_ptrrecord":   dns.ResourceDNSPtrRecord(),
			"huaweicloud_dns_recordset":   dns.ResourceDNSRecordset(),
			"huaweicloud_dns_zone":        dns.ResourceDNSZone(),

			"huaweicloud_drs_job": drs.ResourceDrsJob(),

			"huaweicloud_dws_cluster":            dws.ResourceDwsCluster(),
			"huaweicloud_dws_event_subscription": dws.ResourceDwsEventSubs(),
			"huaweicloud_dws_alarm_subscription": dws.ResourceDwsAlarmSubs(),
			"huaweicloud_dws_snapshot":           dws.ResourceDwsSnapshot(),
			"huaweicloud_dws_snapshot_policy":    dws.ResourceDwsSnapshotPolicy(),
			"huaweicloud_dws_ext_data_source":    dws.ResourceDwsExtDataSource(),

			"huaweicloud_eg_connection":           eg.ResourceConnection(),
			"huaweicloud_eg_custom_event_channel": eg.ResourceCustomEventChannel(),
			"huaweicloud_eg_custom_event_source":  eg.ResourceCustomEventSource(),
			"huaweicloud_eg_endpoint":             eg.ResourceEndpoint(),
			"huaweicloud_eg_event_subscription":   eg.ResourceEventSubscription(),

			"huaweicloud_elb_certificate":     elb.ResourceCertificateV3(),
			"huaweicloud_elb_l7policy":        elb.ResourceL7PolicyV3(),
			"huaweicloud_elb_l7rule":          elb.ResourceL7RuleV3(),
			"huaweicloud_elb_listener":        elb.ResourceListenerV3(),
			"huaweicloud_elb_loadbalancer":    elb.ResourceLoadBalancerV3(),
			"huaweicloud_elb_monitor":         elb.ResourceMonitorV3(),
			"huaweicloud_elb_ipgroup":         elb.ResourceIpGroupV3(),
			"huaweicloud_elb_pool":            elb.ResourcePoolV3(),
			"huaweicloud_elb_member":          elb.ResourceMemberV3(),
			"huaweicloud_elb_logtank":         elb.ResourceLogTank(),
			"huaweicloud_elb_security_policy": elb.ResourceSecurityPolicy(),

			"huaweicloud_enterprise_project": eps.ResourceEnterpriseProject(),

			"huaweicloud_er_association":    er.ResourceAssociation(),
			"huaweicloud_er_instance":       er.ResourceInstance(),
			"huaweicloud_er_propagation":    er.ResourcePropagation(),
			"huaweicloud_er_route_table":    er.ResourceRouteTable(),
			"huaweicloud_er_static_route":   er.ResourceStaticRoute(),
			"huaweicloud_er_vpc_attachment": er.ResourceVpcAttachment(),

			"huaweicloud_evs_snapshot": ResourceEvsSnapshotV2(),
			"huaweicloud_evs_volume":   evs.ResourceEvsVolume(),

			"huaweicloud_fgs_async_invoke_configuration": fgs.ResourceAsyncInvokeConfiguration(),
			"huaweicloud_fgs_dependency":                 fgs.ResourceFgsDependency(),
			"huaweicloud_fgs_function":                   fgs.ResourceFgsFunctionV2(),
			"huaweicloud_fgs_trigger":                    fgs.ResourceFunctionGraphTrigger(),

			"huaweicloud_ga_accelerator":    ga.ResourceAccelerator(),
			"huaweicloud_ga_listener":       ga.ResourceListener(),
			"huaweicloud_ga_endpoint_group": ga.ResourceEndpointGroup(),
			"huaweicloud_ga_endpoint":       ga.ResourceEndpoint(),
			"huaweicloud_ga_health_check":   ga.ResourceHealthCheck(),

			"huaweicloud_gaussdb_cassandra_instance": gaussdb.ResourceGeminiDBInstanceV3(),

			"huaweicloud_gaussdb_mysql_instance":           gaussdb.ResourceGaussDBInstance(),
			"huaweicloud_gaussdb_mysql_proxy":              gaussdb.ResourceGaussDBProxy(),
			"huaweicloud_gaussdb_mysql_database":           gaussdb.ResourceGaussDBDatabase(),
			"huaweicloud_gaussdb_mysql_account":            gaussdb.ResourceGaussDBAccount(),
			"huaweicloud_gaussdb_mysql_account_privilege":  gaussdb.ResourceGaussDBAccountPrivilege(),
			"huaweicloud_gaussdb_mysql_sql_control_rule":   gaussdb.ResourceGaussDBSqlControlRule(),
			"huaweicloud_gaussdb_mysql_parameter_template": gaussdb.ResourceGaussDBMysqlTemplate(),

			"huaweicloud_gaussdb_opengauss_instance": gaussdb.ResourceOpenGaussInstance(),

			"huaweicloud_gaussdb_redis_instance":      gaussdb.ResourceGaussRedisInstanceV3(),
			"huaweicloud_gaussdb_redis_eip_associate": gaussdb.ResourceGaussRedisEipAssociate(),

			"huaweicloud_gaussdb_influx_instance": gaussdb.ResourceGaussDBInfluxInstanceV3(),
			"huaweicloud_gaussdb_mongo_instance":  gaussdb.ResourceGaussDBMongoInstanceV3(),

			"huaweicloud_ges_graph":    ges.ResourceGesGraph(),
			"huaweicloud_ges_metadata": ges.ResourceGesMetadata(),
			"huaweicloud_ges_backup":   ges.ResourceGesBackup(),

			"huaweicloud_hss_host_group": hss.ResourceHostGroup(),

			"huaweicloud_identity_access_key":            iam.ResourceIdentityKey(),
			"huaweicloud_identity_acl":                   iam.ResourceIdentityACL(),
			"huaweicloud_identity_agency":                iam.ResourceIAMAgencyV3(),
			"huaweicloud_identity_group":                 iam.ResourceIdentityGroup(),
			"huaweicloud_identity_group_membership":      iam.ResourceIdentityGroupMembership(),
			"huaweicloud_identity_group_role_assignment": iam.ResourceIdentityGroupRoleAssignment(),
			"huaweicloud_identity_project":               iam.ResourceIdentityProject(),
			"huaweicloud_identity_role":                  iam.ResourceIdentityRole(),
			"huaweicloud_identity_role_assignment":       iam.ResourceIdentityGroupRoleAssignment(),
			"huaweicloud_identity_user":                  iam.ResourceIdentityUser(),
			"huaweicloud_identity_user_role_assignment":  iam.ResourceIdentityUserRoleAssignment(),
			"huaweicloud_identity_provider":              iam.ResourceIdentityProvider(),
			"huaweicloud_identity_password_policy":       iam.ResourceIdentityPasswordPolicy(),
			"huaweicloud_identity_protection_policy":     iam.ResourceIdentityProtectionPolicy(),

			"huaweicloud_identitycenter_user":                     identitycenter.ResourceIdentityCenterUser(),
			"huaweicloud_identitycenter_group":                    identitycenter.ResourceIdentityCenterGroup(),
			"huaweicloud_identitycenter_group_membership":         identitycenter.ResourceGroupMembership(),
			"huaweicloud_identitycenter_permission_set":           identitycenter.ResourcePermissionSet(),
			"huaweicloud_identitycenter_system_policy_attachment": identitycenter.ResourceSystemPolicyAttachment(),
			"huaweicloud_identitycenter_account_assignment":       identitycenter.ResourceIdentityCenterAccountAssignment(),
			"huaweicloud_identitycenter_custom_policy_attachment": identitycenter.ResourceCustomPolicyAttachment(),

			"huaweicloud_iec_eip":                 resourceIecNetworkEip(),
			"huaweicloud_iec_keypair":             resourceIecKeypair(),
			"huaweicloud_iec_network_acl":         resourceIecNetworkACL(),
			"huaweicloud_iec_network_acl_rule":    resourceIecNetworkACLRule(),
			"huaweicloud_iec_security_group":      resourceIecSecurityGroup(),
			"huaweicloud_iec_security_group_rule": resourceIecSecurityGroupRule(),
			"huaweicloud_iec_server":              resourceIecServer(),
			"huaweicloud_iec_vip":                 resourceIecVipV1(),
			"huaweicloud_iec_vpc":                 ResourceIecVpc(),
			"huaweicloud_iec_vpc_subnet":          resourceIecSubnet(),

			"huaweicloud_images_image":                ims.ResourceImsImage(),
			"huaweicloud_images_image_copy":           ims.ResourceImsImageCopy(),
			"huaweicloud_images_image_share":          ims.ResourceImsImageShare(),
			"huaweicloud_images_image_share_accepter": ims.ResourceImsImageShareAccepter(),

			"huaweicloud_iotda_space":               iotda.ResourceSpace(),
			"huaweicloud_iotda_product":             iotda.ResourceProduct(),
			"huaweicloud_iotda_device":              iotda.ResourceDevice(),
			"huaweicloud_iotda_device_group":        iotda.ResourceDeviceGroup(),
			"huaweicloud_iotda_dataforwarding_rule": iotda.ResourceDataForwardingRule(),
			"huaweicloud_iotda_amqp":                iotda.ResourceAmqp(),
			"huaweicloud_iotda_device_certificate":  iotda.ResourceDeviceCertificate(),
			"huaweicloud_iotda_device_linkage_rule": iotda.ResourceDeviceLinkageRule(),

			"huaweicloud_kms_key":     dew.ResourceKmsKey(),
			"huaweicloud_kps_keypair": dew.ResourceKeypair(),
			"huaweicloud_kms_grant":   dew.ResourceKmsGrant(),

			"huaweicloud_lb_certificate":  lb.ResourceCertificateV2(),
			"huaweicloud_lb_l7policy":     lb.ResourceL7PolicyV2(),
			"huaweicloud_lb_l7rule":       lb.ResourceL7RuleV2(),
			"huaweicloud_lb_loadbalancer": lb.ResourceLoadBalancer(),
			"huaweicloud_lb_listener":     lb.ResourceListener(),
			"huaweicloud_lb_member":       lb.ResourceMemberV2(),
			"huaweicloud_lb_monitor":      lb.ResourceMonitorV2(),
			"huaweicloud_lb_pool":         lb.ResourcePoolV2(),
			"huaweicloud_lb_whitelist":    lb.ResourceWhitelistV2(),

			"huaweicloud_live_domain":               live.ResourceDomain(),
			"huaweicloud_live_recording":            live.ResourceRecording(),
			"huaweicloud_live_record_callback":      live.ResourceRecordCallback(),
			"huaweicloud_live_transcoding":          live.ResourceTranscoding(),
			"huaweicloud_live_snapshot":             live.ResourceLiveSnapshot(),
			"huaweicloud_live_bucket_authorization": live.ResourceLiveBucketAuthorization(),

			"huaweicloud_lts_aom_access":                       lts.ResourceAOMAccess(),
			"huaweicloud_lts_group":                            lts.ResourceLTSGroup(),
			"huaweicloud_lts_host_group":                       lts.ResourceHostGroup(),
			"huaweicloud_lts_host_access":                      lts.ResourceHostAccessConfig(),
			"huaweicloud_lts_stream":                           lts.ResourceLTSStream(),
			"huaweicloud_lts_structuring_configuration":        lts.ResourceStructConfig(),
			"huaweicloud_lts_structuring_custom_configuration": lts.ResourceStructCustomConfig(),
			"huaweicloud_lts_transfer":                         lts.ResourceLtsTransfer(),
			"huaweicloud_lts_keywords_alarm_rule":              lts.ResourceKeywordsAlarmRule(),
			"huaweicloud_lts_sql_alarm_rule":                   lts.ResourceSQLAlarmRule(),
			"huaweicloud_lts_notification_template":            lts.ResourceNotificationTemplate(),
			"huaweicloud_lts_search_criteria":                  lts.ResourceSearchCriteria(),
			"huaweicloud_lts_waf_access":                       lts.ResourceWAFAccess(),

			"huaweicloud_mapreduce_cluster":         mrs.ResourceMRSClusterV2(),
			"huaweicloud_mapreduce_job":             mrs.ResourceMRSJobV2(),
			"huaweicloud_mapreduce_data_connection": mrs.ResourceDataConnection(),
			"huaweicloud_mapreduce_scaling_policy":  mrs.ResourceScalingPolicy(),

			"huaweicloud_meeting_admin_assignment": meeting.ResourceAdminAssignment(),
			"huaweicloud_meeting_conference":       meeting.ResourceConference(),
			"huaweicloud_meeting_user":             meeting.ResourceUser(),

			"huaweicloud_modelarts_dataset":                modelarts.ResourceDataset(),
			"huaweicloud_modelarts_dataset_version":        modelarts.ResourceDatasetVersion(),
			"huaweicloud_modelarts_notebook":               modelarts.ResourceNotebook(),
			"huaweicloud_modelarts_notebook_mount_storage": modelarts.ResourceNotebookMountStorage(),
			"huaweicloud_modelarts_model":                  modelarts.ResourceModelartsModel(),
			"huaweicloud_modelarts_service":                modelarts.ResourceModelartsService(),
			"huaweicloud_modelarts_workspace":              modelarts.ResourceModelartsWorkspace(),
			"huaweicloud_modelarts_authorization":          modelarts.ResourceModelArtsAuthorization(),
			"huaweicloud_modelarts_network":                modelarts.ResourceModelartsNetwork(),
			"huaweicloud_modelarts_resource_pool":          modelarts.ResourceModelartsResourcePool(),

			"huaweicloud_dataarts_studio_instance": dataarts.ResourceStudioInstance(),

			"huaweicloud_mpc_transcoding_template":       mpc.ResourceTranscodingTemplate(),
			"huaweicloud_mpc_transcoding_template_group": mpc.ResourceTranscodingTemplateGroup(),

			"huaweicloud_mrs_cluster": ResourceMRSClusterV1(),
			"huaweicloud_mrs_job":     ResourceMRSJobV1(),

			"huaweicloud_nat_dnat_rule": nat.ResourcePublicDnatRule(),
			"huaweicloud_nat_gateway":   nat.ResourcePublicGateway(),
			"huaweicloud_nat_snat_rule": nat.ResourcePublicSnatRule(),

			"huaweicloud_nat_private_dnat_rule":  nat.ResourcePrivateDnatRule(),
			"huaweicloud_nat_private_gateway":    nat.ResourcePrivateGateway(),
			"huaweicloud_nat_private_snat_rule":  nat.ResourcePrivateSnatRule(),
			"huaweicloud_nat_private_transit_ip": nat.ResourcePrivateTransitIp(),

			"huaweicloud_network_acl":              ResourceNetworkACL(),
			"huaweicloud_network_acl_rule":         ResourceNetworkACLRule(),
			"huaweicloud_networking_secgroup":      vpc.ResourceNetworkingSecGroup(),
			"huaweicloud_networking_secgroup_rule": vpc.ResourceNetworkingSecGroupRule(),
			"huaweicloud_networking_vip":           vpc.ResourceNetworkingVip(),
			"huaweicloud_networking_vip_associate": vpc.ResourceNetworkingVIPAssociateV2(),

			"huaweicloud_obs_bucket":             obs.ResourceObsBucket(),
			"huaweicloud_obs_bucket_acl":         obs.ResourceOBSBucketAcl(),
			"huaweicloud_obs_bucket_object":      obs.ResourceObsBucketObject(),
			"huaweicloud_obs_bucket_object_acl":  obs.ResourceOBSBucketObjectAcl(),
			"huaweicloud_obs_bucket_policy":      obs.ResourceObsBucketPolicy(),
			"huaweicloud_obs_bucket_replication": obs.ResourceObsBucketReplication(),

			"huaweicloud_oms_migration_task":       oms.ResourceMigrationTask(),
			"huaweicloud_oms_migration_task_group": oms.ResourceMigrationTaskGroup(),

			"huaweicloud_ram_resource_share": ram.ResourceRAMShare(),

			"huaweicloud_rds_mysql_account":                rds.ResourceMysqlAccount(),
			"huaweicloud_rds_mysql_database":               rds.ResourceMysqlDatabase(),
			"huaweicloud_rds_mysql_database_privilege":     rds.ResourceMysqlDatabasePrivilege(),
			"huaweicloud_rds_instance":                     rds.ResourceRdsInstance(),
			"huaweicloud_rds_parametergroup":               rds.ResourceRdsConfiguration(),
			"huaweicloud_rds_read_replica_instance":        rds.ResourceRdsReadReplicaInstance(),
			"huaweicloud_rds_backup":                       rds.ResourceBackup(),
			"huaweicloud_rds_cross_region_backup_strategy": rds.ResourceBackupStrategy(),
			"huaweicloud_rds_sql_audit":                    rds.ResourceSQLAudit(),

			"huaweicloud_rms_policy_assignment":                  rms.ResourcePolicyAssignment(),
			"huaweicloud_rms_resource_aggregator":                rms.ResourceAggregator(),
			"huaweicloud_rms_resource_aggregation_authorization": rms.ResourceAggregationAuthorization(),
			"huaweicloud_rms_resource_recorder":                  rms.ResourceRecorder(),
			"huaweicloud_rms_advanced_query":                     rms.ResourceAdvancedQuery(),
			"huaweicloud_rms_assignment_package":                 rms.ResourceAssignmentPackage(),

			"huaweicloud_sdrs_drill":              sdrs.ResourceDrill(),
			"huaweicloud_sdrs_replication_pair":   sdrs.ResourceReplicationPair(),
			"huaweicloud_sdrs_protection_group":   sdrs.ResourceProtectionGroup(),
			"huaweicloud_sdrs_protected_instance": sdrs.ResourceProtectedInstance(),
			"huaweicloud_sdrs_replication_attach": sdrs.ResourceReplicationAttach(),

			"huaweicloud_secmaster_incident": secmaster.ResourceIncident(),

			"huaweicloud_servicestage_application":                 servicestage.ResourceApplication(),
			"huaweicloud_servicestage_component_instance":          servicestage.ResourceComponentInstance(),
			"huaweicloud_servicestage_component":                   servicestage.ResourceComponent(),
			"huaweicloud_servicestage_environment":                 servicestage.ResourceEnvironment(),
			"huaweicloud_servicestage_repo_token_authorization":    servicestage.ResourceRepoTokenAuth(),
			"huaweicloud_servicestage_repo_password_authorization": servicestage.ResourceRepoPwdAuth(),

			"huaweicloud_sfs_access_rule": sfs.ResourceSFSAccessRuleV2(),
			"huaweicloud_sfs_file_system": sfs.ResourceSFSFileSystemV2(),
			"huaweicloud_sfs_turbo":       sfs.ResourceSFSTurbo(),

			"huaweicloud_smn_topic":            smn.ResourceTopic(),
			"huaweicloud_smn_subscription":     smn.ResourceSubscription(),
			"huaweicloud_smn_message_template": smn.ResourceSmnMessageTemplate(),

			"huaweicloud_sms_server_template": sms.ResourceServerTemplate(),
			"huaweicloud_sms_task":            sms.ResourceMigrateTask(),

			"huaweicloud_swr_organization":             swr.ResourceSWROrganization(),
			"huaweicloud_swr_organization_permissions": swr.ResourceSWROrganizationPermissions(),
			"huaweicloud_swr_repository":               swr.ResourceSWRRepository(),
			"huaweicloud_swr_repository_sharing":       swr.ResourceSWRRepositorySharing(),
			"huaweicloud_swr_image_permissions":        swr.ResourceSwrImagePermissions(),
			"huaweicloud_swr_image_trigger":            swr.ResourceSwrImageTrigger(),
			"huaweicloud_swr_image_retention_policy":   swr.ResourceSwrImageRetentionPolicy(),
			"huaweicloud_swr_image_auto_sync":          swr.ResourceSwrImageAutoSync(),

			"huaweicloud_tms_resource_tags": tms.ResourceResourceTags(),
			"huaweicloud_tms_tags":          tms.ResourceTmsTag(),

			"huaweicloud_ucs_fleet":   ucs.ResourceFleet(),
			"huaweicloud_ucs_cluster": ucs.ResourceCluster(),
			"huaweicloud_ucs_policy":  ucs.ResourcePolicy(),

			"huaweicloud_vod_media_asset":                vod.ResourceMediaAsset(),
			"huaweicloud_vod_media_category":             vod.ResourceMediaCategory(),
			"huaweicloud_vod_transcoding_template_group": vod.ResourceTranscodingTemplateGroup(),
			"huaweicloud_vod_watermark_template":         vod.ResourceWatermarkTemplate(),

			"huaweicloud_vpc_bandwidth":           eip.ResourceVpcBandWidthV2(),
			"huaweicloud_vpc_bandwidth_associate": eip.ResourceBandWidthAssociate(),
			"huaweicloud_vpc_eip":                 eip.ResourceVpcEIPV1(),
			"huaweicloud_vpc_eip_associate":       eip.ResourceEIPAssociate(),

			"huaweicloud_vpc_peering_connection":          vpc.ResourceVpcPeeringConnectionV2(),
			"huaweicloud_vpc_peering_connection_accepter": vpc.ResourceVpcPeeringConnectionAccepterV2(),
			"huaweicloud_vpc_route_table":                 vpc.ResourceVPCRouteTable(),
			"huaweicloud_vpc_route":                       vpc.ResourceVPCRouteTableRoute(),
			"huaweicloud_vpc":                             vpc.ResourceVirtualPrivateCloudV1(),
			"huaweicloud_vpc_subnet":                      vpc.ResourceVpcSubnetV1(),
			"huaweicloud_vpc_address_group":               vpc.ResourceVpcAddressGroup(),
			"huaweicloud_vpc_flow_log":                    vpc.ResourceVpcFlowLog(),

			"huaweicloud_vpcep_approval": vpcep.ResourceVPCEndpointApproval(),
			"huaweicloud_vpcep_endpoint": vpcep.ResourceVPCEndpoint(),
			"huaweicloud_vpcep_service":  vpcep.ResourceVPCEndpointService(),

			"huaweicloud_vpn_gateway":                 vpn.ResourceGateway(),
			"huaweicloud_vpn_customer_gateway":        vpn.ResourceCustomerGateway(),
			"huaweicloud_vpn_connection":              vpn.ResourceConnection(),
			"huaweicloud_vpn_connection_health_check": vpn.ResourceConnectionHealthCheck(),

			"huaweicloud_scm_certificate": scm.ResourceScmCertificate(),

			"huaweicloud_waf_address_group":                       waf.ResourceWafAddressGroup(),
			"huaweicloud_waf_certificate":                         waf.ResourceWafCertificateV1(),
			"huaweicloud_waf_cloud_instance":                      waf.ResourceCloudInstance(),
			"huaweicloud_waf_domain":                              waf.ResourceWafDomainV1(),
			"huaweicloud_waf_policy":                              waf.ResourceWafPolicyV1(),
			"huaweicloud_waf_rule_anti_crawler":                   waf.ResourceRuleAntiCrawler(),
			"huaweicloud_waf_rule_blacklist":                      waf.ResourceWafRuleBlackListV1(),
			"huaweicloud_waf_rule_cc_protection":                  waf.ResourceRuleCCProtection(),
			"huaweicloud_waf_rule_data_masking":                   waf.ResourceWafRuleDataMaskingV1(),
			"huaweicloud_waf_rule_global_protection_whitelist":    waf.ResourceRuleGlobalProtectionWhitelist(),
			"huaweicloud_waf_rule_known_attack_source":            waf.ResourceRuleKnownAttack(),
			"huaweicloud_waf_rule_precise_protection":             waf.ResourceRulePreciseProtection(),
			"huaweicloud_waf_rule_web_tamper_protection":          waf.ResourceWafRuleWebTamperProtectionV1(),
			"huaweicloud_waf_rule_geolocation_access_control":     waf.ResourceRuleGeolocation(),
			"huaweicloud_waf_rule_information_leakage_prevention": waf.ResourceRuleLeakagePrevention(),
			"huaweicloud_waf_dedicated_instance":                  waf.ResourceWafDedicatedInstance(),
			"huaweicloud_waf_dedicated_domain":                    waf.ResourceWafDedicatedDomainV1(),
			"huaweicloud_waf_instance_group":                      waf.ResourceWafInstanceGroup(),
			"huaweicloud_waf_instance_group_associate":            waf.ResourceWafInstGroupAssociate(),
			"huaweicloud_waf_reference_table":                     waf.ResourceWafReferenceTableV1(),

			"huaweicloud_workspace_desktop": workspace.ResourceDesktop(),
			"huaweicloud_workspace_service": workspace.ResourceService(),
			"huaweicloud_workspace_user":    workspace.ResourceUser(),

			"huaweicloud_cpts_project": cpts.ResourceProject(),
			"huaweicloud_cpts_task":    cpts.ResourceTask(),

			// CodeArts
			"huaweicloud_codearts_project":            codearts.ResourceProject(),
			"huaweicloud_codearts_repository":         codearts.ResourceRepository(),
			"huaweicloud_codearts_deploy_application": codearts.ResourceDeployApplication(),
			"huaweicloud_codearts_deploy_group":       codearts.ResourceDeployGroup(),
			"huaweicloud_codearts_deploy_host":        codearts.ResourceDeployHost(),

			"huaweicloud_dsc_instance":  dsc.ResourceDscInstance(),
			"huaweicloud_dsc_asset_obs": dsc.ResourceAssetObs(),

			// internal only
			"huaweicloud_apm_aksk":                apm.ResourceApmAkSk(),
			"huaweicloud_aom_alarm_policy":        aom.ResourceAlarmPolicy(),
			"huaweicloud_aom_prometheus_instance": aom.ResourcePrometheusInstance(),

			"huaweicloud_aom_application":                 cmdb.ResourceAomApplication(),
			"huaweicloud_aom_component":                   cmdb.ResourceAomComponent(),
			"huaweicloud_aom_cmdb_resource_relationships": cmdb.ResourceCiRelationships(),
			"huaweicloud_aom_environment":                 cmdb.ResourceAomEnvironment(),

			"huaweicloud_lts_access_rule":     lts.ResourceAomMappingRule(),
			"huaweicloud_lts_dashboard":       lts.ResourceLtsDashboard(),
			"huaweicloud_elb_log":             lts.ResourceLtsElb(),
			"huaweicloud_lts_struct_template": lts.ResourceLtsStruct(),

			// Legacy
			"huaweicloud_networking_eip_associate": eip.ResourceEIPAssociate(),

			"huaweicloud_projectman_project": codearts.ResourceProject(),
			"huaweicloud_codehub_repository": codearts.ResourceRepository(),

			"huaweicloud_compute_instance_v2":             ecs.ResourceComputeInstance(),
			"huaweicloud_compute_interface_attach_v2":     ecs.ResourceComputeInterfaceAttach(),
			"huaweicloud_compute_keypair_v2":              ResourceComputeKeypairV2(),
			"huaweicloud_compute_servergroup_v2":          ecs.ResourceComputeServerGroup(),
			"huaweicloud_compute_volume_attach_v2":        ecs.ResourceComputeVolumeAttach(),
			"huaweicloud_compute_floatingip_associate_v2": ecs.ResourceComputeEIPAssociate(),

			"huaweicloud_dns_ptrrecord_v2": dns.ResourceDNSPtrRecord(),
			"huaweicloud_dns_recordset_v2": dns.ResourceDNSRecordSetV2(),
			"huaweicloud_dns_zone_v2":      dns.ResourceDNSZone(),

			"huaweicloud_dcs_instance_v1": dcs.ResourceDcsInstance(),
			"huaweicloud_dds_instance_v3": dds.ResourceDdsInstanceV3(),

			"huaweicloud_kms_key_v1": dew.ResourceKmsKey(),

			"huaweicloud_lb_certificate_v2":  lb.ResourceCertificateV2(),
			"huaweicloud_lb_loadbalancer_v2": lb.ResourceLoadBalancer(),
			"huaweicloud_lb_listener_v2":     lb.ResourceListener(),
			"huaweicloud_lb_pool_v2":         lb.ResourcePoolV2(),
			"huaweicloud_lb_member_v2":       lb.ResourceMemberV2(),
			"huaweicloud_lb_monitor_v2":      lb.ResourceMonitorV2(),
			"huaweicloud_lb_l7policy_v2":     lb.ResourceL7PolicyV2(),
			"huaweicloud_lb_l7rule_v2":       lb.ResourceL7RuleV2(),
			"huaweicloud_lb_whitelist_v2":    lb.ResourceWhitelistV2(),

			"huaweicloud_mrs_cluster_v1": ResourceMRSClusterV1(),
			"huaweicloud_mrs_job_v1":     ResourceMRSJobV1(),

			"huaweicloud_networking_secgroup_v2":      vpc.ResourceNetworkingSecGroup(),
			"huaweicloud_networking_secgroup_rule_v2": vpc.ResourceNetworkingSecGroupRule(),

			"huaweicloud_smn_topic_v2":        smn.ResourceTopic(),
			"huaweicloud_smn_subscription_v2": smn.ResourceSubscription(),

			"huaweicloud_rds_account":            rds.ResourceMysqlAccount(),
			"huaweicloud_rds_database":           rds.ResourceMysqlDatabase(),
			"huaweicloud_rds_database_privilege": rds.ResourceMysqlDatabasePrivilege(),
			"huaweicloud_rds_instance_v3":        rds.ResourceRdsInstance(),
			"huaweicloud_rds_parametergroup_v3":  rds.ResourceRdsConfiguration(),

			"huaweicloud_rf_stack": rfs.ResourceStack(),

			"huaweicloud_nat_dnat_rule_v2": nat.ResourcePublicDnatRule(),
			"huaweicloud_nat_gateway_v2":   nat.ResourcePublicGateway(),
			"huaweicloud_nat_snat_rule_v2": nat.ResourcePublicSnatRule(),

			"huaweicloud_sfs_access_rule_v2": sfs.ResourceSFSAccessRuleV2(),
			"huaweicloud_sfs_file_system_v2": sfs.ResourceSFSFileSystemV2(),

			"huaweicloud_iam_agency":    iam.ResourceIAMAgencyV3(),
			"huaweicloud_iam_agency_v3": iam.ResourceIAMAgencyV3(),

			"huaweicloud_vpc_bandwidth_v2":                   eip.ResourceVpcBandWidthV2(),
			"huaweicloud_vpc_eip_v1":                         eip.ResourceVpcEIPV1(),
			"huaweicloud_vpc_peering_connection_v2":          vpc.ResourceVpcPeeringConnectionV2(),
			"huaweicloud_vpc_peering_connection_accepter_v2": vpc.ResourceVpcPeeringConnectionAccepterV2(),
			"huaweicloud_vpc_v1":                             vpc.ResourceVirtualPrivateCloudV1(),
			"huaweicloud_vpc_subnet_v1":                      vpc.ResourceVpcSubnetV1(),

			"huaweicloud_cce_cluster_v3": cce.ResourceCCEClusterV3(),
			"huaweicloud_cce_node_v3":    cce.ResourceNode(),

			"huaweicloud_as_configuration_v1": as.ResourceASConfiguration(),
			"huaweicloud_as_group_v1":         as.ResourceASGroup(),
			"huaweicloud_as_policy_v1":        as.ResourceASPolicy(),

			"huaweicloud_identity_project_v3":          iam.ResourceIdentityProject(),
			"huaweicloud_identity_role_assignment_v3":  iam.ResourceIdentityGroupRoleAssignment(),
			"huaweicloud_identity_user_v3":             iam.ResourceIdentityUser(),
			"huaweicloud_identity_group_v3":            iam.ResourceIdentityGroup(),
			"huaweicloud_identity_group_membership_v3": iam.ResourceIdentityGroupMembership(),
			"huaweicloud_identity_provider_conversion": iam.ResourceIAMProviderConversion(),

			"huaweicloud_cdm_cluster_v1": cdm.ResourceCdmCluster(),
			"huaweicloud_css_cluster_v1": css.ResourceCssCluster(),
			"huaweicloud_dis_stream_v2":  dis.ResourceDisStream(),

			"huaweicloud_organizations_organization":            organizations.ResourceOrganization(),
			"huaweicloud_organizations_organizational_unit":     organizations.ResourceOrganizationalUnit(),
			"huaweicloud_organizations_account":                 organizations.ResourceAccount(),
			"huaweicloud_organizations_account_associate":       organizations.ResourceAccountAssociate(),
			"huaweicloud_organizations_account_invite":          organizations.ResourceAccountInvite(),
			"huaweicloud_organizations_account_invite_accepter": organizations.ResourceAccountInviteAccepter(),
			"huaweicloud_organizations_trusted_service":         organizations.ResourceTrustedService(),
			"huaweicloud_organizations_policy":                  organizations.ResourcePolicy(),

			"huaweicloud_dli_queue_v1":                dli.ResourceDliQueue(),
			"huaweicloud_networking_vip_v2":           vpc.ResourceNetworkingVip(),
			"huaweicloud_networking_vip_associate_v2": vpc.ResourceNetworkingVIPAssociateV2(),
			"huaweicloud_fgs_function_v2":             fgs.ResourceFgsFunctionV2(),
			"huaweicloud_cdn_domain_v1":               resourceCdnDomainV1(),

			// Deprecated
			"huaweicloud_apig_vpc_channel":               deprecated.ResourceApigVpcChannelV2(),
			"huaweicloud_blockstorage_volume_v2":         deprecated.ResourceBlockStorageVolumeV2(),
			"huaweicloud_csbs_backup":                    deprecated.ResourceCSBSBackupV1(),
			"huaweicloud_csbs_backup_policy":             deprecated.ResourceCSBSBackupPolicyV1(),
			"huaweicloud_csbs_backup_policy_v1":          deprecated.ResourceCSBSBackupPolicyV1(),
			"huaweicloud_csbs_backup_v1":                 deprecated.ResourceCSBSBackupV1(),
			"huaweicloud_networking_network_v2":          deprecated.ResourceNetworkingNetworkV2(),
			"huaweicloud_networking_subnet_v2":           deprecated.ResourceNetworkingSubnetV2(),
			"huaweicloud_networking_floatingip_v2":       deprecated.ResourceNetworkingFloatingIPV2(),
			"huaweicloud_networking_router_v2":           deprecated.ResourceNetworkingRouterV2(),
			"huaweicloud_networking_router_interface_v2": deprecated.ResourceNetworkingRouterInterfaceV2(),
			"huaweicloud_networking_router_route_v2":     deprecated.ResourceNetworkingRouterRouteV2(),
			"huaweicloud_networking_port":                deprecated.ResourceNetworkingPortV2(),
			"huaweicloud_networking_port_v2":             deprecated.ResourceNetworkingPortV2(),
			"huaweicloud_vpc_route_v2":                   deprecated.ResourceVPCRouteV2(),
			"huaweicloud_ecs_instance_v1":                deprecated.ResourceEcsInstanceV1(),
			"huaweicloud_compute_secgroup_v2":            deprecated.ResourceComputeSecGroupV2(),
			"huaweicloud_compute_floatingip_v2":          deprecated.ResourceComputeFloatingIPV2(),
			"huaweicloud_oms_task":                       deprecated.ResourceMaasTaskV1(),

			"huaweicloud_fw_firewall_group_v2": deprecated.ResourceFWFirewallGroupV2(),
			"huaweicloud_fw_policy_v2":         deprecated.ResourceFWPolicyV2(),
			"huaweicloud_fw_rule_v2":           deprecated.ResourceFWRuleV2(),

			"huaweicloud_images_image_v2": deprecated.ResourceImagesImageV2(),

			"huaweicloud_dms_instance":    deprecated.ResourceDmsInstancesV1(),
			"huaweicloud_dms_instance_v1": deprecated.ResourceDmsInstancesV1(),
			"huaweicloud_dms_group":       deprecated.ResourceDmsGroups(),
			"huaweicloud_dms_group_v1":    deprecated.ResourceDmsGroups(),
			"huaweicloud_dms_queue":       deprecated.ResourceDmsQueues(),
			"huaweicloud_dms_queue_v1":    deprecated.ResourceDmsQueues(),

			"huaweicloud_cs_cluster":            deprecated.ResourceCsClusterV1(),
			"huaweicloud_cs_cluster_v1":         deprecated.ResourceCsClusterV1(),
			"huaweicloud_cs_route":              deprecated.ResourceCsRouteV1(),
			"huaweicloud_cs_route_v1":           deprecated.ResourceCsRouteV1(),
			"huaweicloud_cs_peering_connect":    deprecated.ResourceCsPeeringConnectV1(),
			"huaweicloud_cs_peering_connect_v1": deprecated.ResourceCsPeeringConnectV1(),

			"huaweicloud_vbs_backup":           deprecated.ResourceVBSBackupV2(),
			"huaweicloud_vbs_backup_policy":    deprecated.ResourceVBSBackupPolicyV2(),
			"huaweicloud_vbs_backup_policy_v2": deprecated.ResourceVBSBackupPolicyV2(),
			"huaweicloud_vbs_backup_v2":        deprecated.ResourceVBSBackupV2(),

			"huaweicloud_vpnaas_ipsec_policy_v2":    deprecated.ResourceVpnIPSecPolicyV2(),
			"huaweicloud_vpnaas_service_v2":         deprecated.ResourceVpnServiceV2(),
			"huaweicloud_vpnaas_ike_policy_v2":      deprecated.ResourceVpnIKEPolicyV2(),
			"huaweicloud_vpnaas_endpoint_group_v2":  deprecated.ResourceVpnEndpointGroupV2(),
			"huaweicloud_vpnaas_site_connection_v2": deprecated.ResourceVpnSiteConnectionV2(),

			"huaweicloud_vpnaas_endpoint_group":  deprecated.ResourceVpnEndpointGroupV2(),
			"huaweicloud_vpnaas_ike_policy":      deprecated.ResourceVpnIKEPolicyV2(),
			"huaweicloud_vpnaas_ipsec_policy":    deprecated.ResourceVpnIPSecPolicyV2(),
			"huaweicloud_vpnaas_service":         deprecated.ResourceVpnServiceV2(),
			"huaweicloud_vpnaas_site_connection": deprecated.ResourceVpnSiteConnectionV2(),
		},
	}

	provider.ConfigureContextFunc = func(ctx context.Context, d *schema.ResourceData) (interface{}, diag.Diagnostics) {
		terraformVersion := provider.TerraformVersion
		if terraformVersion == "" {
			// Terraform 0.12 introduced this field to the protocol
			// We can therefore assume that if it's missing it's 0.10 or 0.11 cc
			terraformVersion = "0.11+compatible"
		}

		return configureProvider(ctx, d, terraformVersion)
	}

	return provider
}

var descriptions map[string]string

func init() {
	descriptions = map[string]string{
		"auth_url": "The Identity authentication URL.",

		"region": "The HuaweiCloud region to connect to.",

		"user_name": "Username to login with.",

		"user_id": "User ID to login with.",

		"project_id": "The ID of the project to login with.",

		"project_name": "The name of the project to login with.",

		"tenant_id": "The ID of the Tenant (Identity v2) to login with.",

		"tenant_name": "The name of the Tenant (Identity v2) to login with.",

		"password": "Password to login with.",

		"token": "Authentication token to use as an alternative to username/password.",

		"domain_id": "The ID of the Domain to scope to.",

		"domain_name": "The name of the Domain to scope to.",

		"access_key":     "The access key of the HuaweiCloud to use.",
		"secret_key":     "The secret key of the HuaweiCloud to use.",
		"security_token": "The security token to authenticate with a temporary security credential.",

		"insecure": "Trust self-signed certificates.",

		"cacert_file": "A Custom CA certificate.",

		"cert": "A client certificate to authenticate with.",

		"key": "A client private key to authenticate with.",

		"agency_name": "The name of agency",

		"agency_domain_name": "The name of domain who created the agency (Identity v3).",

		"delegated_project": "The name of delegated project (Identity v3).",

		"assume_role_agency_name": "The name of agency for assume role.",

		"assume_role_domain_name": "The name of domain for assume role.",

		"cloud": "The endpoint of cloud provider, defaults to myhuaweicloud.com",

		"endpoints": "The custom endpoints used to override the default endpoint URL.",

		"regional": "Whether the service endpoints are regional",

		"shared_config_file": "The path to the shared config file. If not set, the default is ~/.hcloud/config.json.",

		"profile": "The profile name as set in the shared config file.",

		"max_retries": "How many times HTTP connection should be retried until giving up.",

		"enterprise_project_id": "enterprise project id",
	}
}

func configureProvider(_ context.Context, d *schema.ResourceData, terraformVersion string) (interface{},
	diag.Diagnostics) {
	var tenantName, tenantID, delegatedProject, identityEndpoint string
	region := d.Get("region").(string)
	isRegional := d.Get("regional").(bool)
	cloud := getCloudDomain(d.Get("cloud").(string), region)

	// project_name is prior to tenant_name
	// if neither of them was set, use region as the default project
	if v, ok := d.GetOk("project_name"); ok && v.(string) != "" {
		tenantName = v.(string)
	} else if v, ok := d.GetOk("tenant_name"); ok && v.(string) != "" {
		tenantName = v.(string)
	} else {
		tenantName = region
	}

	// project_id is prior to tenant_id
	if v, ok := d.GetOk("project_id"); ok && v.(string) != "" {
		tenantID = v.(string)
	} else {
		tenantID = d.Get("tenant_id").(string)
	}

	// Use region as delegated_project if it's not set
	if v, ok := d.GetOk("delegated_project"); ok && v.(string) != "" {
		delegatedProject = v.(string)
	} else {
		delegatedProject = region
	}

	// use auth_url as identityEndpoint if specified
	if v, ok := d.GetOk("auth_url"); ok {
		identityEndpoint = v.(string)
	} else {
		// use cloud as basis for identityEndpoint
		identityEndpoint = fmt.Sprintf("https://iam.%s.%s/v3", region, cloud)
	}

	config := config.Config{
		AccessKey:           d.Get("access_key").(string),
		SecretKey:           d.Get("secret_key").(string),
		CACertFile:          d.Get("cacert_file").(string),
		ClientCertFile:      d.Get("cert").(string),
		ClientKeyFile:       d.Get("key").(string),
		DomainID:            d.Get("domain_id").(string),
		DomainName:          d.Get("domain_name").(string),
		IdentityEndpoint:    identityEndpoint,
		Insecure:            d.Get("insecure").(bool),
		Password:            d.Get("password").(string),
		Token:               d.Get("token").(string),
		SecurityToken:       d.Get("security_token").(string),
		Region:              region,
		TenantID:            tenantID,
		TenantName:          tenantName,
		Username:            d.Get("user_name").(string),
		UserID:              d.Get("user_id").(string),
		AgencyName:          d.Get("agency_name").(string),
		AgencyDomainName:    d.Get("agency_domain_name").(string),
		DelegatedProject:    delegatedProject,
		Cloud:               cloud,
		RegionClient:        isRegional,
		MaxRetries:          d.Get("max_retries").(int),
		EnterpriseProjectID: d.Get("enterprise_project_id").(string),
		SharedConfigFile:    d.Get("shared_config_file").(string),
		Profile:             d.Get("profile").(string),
		TerraformVersion:    terraformVersion,
		RegionProjectIDMap:  make(map[string]string),
		RPLock:              new(sync.Mutex),
		SecurityKeyLock:     new(sync.Mutex),
	}

	// get assume role
	assumeRoleList := d.Get("assume_role").([]interface{})
	if len(assumeRoleList) == 0 {
		// without assume_role block in provider
		delegatedAgencyName := os.Getenv("HW_ASSUME_ROLE_AGENCY_NAME")
		delegatedDomianName := os.Getenv("HW_ASSUME_ROLE_DOMAIN_NAME")
		if delegatedAgencyName != "" && delegatedDomianName != "" {
			config.AssumeRoleAgency = delegatedAgencyName
			config.AssumeRoleDomain = delegatedDomianName
		}
	} else {
		assumeRole := assumeRoleList[0].(map[string]interface{})
		config.AssumeRoleAgency = assumeRole["agency_name"].(string)
		config.AssumeRoleDomain = assumeRole["domain_name"].(string)
	}

	// get custom endpoints
	endpoints, err := flattenProviderEndpoints(d)
	if err != nil {
		return nil, diag.FromErr(err)
	}
	config.Endpoints = endpoints

	if err := config.LoadAndValidate(); err != nil {
		return nil, diag.FromErr(err)
	}

	return &config, nil
}

func flattenProviderEndpoints(d *schema.ResourceData) (map[string]string, error) {
	endpoints := d.Get("endpoints").(map[string]interface{})
	epMap := make(map[string]string)

	for key, val := range endpoints {
		endpoint := strings.TrimSpace(val.(string))
		// check empty string
		if endpoint == "" {
			return nil, fmt.Errorf("the value of customer endpoint %s must be specified", key)
		}

		// add prefix "https://" and suffix "/"
		if !strings.HasPrefix(endpoint, "http") {
			endpoint = fmt.Sprintf("https://%s", endpoint)
		}
		if !strings.HasSuffix(endpoint, "/") {
			endpoint = fmt.Sprintf("%s/", endpoint)
		}
		epMap[key] = endpoint
	}

	// unify the endpoint which has multiple versions
	for key := range endpoints {
		ep, ok := epMap[key]
		if !ok {
			continue
		}

		multiKeys := config.GetServiceDerivedCatalogKeys(key)
		for _, k := range multiKeys {
			epMap[k] = ep
		}
	}

	log.Printf("[DEBUG] customer endpoints: %+v", epMap)
	return epMap, nil
}

func getCloudDomain(cloud, region string) string {
	// first, use the specified value
	if cloud != "" {
		return cloud
	}

	// then check whether the region(eu-west-1xx) is located in Europe
	if strings.HasPrefix(region, "eu-west-1") {
		return defaultEuropeCloud
	}
	return defaultCloud
}<|MERGE_RESOLUTION|>--- conflicted
+++ resolved
@@ -519,18 +519,12 @@
 			"huaweicloud_lb_certificate":  lb.DataSourceLBCertificateV2(),
 			"huaweicloud_lb_pools":        lb.DataSourcePools(),
 
-<<<<<<< HEAD
 			"huaweicloud_elb_certificate":   elb.DataSourceELBCertificateV3(),
 			"huaweicloud_elb_flavors":       elb.DataSourceElbFlavorsV3(),
 			"huaweicloud_elb_pools":         elb.DataSourcePools(),
 			"huaweicloud_elb_loadbalancers": elb.DataSourceElbLoadbalancesV3(),
-=======
+
 			"huaweicloud_lts_structuring_custom_templates": lts.DataSourceCustomTemplates(),
-
-			"huaweicloud_elb_certificate": elb.DataSourceELBCertificateV3(),
-			"huaweicloud_elb_flavors":     elb.DataSourceElbFlavorsV3(),
-			"huaweicloud_elb_pools":       elb.DataSourcePools(),
->>>>>>> dfc4f44d
 
 			"huaweicloud_nat_gateway": nat.DataSourcePublicGateway(),
 
