package huaweicloud

import (
	"crypto/tls"
	"crypto/x509"
	"fmt"
	"log"
	"net/http"
	"strings"

	"github.com/aws/aws-sdk-go/aws"
	"github.com/aws/aws-sdk-go/aws/awserr"
	"github.com/aws/aws-sdk-go/aws/session"
	"github.com/aws/aws-sdk-go/service/s3"
	"github.com/hashicorp/errwrap"
	cleanhttp "github.com/hashicorp/go-cleanhttp"
	"github.com/hashicorp/terraform-plugin-sdk/helper/logging"
	"github.com/hashicorp/terraform-plugin-sdk/helper/pathorcontents"
	"github.com/hashicorp/terraform-plugin-sdk/httpclient"
	"github.com/huaweicloud/golangsdk"
	huaweisdk "github.com/huaweicloud/golangsdk/openstack"
	"github.com/huaweicloud/golangsdk/openstack/obs"
)

const (
	serviceProjectLevel string = "project"
	serviceDomainLevel  string = "domain"
)

type Config struct {
	AccessKey        string
	SecretKey        string
	CACertFile       string
	ClientCertFile   string
	ClientKeyFile    string
	DomainID         string
	DomainName       string
	IdentityEndpoint string
	Insecure         bool
	Password         string
	Region           string
	TenantID         string
	TenantName       string
	Token            string
	Username         string
	UserID           string
	AgencyName       string
	AgencyDomainName string
	DelegatedProject string
	Cloud            string
	MaxRetries       int
	TerraformVersion string
	RegionClient     bool

	HwClient *golangsdk.ProviderClient
	s3sess   *session.Session

	DomainClient *golangsdk.ProviderClient
}

func (c *Config) LoadAndValidate() error {
	if c.MaxRetries < 0 {
		return fmt.Errorf("max_retries should be a positive value")
	}

	err := fmt.Errorf("Must config token or aksk or username password to be authorized")

	if c.Token != "" {
		err = buildClientByToken(c)

	} else if c.Password != "" {
		if c.Username == "" && c.UserID == "" {
			err = fmt.Errorf("\"password\": one of `user_name, user_id` must be specified")
		} else {
			err = buildClientByPassword(c)
		}

	} else if c.AccessKey != "" && c.SecretKey != "" {
		err = buildClientByAKSK(c)

	}
	if err != nil {
		return err
	}

	return c.newS3Session(logging.IsDebugOrHigher())
}

func generateTLSConfig(c *Config) (*tls.Config, error) {
	config := &tls.Config{}
	if c.CACertFile != "" {
		caCert, _, err := pathorcontents.Read(c.CACertFile)
		if err != nil {
			return nil, fmt.Errorf("Error reading CA Cert: %s", err)
		}

		caCertPool := x509.NewCertPool()
		caCertPool.AppendCertsFromPEM([]byte(caCert))
		config.RootCAs = caCertPool
	}

	if c.Insecure {
		config.InsecureSkipVerify = true
	}

	if c.ClientCertFile != "" && c.ClientKeyFile != "" {
		clientCert, _, err := pathorcontents.Read(c.ClientCertFile)
		if err != nil {
			return nil, fmt.Errorf("Error reading Client Cert: %s", err)
		}
		clientKey, _, err := pathorcontents.Read(c.ClientKeyFile)
		if err != nil {
			return nil, fmt.Errorf("Error reading Client Key: %s", err)
		}

		cert, err := tls.X509KeyPair([]byte(clientCert), []byte(clientKey))
		if err != nil {
			return nil, err
		}

		config.Certificates = []tls.Certificate{cert}
		config.BuildNameToCertificate()
	}

	return config, nil
}

func genClient(c *Config, ao golangsdk.AuthOptionsProvider) (*golangsdk.ProviderClient, error) {
	client, err := huaweisdk.NewClient(ao.GetIdentityEndpoint())
	if err != nil {
		return nil, err
	}

	// Set UserAgent
	client.UserAgent.Prepend(httpclient.TerraformUserAgent(c.TerraformVersion))

	config, err := generateTLSConfig(c)
	if err != nil {
		return nil, err
	}
	transport := &http.Transport{Proxy: http.ProxyFromEnvironment, TLSClientConfig: config}

	client.HTTPClient = http.Client{
		Transport: &LogRoundTripper{
			Rt:         transport,
			OsDebug:    logging.IsDebugOrHigher(),
			MaxRetries: c.MaxRetries,
		},
		CheckRedirect: func(req *http.Request, via []*http.Request) error {
			if client.AKSKAuthOptions.AccessKey != "" {
				golangsdk.ReSign(req, golangsdk.SignOptions{
					AccessKey: client.AKSKAuthOptions.AccessKey,
					SecretKey: client.AKSKAuthOptions.SecretKey,
				})
			}
			return nil
		},
	}

	// Validate authentication normally.
	err = huaweisdk.Authenticate(client, ao)
	if err != nil {
		return nil, err
	}

	return client, nil
}

func (c *Config) newS3Session(osDebug bool) error {

	if c.AccessKey != "" && c.SecretKey != "" {
		// Setup S3 client/config information for Swift S3 buckets
		log.Println("[INFO] Building Swift S3 auth structure")
		creds, err := GetCredentials(c)
		if err != nil {
			return err
		}
		// Call Get to check for credential provider. If nothing found, we'll get an
		// error, and we can present it nicely to the user
		cp, err := creds.Get()
		if err != nil {
			if sErr, ok := err.(awserr.Error); ok && sErr.Code() == "NoCredentialProviders" {
				return fmt.Errorf("No valid credential sources found for S3 Provider.")
			}

			return fmt.Errorf("Error loading credentials for S3 Provider: %s", err)
		}

		log.Printf("[INFO] S3 Auth provider used: %q", cp.ProviderName)

		sConfig := &aws.Config{
			Credentials: creds,
			Region:      aws.String(c.Region),
			HTTPClient:  cleanhttp.DefaultClient(),
		}

		if osDebug {
			sConfig.LogLevel = aws.LogLevel(aws.LogDebugWithHTTPBody | aws.LogDebugWithRequestRetries | aws.LogDebugWithRequestErrors)
			sConfig.Logger = sLogger{}
		}

		if c.Insecure {
			transport := sConfig.HTTPClient.Transport.(*http.Transport)
			transport.TLSClientConfig = &tls.Config{
				InsecureSkipVerify: true,
			}
		}

		// Set up base session for S3
		c.s3sess, err = session.NewSession(sConfig)
		if err != nil {
			return errwrap.Wrapf("Error creating Swift S3 session: {{err}}", err)
		}
	}

	return nil
}

func buildClientByToken(c *Config) error {
	var pao, dao golangsdk.AuthOptions

	if c.AgencyDomainName != "" && c.AgencyName != "" {
		pao = golangsdk.AuthOptions{
			AgencyName:       c.AgencyName,
			AgencyDomainName: c.AgencyDomainName,
			DelegatedProject: c.DelegatedProject,
		}

		dao = golangsdk.AuthOptions{
			AgencyName:       c.AgencyName,
			AgencyDomainName: c.AgencyDomainName,
		}
	} else {
		pao = golangsdk.AuthOptions{
			DomainID:   c.DomainID,
			DomainName: c.DomainName,
			TenantID:   c.TenantID,
			TenantName: c.TenantName,
		}

		dao = golangsdk.AuthOptions{
			DomainID:   c.DomainID,
			DomainName: c.DomainName,
		}
	}

	for _, ao := range []*golangsdk.AuthOptions{&pao, &dao} {
		ao.IdentityEndpoint = c.IdentityEndpoint
		ao.TokenID = c.Token

	}
	return genClients(c, pao, dao)
}

func buildClientByAKSK(c *Config) error {
	var pao, dao golangsdk.AKSKAuthOptions

	if c.AgencyDomainName != "" && c.AgencyName != "" {
		pao = golangsdk.AKSKAuthOptions{
			DomainID:         c.DomainID,
			Domain:           c.DomainName,
			AgencyName:       c.AgencyName,
			AgencyDomainName: c.AgencyDomainName,
			DelegatedProject: c.DelegatedProject,
		}

		dao = golangsdk.AKSKAuthOptions{
			DomainID:         c.DomainID,
			Domain:           c.DomainName,
			AgencyName:       c.AgencyName,
			AgencyDomainName: c.AgencyDomainName,
		}
	} else {
		pao = golangsdk.AKSKAuthOptions{
			BssDomainID: c.DomainID,
			BssDomain:   c.DomainName,
			ProjectName: c.TenantName,
			ProjectId:   c.TenantID,
		}

		dao = golangsdk.AKSKAuthOptions{
			DomainID: c.DomainID,
			Domain:   c.DomainName,
		}
	}

	for _, ao := range []*golangsdk.AKSKAuthOptions{&pao, &dao} {
		ao.IdentityEndpoint = c.IdentityEndpoint
		ao.AccessKey = c.AccessKey
		ao.SecretKey = c.SecretKey
	}
	return genClients(c, pao, dao)
}

func buildClientByPassword(c *Config) error {
	var pao, dao golangsdk.AuthOptions

	if c.AgencyDomainName != "" && c.AgencyName != "" {
		pao = golangsdk.AuthOptions{
			DomainID:         c.DomainID,
			DomainName:       c.DomainName,
			AgencyName:       c.AgencyName,
			AgencyDomainName: c.AgencyDomainName,
			DelegatedProject: c.DelegatedProject,
		}

		dao = golangsdk.AuthOptions{
			DomainID:         c.DomainID,
			DomainName:       c.DomainName,
			AgencyName:       c.AgencyName,
			AgencyDomainName: c.AgencyDomainName,
		}
	} else {
		pao = golangsdk.AuthOptions{
			DomainID:   c.DomainID,
			DomainName: c.DomainName,
			TenantID:   c.TenantID,
			TenantName: c.TenantName,
		}

		dao = golangsdk.AuthOptions{
			DomainID:   c.DomainID,
			DomainName: c.DomainName,
		}
	}

	for _, ao := range []*golangsdk.AuthOptions{&pao, &dao} {
		ao.IdentityEndpoint = c.IdentityEndpoint
		ao.Password = c.Password
		ao.Username = c.Username
		ao.UserID = c.UserID
	}
	return genClients(c, pao, dao)
}

func genClients(c *Config, pao, dao golangsdk.AuthOptionsProvider) error {
	client, err := genClient(c, pao)
	if err != nil {
		return err
	}
	c.HwClient = client

	client, err = genClient(c, dao)
	if err == nil {
		c.DomainClient = client
	}
	return err
}

type sLogger struct{}

func (l sLogger) Log(args ...interface{}) {
	tokens := make([]string, 0, len(args))
	for _, arg := range args {
		if token, ok := arg.(string); ok {
			tokens = append(tokens, token)
		}
	}
	log.Printf("[DEBUG] [aws-sdk-go] %s", strings.Join(tokens, " "))
}

func (c *Config) determineRegion(region string) string {
	// If a resource-level region was not specified, and a provider-level region was set,
	// use the provider-level region.
	if region == "" && c.Region != "" {
		region = c.Region
	}

	log.Printf("[DEBUG] HuaweiCloud Region is: %s", region)
	return region
}

func (c *Config) computeS3conn(region string) (*s3.S3, error) {
	if c.s3sess == nil {
		return nil, fmt.Errorf("Missing credentials for Swift S3 Provider, need access_key and secret_key values for provider.")
	}

	client, err := huaweisdk.NewNetworkV2(c.HwClient, golangsdk.EndpointOpts{
		Region:       c.determineRegion(region),
		Availability: c.getHwEndpointType(),
	})
	// Bit of a hack, seems the only way to compute this.
	endpoint := strings.Replace(client.Endpoint, "//vpc", "//obs", 1)

	S3Sess := c.s3sess.Copy(&aws.Config{Endpoint: aws.String(endpoint)})
	s3conn := s3.New(S3Sess)

	return s3conn, err
}

func (c *Config) newObjectStorageClientWithSignature(region string) (*obs.ObsClient, error) {
	if c.AccessKey == "" || c.SecretKey == "" {
		return nil, fmt.Errorf("Missing credentials for OBS, need access_key and secret_key values for provider.")
	}

	// init log
	if logging.IsDebugOrHigher() {
		var logfile = "./.obs-sdk.log"
		// maxLogSize:10M, backups:10
		if err := obs.InitLog(logfile, 1024*1024*10, 10, obs.LEVEL_DEBUG, false); err != nil {
			log.Printf("[WARN] initial obs sdk log failed: %s", err)
		}
	}

	obsEndpoint := getOBSEndpoint(c, region)
	return obs.New(c.AccessKey, c.SecretKey, obsEndpoint, obs.WithSignature("OBS"))
}

func (c *Config) newObjectStorageClient(region string) (*obs.ObsClient, error) {
	if c.AccessKey == "" || c.SecretKey == "" {
		return nil, fmt.Errorf("Missing credentials for OBS, need access_key and secret_key values for provider.")
	}

	// init log
	if logging.IsDebugOrHigher() {
		var logfile = "./.obs-sdk.log"
		// maxLogSize:10M, backups:10
		if err := obs.InitLog(logfile, 1024*1024*10, 10, obs.LEVEL_DEBUG, false); err != nil {
			log.Printf("[WARN] initial obs sdk log failed: %s", err)
		}
	}

	obsEndpoint := getOBSEndpoint(c, region)
	return obs.New(c.AccessKey, c.SecretKey, obsEndpoint)
}

// NewServiceClient create a ServiceClient which was assembled from ServiceCatalog.
// If you want to add new ServiceClient, please make sure the catalog was already in allServiceCatalog.
// the endpoint likes https://{Name}.{Region}.myhuaweicloud.com/{Version}/{project_id}/{ResourceBase}
func (c *Config) NewServiceClient(srv, region string) (*golangsdk.ServiceClient, error) {
	client := c.HwClient
	if allServiceCatalog[srv].Admin {
		client = c.DomainClient
	}
	return c.newServiceClientByName(client, allServiceCatalog[srv], c.Region)
}

func (c *Config) newServiceClientByName(client *golangsdk.ProviderClient, catalog ServiceCatalog, region string) (*golangsdk.ServiceClient, error) {
	if catalog.Name == "" || catalog.Version == "" {
		return nil, fmt.Errorf("must specify the service name and api version")
	}

	sc := new(golangsdk.ServiceClient)
	sc.ProviderClient = client

	if catalog.Scope == "global" && !c.RegionClient {
		sc.Endpoint = fmt.Sprintf("https://%s.%s/", catalog.Name, c.Cloud)
	} else {
		sc.Endpoint = fmt.Sprintf("https://%s.%s.%s/", catalog.Name, region, c.Cloud)
	}

	sc.ResourceBase = sc.Endpoint + catalog.Version + "/"
	if !catalog.WithOutProjectID {
		sc.ResourceBase = sc.ResourceBase + client.ProjectID + "/"
	}
	if catalog.ResourceBase != "" {
		sc.ResourceBase = sc.ResourceBase + catalog.ResourceBase + "/"
	}

	return sc, nil
}

func (c *Config) getHwEndpointType() golangsdk.Availability {
	return golangsdk.AvailabilityPublic
}

// ********** client for Global Service **********
func (c *Config) loadIAMV3Client(region string) (*golangsdk.ServiceClient, error) {
	return huaweisdk.NewIdentityV3(c.DomainClient, golangsdk.EndpointOpts{})
}

<<<<<<< HEAD
func (c *Config) identityV3Client(region string) (*golangsdk.ServiceClient, error) {
	return c.NewServiceClient("iam", region)
=======
func (c *Config) IdentityV3Client(region string) (*golangsdk.ServiceClient, error) {
	region = ""
	if c.RegionClient {
		region = c.determineRegion(region)
	}
	return huaweisdk.NewIdentityV3(c.DomainClient, golangsdk.EndpointOpts{
		Region:       region,
		Availability: c.getHwEndpointType(),
	})
>>>>>>> e54314c3
}

func (c *Config) DnsV2Client(region string) (*golangsdk.ServiceClient, error) {
	return c.NewServiceClient("dns", region)
}

func (c *Config) CdnV1Client(region string) (*golangsdk.ServiceClient, error) {
	return c.NewServiceClient("cdn", region)
}

// ********** client for Compute **********
func (c *Config) computeV1Client(region string) (*golangsdk.ServiceClient, error) {
	return huaweisdk.NewComputeV1(c.HwClient, golangsdk.EndpointOpts{
		Region:       c.determineRegion(region),
		Availability: c.getHwEndpointType(),
	})
}

func (c *Config) computeV11Client(region string) (*golangsdk.ServiceClient, error) {
	return huaweisdk.NewComputeV11(c.HwClient, golangsdk.EndpointOpts{
		Region:       c.determineRegion(region),
		Availability: c.getHwEndpointType(),
	})
}

func (c *Config) computeV2Client(region string) (*golangsdk.ServiceClient, error) {
	return huaweisdk.NewComputeV2(c.HwClient, golangsdk.EndpointOpts{
		Region:       c.determineRegion(region),
		Availability: c.getHwEndpointType(),
	})
}

func (c *Config) autoscalingV1Client(region string) (*golangsdk.ServiceClient, error) {
	return huaweisdk.NewAutoScalingService(c.HwClient, golangsdk.EndpointOpts{
		Region:       c.determineRegion(region),
		Availability: c.getHwEndpointType(),
	})
}

func (c *Config) imageV2Client(region string) (*golangsdk.ServiceClient, error) {
	return huaweisdk.NewImageServiceV2(c.HwClient, golangsdk.EndpointOpts{
		Region:       c.determineRegion(region),
		Availability: c.getHwEndpointType(),
	})
}

func (c *Config) cceV3Client(region string) (*golangsdk.ServiceClient, error) {
	return huaweisdk.NewCCEV3(c.HwClient, golangsdk.EndpointOpts{
		Region:       c.determineRegion(region),
		Availability: c.getHwEndpointType(),
	})
}

func (c *Config) cceAddonV3Client(region string) (*golangsdk.ServiceClient, error) {
	return huaweisdk.NewCCEAddonV3(c.HwClient, golangsdk.EndpointOpts{
		Region:       c.determineRegion(region),
		Availability: c.getHwEndpointType(),
	})
}

func (c *Config) cciV1Client(region string) (*golangsdk.ServiceClient, error) {
	return huaweisdk.CCIV1(c.HwClient, golangsdk.EndpointOpts{
		Region:       c.determineRegion(region),
		Availability: c.getHwEndpointType(),
	})
}

func (c *Config) FgsV2Client(region string) (*golangsdk.ServiceClient, error) {
	return huaweisdk.NewFGSV2(c.HwClient, golangsdk.EndpointOpts{
		Region:       c.determineRegion(region),
		Availability: c.getHwEndpointType(),
	})
}

// ********** client for Storage **********
func (c *Config) blockStorageV1Client(region string) (*golangsdk.ServiceClient, error) {
	return huaweisdk.NewBlockStorageV1(c.HwClient, golangsdk.EndpointOpts{
		Region:       c.determineRegion(region),
		Availability: c.getHwEndpointType(),
	})
}

func (c *Config) blockStorageV2Client(region string) (*golangsdk.ServiceClient, error) {
	return huaweisdk.NewBlockStorageV2(c.HwClient, golangsdk.EndpointOpts{
		Region:       c.determineRegion(region),
		Availability: c.getHwEndpointType(),
	})
}

func (c *Config) blockStorageV3Client(region string) (*golangsdk.ServiceClient, error) {
	return huaweisdk.NewBlockStorageV3(c.HwClient, golangsdk.EndpointOpts{
		Region:       region,
		Availability: c.getHwEndpointType(),
	})
}

func (c *Config) loadEVSV2Client(region string) (*golangsdk.ServiceClient, error) {
	return huaweisdk.NewBlockStorageV2(c.HwClient, golangsdk.EndpointOpts{
		Region:       region,
		Availability: c.getHwEndpointType(),
	})
}

func (c *Config) sfsV2Client(region string) (*golangsdk.ServiceClient, error) {
	return huaweisdk.NewHwSFSV2(c.HwClient, golangsdk.EndpointOpts{
		Region:       c.determineRegion(region),
		Availability: c.getHwEndpointType(),
	})
}

func (c *Config) sfsV1Client(region string) (*golangsdk.ServiceClient, error) {
	return c.NewServiceClient("sfs-turbo", region)
}

func (c *Config) csbsV1Client(region string) (*golangsdk.ServiceClient, error) {
	return huaweisdk.NewCSBSService(c.HwClient, golangsdk.EndpointOpts{
		Region:       c.determineRegion(region),
		Availability: c.getHwEndpointType(),
	})
}

func (c *Config) vbsV2Client(region string) (*golangsdk.ServiceClient, error) {
	return huaweisdk.NewVBSV2(c.HwClient, golangsdk.EndpointOpts{
		Region:       c.determineRegion(region),
		Availability: c.getHwEndpointType(),
	})
}

// ********** client for Network **********
func (c *Config) networkingV1Client(region string) (*golangsdk.ServiceClient, error) {
	return huaweisdk.NewNetworkV1(c.HwClient, golangsdk.EndpointOpts{
		Region:       c.determineRegion(region),
		Availability: c.getHwEndpointType(),
	})
}

func (c *Config) networkingV2Client(region string) (*golangsdk.ServiceClient, error) {
	return huaweisdk.NewNetworkV2(c.HwClient, golangsdk.EndpointOpts{
		Region:       c.determineRegion(region),
		Availability: c.getHwEndpointType(),
	})
}

func (c *Config) networkingHwV2Client(region string) (*golangsdk.ServiceClient, error) {
	return huaweisdk.NewNetworkV2(c.HwClient, golangsdk.EndpointOpts{
		Region:       c.determineRegion(region),
		Availability: c.getHwEndpointType(),
	})
}

func (c *Config) natV2Client(region string) (*golangsdk.ServiceClient, error) {
	return huaweisdk.NewNatV2(c.HwClient, golangsdk.EndpointOpts{
		Region:       c.determineRegion(region),
		Availability: c.getHwEndpointType(),
	})
}

func (c *Config) loadElasticLoadBalancerClient(region string) (*golangsdk.ServiceClient, error) {
	return huaweisdk.NewElasticLoadBalancer(c.HwClient, golangsdk.EndpointOpts{
		Region:       c.determineRegion(region),
		Availability: c.getHwEndpointType(),
	})
}

func (c *Config) loadBalancerV2Client(region string) (*golangsdk.ServiceClient, error) {
	return huaweisdk.NewLoadBalancerV2(c.HwClient, golangsdk.EndpointOpts{
		Region:       c.determineRegion(region),
		Availability: c.getHwEndpointType(),
	})
}

func (c *Config) fwV2Client(region string) (*golangsdk.ServiceClient, error) {
	return huaweisdk.NewNetworkV2(c.HwClient, golangsdk.EndpointOpts{
		Region:       c.determineRegion(region),
		Availability: c.getHwEndpointType(),
	})
}

// ********** client for Management **********
func (c *Config) ctsV1Client(region string) (*golangsdk.ServiceClient, error) {
	return c.NewServiceClient("cts", region)
}

func (c *Config) loadCESClient(region string) (*golangsdk.ServiceClient, error) {
	return c.NewServiceClient("ces", region)
}

func (c *Config) ltsV2Client(region string) (*golangsdk.ServiceClient, error) {
	return c.NewServiceClient("lts", region)
}

// ********** client for Security **********
func (c *Config) antiddosV1Client(region string) (*golangsdk.ServiceClient, error) {
	return c.NewServiceClient("anti-ddos", region)
}

func (c *Config) kmsKeyV1Client(region string) (*golangsdk.ServiceClient, error) {
	return c.NewServiceClient("kms", region)
}

// ********** client for Enterprise Intelligence **********
func (c *Config) MrsV1Client(region string) (*golangsdk.ServiceClient, error) {
	return c.NewServiceClient("mrs", region)
}

func (c *Config) SmnV2Client(region string) (*golangsdk.ServiceClient, error) {
	return c.NewServiceClient("smn", region)
}

// ********** client for Application **********
func (c *Config) apiGatewayV1Client(region string) (*golangsdk.ServiceClient, error) {
	return c.NewServiceClient("apig", region)
}

func (c *Config) dcsV1Client(region string) (*golangsdk.ServiceClient, error) {
	return c.NewServiceClient("dcsv1", region)
}

func (c *Config) dmsV1Client(region string) (*golangsdk.ServiceClient, error) {
	return c.NewServiceClient("dms", region)
}

// ********** client for Database **********
func (c *Config) RdsV1Client(region string) (*golangsdk.ServiceClient, error) {
	return c.NewServiceClient("rdsv1", region)
}

func (c *Config) RdsV3Client(region string) (*golangsdk.ServiceClient, error) {
	return c.NewServiceClient("rdsv3", region)
}

func (c *Config) ddsV3Client(region string) (*golangsdk.ServiceClient, error) {
	return c.NewServiceClient("ddsv3", region)
}

func (c *Config) GeminiDBV3Client(region string) (*golangsdk.ServiceClient, error) {
	return c.NewServiceClient("cassandra", region)
}

func (c *Config) openGaussV3Client(region string) (*golangsdk.ServiceClient, error) {
	return c.NewServiceClient("opengauss", region)
}

func (c *Config) gaussdbV3Client(region string) (*golangsdk.ServiceClient, error) {
	return c.NewServiceClient("gaussdb", region)
}

// ********** client for Others **********
func (c *Config) BssV1Client(region string) (*golangsdk.ServiceClient, error) {
	return huaweisdk.NewBSSV1(c.HwClient, golangsdk.EndpointOpts{
		Availability: c.getHwEndpointType(),
	})
}

func (c *Config) maasV1Client(region string) (*golangsdk.ServiceClient, error) {
	return huaweisdk.MAASV1(c.HwClient, golangsdk.EndpointOpts{
		Region:       c.determineRegion(region),
		Availability: c.getHwEndpointType(),
	})
}

func (c *Config) orchestrationV1Client(region string) (*golangsdk.ServiceClient, error) {
	return huaweisdk.NewOrchestrationV1(c.HwClient, golangsdk.EndpointOpts{
		Region:       c.determineRegion(region),
		Availability: c.getHwEndpointType(),
	})
}

func (c *Config) sdkClient(region, serviceType string, level string) (*golangsdk.ServiceClient, error) {
	client := c.HwClient
	if level == serviceDomainLevel {
		client = c.DomainClient
	}
	return huaweisdk.NewSDKClient(
		client,
		golangsdk.EndpointOpts{
			Region:       c.determineRegion(region),
			Availability: c.getHwEndpointType(),
		},
		serviceType)
}

func getOBSEndpoint(c *Config, region string) string {
	obsClient, err := huaweisdk.NewOBSService(c.HwClient, golangsdk.EndpointOpts{
		Region:       c.determineRegion(region),
		Availability: c.getHwEndpointType(),
	})
	if err != nil {
		log.Printf("[WARN] failed to get obs client: %s, try to assemble it from region", err)
		return fmt.Sprintf("https://obs.%s.myhuaweicloud.com", region)
	}
	return obsClient.Endpoint
}<|MERGE_RESOLUTION|>--- conflicted
+++ resolved
@@ -469,20 +469,8 @@
 	return huaweisdk.NewIdentityV3(c.DomainClient, golangsdk.EndpointOpts{})
 }
 
-<<<<<<< HEAD
-func (c *Config) identityV3Client(region string) (*golangsdk.ServiceClient, error) {
+func (c *Config) IdentityV3Client(region string) (*golangsdk.ServiceClient, error) {
 	return c.NewServiceClient("iam", region)
-=======
-func (c *Config) IdentityV3Client(region string) (*golangsdk.ServiceClient, error) {
-	region = ""
-	if c.RegionClient {
-		region = c.determineRegion(region)
-	}
-	return huaweisdk.NewIdentityV3(c.DomainClient, golangsdk.EndpointOpts{
-		Region:       region,
-		Availability: c.getHwEndpointType(),
-	})
->>>>>>> e54314c3
 }
 
 func (c *Config) DnsV2Client(region string) (*golangsdk.ServiceClient, error) {
