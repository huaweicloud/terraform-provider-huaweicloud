--- conflicted
+++ resolved
@@ -480,10 +480,13 @@
 	})
 }
 
-<<<<<<< HEAD
 func (c *Config) maasV1Client(region string) (*golangsdk.ServiceClient, error) {
 	return huaweisdk.MAASV1(c.HwClient, golangsdk.EndpointOpts{
-=======
+		Region:       c.determineRegion(region),
+		Availability: c.getHwEndpointType(),
+	})
+}
+
 func (c *Config) MrsV1Client(region string) (*golangsdk.ServiceClient, error) {
 	return huaweisdk.MapReduceV1(c.HwClient, golangsdk.EndpointOpts{
 		Region:       c.determineRegion(region),
@@ -493,7 +496,6 @@
 
 func (c *Config) dcsV1Client(region string) (*golangsdk.ServiceClient, error) {
 	return huaweisdk.NewDCSServiceV1(c.HwClient, golangsdk.EndpointOpts{
->>>>>>> bf8974c0
 		Region:       c.determineRegion(region),
 		Availability: c.getHwEndpointType(),
 	})
