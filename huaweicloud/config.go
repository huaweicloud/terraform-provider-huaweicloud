--- conflicted
+++ resolved
@@ -501,13 +501,15 @@
 	return golangsdk.AvailabilityPublic
 }
 
-<<<<<<< HEAD
 func (c *Config) sfsV2Client(region string) (*golangsdk.ServiceClient, error) {
 	return huaweisdk.NewHwSFSV2(c.HwClient, golangsdk.EndpointOpts{
-=======
+		Region:       c.determineRegion(region),
+		Availability: c.getHwEndpointType(),
+	})
+}
+
 func (c *Config) orchestrationV1Client(region string) (*golangsdk.ServiceClient, error) {
 	return huaweisdk.NewOrchestrationV1(c.HwClient, golangsdk.EndpointOpts{
->>>>>>> 05b34aaa
 		Region:       c.determineRegion(region),
 		Availability: c.getHwEndpointType(),
 	})
