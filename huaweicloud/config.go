package huaweicloud

import (
	"crypto/tls"
	"crypto/x509"
	"fmt"
	"log"
	"net/http"
	"os"
	"strings"

	"github.com/aws/aws-sdk-go/aws"
	"github.com/aws/aws-sdk-go/aws/awserr"
	"github.com/aws/aws-sdk-go/aws/session"
	"github.com/aws/aws-sdk-go/service/s3"
	"github.com/hashicorp/errwrap"
	cleanhttp "github.com/hashicorp/go-cleanhttp"
	"github.com/hashicorp/terraform/helper/pathorcontents"
	"github.com/hashicorp/terraform/terraform"
	"github.com/huaweicloud/golangsdk"
	huaweisdk "github.com/huaweicloud/golangsdk/openstack"
	"github.com/huaweicloud/golangsdk/openstack/objectstorage/v1/swauth"
)

type Config struct {
	AccessKey        string
	SecretKey        string
	CACertFile       string
	ClientCertFile   string
	ClientKeyFile    string
	Cloud            string
	DomainID         string
	DomainName       string
	EndpointType     string
	IdentityEndpoint string
	Insecure         bool
	Password         string
	Region           string
	Swauth           bool
	TenantID         string
	TenantName       string
	Token            string
	Username         string
	UserID           string
	useOctavia       bool
	AgencyName       string
	AgencyDomainName string
	DelegatedProject string

	HwClient *golangsdk.ProviderClient
	s3sess   *session.Session
}

func (c *Config) LoadAndValidate() error {
	validEndpoint := false
	validEndpoints := []string{
		"internal", "internalURL",
		"admin", "adminURL",
		"public", "publicURL",
		"",
	}

	for _, endpoint := range validEndpoints {
		if c.EndpointType == endpoint {
			validEndpoint = true
		}
	}

	if !validEndpoint {
		return fmt.Errorf("Invalid endpoint type provided")
	}
	// newhwClient(c) must be invoked at here, because newopenstackClient
	// will use c.HwClient
	return newhwClient(c)

}

func newhwClient(c *Config) error {

	var ao golangsdk.AuthOptionsProvider

	if c.AccessKey != "" && c.SecretKey != "" {
		ao = golangsdk.AKSKAuthOptions{
			IdentityEndpoint: c.IdentityEndpoint,
			ProjectName:      c.TenantName,
			ProjectId:        c.TenantID,
			Region:           c.Region,
			//			Domain:           c.DomainName,
			AccessKey: c.AccessKey,
			SecretKey: c.SecretKey,
		}
	} else {
		ao = golangsdk.AuthOptions{
			DomainID:         c.DomainID,
			DomainName:       c.DomainName,
			IdentityEndpoint: c.IdentityEndpoint,
			Password:         c.Password,
			TenantID:         c.TenantID,
			TenantName:       c.TenantName,
			TokenID:          c.Token,
			Username:         c.Username,
			UserID:           c.UserID,
			AgencyName:       c.AgencyName,
			AgencyDomainName: c.AgencyDomainName,
			DelegatedProject: c.DelegatedProject,
		}
	}

	client, err := huaweisdk.NewClient(ao.GetIdentityEndpoint())
	if err != nil {
		return err
	}

	// Set UserAgent
	client.UserAgent.Prepend(terraform.UserAgentString())

	config := &tls.Config{}
	if c.CACertFile != "" {
		caCert, _, err := pathorcontents.Read(c.CACertFile)
		if err != nil {
			return fmt.Errorf("Error reading CA Cert: %s", err)
		}

		caCertPool := x509.NewCertPool()
		caCertPool.AppendCertsFromPEM([]byte(caCert))
		config.RootCAs = caCertPool
	}

	if c.Insecure {
		config.InsecureSkipVerify = true
	}

	if c.ClientCertFile != "" && c.ClientKeyFile != "" {
		clientCert, _, err := pathorcontents.Read(c.ClientCertFile)
		if err != nil {
			return fmt.Errorf("Error reading Client Cert: %s", err)
		}
		clientKey, _, err := pathorcontents.Read(c.ClientKeyFile)
		if err != nil {
			return fmt.Errorf("Error reading Client Key: %s", err)
		}

		cert, err := tls.X509KeyPair([]byte(clientCert), []byte(clientKey))
		if err != nil {
			return err
		}

		config.Certificates = []tls.Certificate{cert}
		config.BuildNameToCertificate()
	}

	// if OS_DEBUG is set, log the requests and responses
	var osDebug bool
	if os.Getenv("OS_DEBUG") != "" {
		osDebug = true
	}

	transport := &http.Transport{Proxy: http.ProxyFromEnvironment, TLSClientConfig: config}
	client.HTTPClient = http.Client{
		Transport: &LogRoundTripper{
			Rt:      transport,
			OsDebug: osDebug,
		},
	}

	// If using Swift Authentication, there's no need to validate authentication normally.
	if !c.Swauth {
		err = huaweisdk.Authenticate(client, ao)
		if err != nil {
			return err
		}
	}

	c.HwClient = client

	if c.AccessKey != "" && c.SecretKey != "" {
		// Setup S3 client/config information for Swift S3 buckets
		log.Println("[INFO] Building Swift S3 auth structure")
		creds, err := GetCredentials(c)
		if err != nil {
			return err
		}
		// Call Get to check for credential provider. If nothing found, we'll get an
		// error, and we can present it nicely to the user
		cp, err := creds.Get()
		if err != nil {
			if sErr, ok := err.(awserr.Error); ok && sErr.Code() == "NoCredentialProviders" {
				return fmt.Errorf("No valid credential sources found for S3 Provider.")
			}

			return fmt.Errorf("Error loading credentials for S3 Provider: %s", err)
		}

		log.Printf("[INFO] S3 Auth provider used: %q", cp.ProviderName)

		sConfig := &aws.Config{
			Credentials: creds,
			Region:      aws.String(c.Region),
			HTTPClient:  cleanhttp.DefaultClient(),
		}

		if osDebug {
			sConfig.LogLevel = aws.LogLevel(aws.LogDebugWithHTTPBody | aws.LogDebugWithRequestRetries | aws.LogDebugWithRequestErrors)
			sConfig.Logger = sLogger{}
		}

		if c.Insecure {
			transport := sConfig.HTTPClient.Transport.(*http.Transport)
			transport.TLSClientConfig = &tls.Config{
				InsecureSkipVerify: true,
			}
		}

		// Set up base session for S3
		c.s3sess, err = session.NewSession(sConfig)
		if err != nil {
			return errwrap.Wrapf("Error creating Swift S3 session: {{err}}", err)
		}
	}

	return nil
}

type sLogger struct{}

func (l sLogger) Log(args ...interface{}) {
	tokens := make([]string, 0, len(args))
	for _, arg := range args {
		if token, ok := arg.(string); ok {
			tokens = append(tokens, token)
		}
	}
	log.Printf("[DEBUG] [aws-sdk-go] %s", strings.Join(tokens, " "))
}

func (c *Config) determineRegion(region string) string {
	// If a resource-level region was not specified, and a provider-level region was set,
	// use the provider-level region.
	if region == "" && c.Region != "" {
		region = c.Region
	}

	log.Printf("[DEBUG] HuaweiCloud Region is: %s", region)
	return region
}

func (c *Config) computeS3conn(region string) (*s3.S3, error) {
	if c.s3sess == nil {
		return nil, fmt.Errorf("Missing credentials for Swift S3 Provider, need access_key and secret_key values for provider.")
	}

	client, err := huaweisdk.NewNetworkV2(c.HwClient, golangsdk.EndpointOpts{
		Region:       c.determineRegion(region),
		Availability: c.getHwEndpointType(),
	})
	// Bit of a hack, seems the only way to compute this.
	endpoint := strings.Replace(client.Endpoint, "//vpc", "//obs", 1)
	endpoint = strings.Replace(endpoint, "myhuaweicloud", "myhwclouds", 1)

	S3Sess := c.s3sess.Copy(&aws.Config{Endpoint: aws.String(endpoint)})
	s3conn := s3.New(S3Sess)

	return s3conn, err
}

func (c *Config) blockStorageV1Client(region string) (*golangsdk.ServiceClient, error) {
	return huaweisdk.NewBlockStorageV1(c.HwClient, golangsdk.EndpointOpts{
		Region:       c.determineRegion(region),
		Availability: c.getHwEndpointType(),
	})
}

func (c *Config) blockStorageV2Client(region string) (*golangsdk.ServiceClient, error) {
	return huaweisdk.NewBlockStorageV2(c.HwClient, golangsdk.EndpointOpts{
		Region:       c.determineRegion(region),
		Availability: c.getHwEndpointType(),
	})
}

func (c *Config) computeV2Client(region string) (*golangsdk.ServiceClient, error) {
	return huaweisdk.NewComputeV2(c.HwClient, golangsdk.EndpointOpts{
		Region:       c.determineRegion(region),
		Availability: c.getHwEndpointType(),
	})
}

func (c *Config) dnsV2Client(region string) (*golangsdk.ServiceClient, error) {
	return huaweisdk.NewDNSV2(c.HwClient, golangsdk.EndpointOpts{
		Region:       "",
		Availability: c.getHwEndpointType(),
	})
}

func (c *Config) identityV3Client(region string) (*golangsdk.ServiceClient, error) {
	return huaweisdk.NewIdentityV3(c.HwClient, golangsdk.EndpointOpts{
		Region:       c.determineRegion(region),
		Availability: c.getHwEndpointType(),
	})
}

func (c *Config) imageV2Client(region string) (*golangsdk.ServiceClient, error) {
	return huaweisdk.NewImageServiceV2(c.HwClient, golangsdk.EndpointOpts{
		Region:       c.determineRegion(region),
		Availability: c.getHwEndpointType(),
	})
}

func (c *Config) networkingV1Client(region string) (*golangsdk.ServiceClient, error) {
	return huaweisdk.NewNetworkV1(c.HwClient, golangsdk.EndpointOpts{
		Region:       c.determineRegion(region),
		Availability: c.getHwEndpointType(),
	})
}

func (c *Config) networkingV2Client(region string) (*golangsdk.ServiceClient, error) {
	return huaweisdk.NewNetworkV2(c.HwClient, golangsdk.EndpointOpts{
		Region:       c.determineRegion(region),
		Availability: c.getHwEndpointType(),
	})
}

func (c *Config) objectStorageV1Client(region string) (*golangsdk.ServiceClient, error) {
	// If Swift Authentication is being used, return a swauth client.
	if c.Swauth {
		return swauth.NewObjectStorageV1(c.HwClient, swauth.AuthOpts{
			User: c.Username,
			Key:  c.Password,
		})
	}

	return huaweisdk.NewObjectStorageV1(c.HwClient, golangsdk.EndpointOpts{
		Region:       c.determineRegion(region),
		Availability: c.getHwEndpointType(),
	})
}

func (c *Config) loadBalancerV2Client(region string) (*golangsdk.ServiceClient, error) {
	return huaweisdk.NewLoadBalancerV2(c.HwClient, golangsdk.EndpointOpts{
		Region:       c.determineRegion(region),
		Availability: c.getHwEndpointType(),
	})
}

func (c *Config) databaseV1Client(region string) (*golangsdk.ServiceClient, error) {
	return huaweisdk.NewDBV1(c.HwClient, golangsdk.EndpointOpts{
		Region:       c.determineRegion(region),
		Availability: c.getHwEndpointType(),
	})
}

func (c *Config) fwV2Client(region string) (*golangsdk.ServiceClient, error) {
	return huaweisdk.NewNetworkV2(c.HwClient, golangsdk.EndpointOpts{
		Region:       c.determineRegion(region),
		Availability: c.getHwEndpointType(),
	})
}

func (c *Config) loadElasticLoadBalancerClient(region string) (*golangsdk.ServiceClient, error) {
	return huaweisdk.NewElasticLoadBalancer(c.HwClient, golangsdk.EndpointOpts{
		Region:       c.determineRegion(region),
		Availability: c.getHwEndpointType(),
	})
}

func (c *Config) kmsKeyV1Client(region string) (*golangsdk.ServiceClient, error) {
	return huaweisdk.NewKmsKeyV1(c.HwClient, golangsdk.EndpointOpts{
		Region:       c.determineRegion(region),
		Availability: c.getHwEndpointType(),
	})
}

func (c *Config) natV2Client(region string) (*golangsdk.ServiceClient, error) {
	return huaweisdk.NewNatV2(c.HwClient, golangsdk.EndpointOpts{
		Region:       c.determineRegion(region),
		Availability: c.getHwEndpointType(),
	})
}

func (c *Config) SmnV2Client(region string) (*golangsdk.ServiceClient, error) {
	return huaweisdk.NewSmnServiceV2(c.HwClient, golangsdk.EndpointOpts{
		Region:       c.determineRegion(region),
		Availability: c.getHwEndpointType(),
	})
}

func (c *Config) RdsV1Client(region string) (*golangsdk.ServiceClient, error) {
	return huaweisdk.NewRdsServiceV1(c.HwClient, golangsdk.EndpointOpts{
		Region:       c.determineRegion(region),
		Availability: c.getHwEndpointType(),
	})
}

func (c *Config) loadCESClient(region string) (*golangsdk.ServiceClient, error) {
	return huaweisdk.NewCESClient(c.HwClient, golangsdk.EndpointOpts{
		Region:       c.determineRegion(region),
		Availability: c.getHwEndpointType(),
	})
}

func (c *Config) loadIAMV3Client(region string) (*golangsdk.ServiceClient, error) {
	return huaweisdk.NewIdentityV3(c.HwClient, golangsdk.EndpointOpts{})
}

func (c *Config) getHwEndpointType() golangsdk.Availability {
	if c.EndpointType == "internal" || c.EndpointType == "internalURL" {
		return golangsdk.AvailabilityInternal
	}
	if c.EndpointType == "admin" || c.EndpointType == "adminURL" {
		return golangsdk.AvailabilityAdmin
	}
	return golangsdk.AvailabilityPublic
}

func (c *Config) sfsV2Client(region string) (*golangsdk.ServiceClient, error) {
	return huaweisdk.NewHwSFSV2(c.HwClient, golangsdk.EndpointOpts{
		Region:       c.determineRegion(region),
		Availability: c.getHwEndpointType(),
	})
}

func (c *Config) orchestrationV1Client(region string) (*golangsdk.ServiceClient, error) {
	return huaweisdk.NewOrchestrationV1(c.HwClient, golangsdk.EndpointOpts{
		Region:       c.determineRegion(region),
		Availability: c.getHwEndpointType(),
	})
}

func (c *Config) networkingHwV2Client(region string) (*golangsdk.ServiceClient, error) {
	return huaweisdk.NewNetworkV2(c.HwClient, golangsdk.EndpointOpts{
		Region:       c.determineRegion(region),
		Availability: c.getHwEndpointType(),
	})
}

func (c *Config) autoscalingV1Client(region string) (*golangsdk.ServiceClient, error) {
	return huaweisdk.NewAutoScalingService(c.HwClient, golangsdk.EndpointOpts{
		Region:       c.determineRegion(region),
		Availability: c.getHwEndpointType(),
	})
}

<<<<<<< HEAD
func (c *Config) csbsV1Client(region string) (*golangsdk.ServiceClient, error) {
	return huaweisdk.NewHwCSBSServiceV1(c.HwClient, golangsdk.EndpointOpts{
=======
func (c *Config) dmsV1Client(region string) (*golangsdk.ServiceClient, error) {
	return huaweisdk.NewDMSServiceV1(c.HwClient, golangsdk.EndpointOpts{
		Region:       c.determineRegion(region),
		Availability: c.getHwEndpointType(),
	})
}

func (c *Config) vbsV2Client(region string) (*golangsdk.ServiceClient, error) {
	return huaweisdk.NewVBS(c.HwClient, golangsdk.EndpointOpts{
>>>>>>> cb2f89ee
		Region:       c.determineRegion(region),
		Availability: c.getHwEndpointType(),
	})
}<|MERGE_RESOLUTION|>--- conflicted
+++ resolved
@@ -439,10 +439,13 @@
 	})
 }
 
-<<<<<<< HEAD
 func (c *Config) csbsV1Client(region string) (*golangsdk.ServiceClient, error) {
 	return huaweisdk.NewHwCSBSServiceV1(c.HwClient, golangsdk.EndpointOpts{
-=======
+		Region:       c.determineRegion(region),
+		Availability: c.getHwEndpointType(),
+	})
+}
+
 func (c *Config) dmsV1Client(region string) (*golangsdk.ServiceClient, error) {
 	return huaweisdk.NewDMSServiceV1(c.HwClient, golangsdk.EndpointOpts{
 		Region:       c.determineRegion(region),
@@ -452,7 +455,6 @@
 
 func (c *Config) vbsV2Client(region string) (*golangsdk.ServiceClient, error) {
 	return huaweisdk.NewVBS(c.HwClient, golangsdk.EndpointOpts{
->>>>>>> cb2f89ee
 		Region:       c.determineRegion(region),
 		Availability: c.getHwEndpointType(),
 	})
