--- conflicted
+++ resolved
@@ -480,13 +480,15 @@
 	})
 }
 
-<<<<<<< HEAD
 func (c *Config) MrsV1Client(region string) (*golangsdk.ServiceClient, error) {
 	return huaweisdk.MapReduceV1(c.HwClient, golangsdk.EndpointOpts{
-=======
+		Region:       c.determineRegion(region),
+		Availability: c.getHwEndpointType(),
+	})
+}
+
 func (c *Config) dcsV1Client(region string) (*golangsdk.ServiceClient, error) {
 	return huaweisdk.NewDCSServiceV1(c.HwClient, golangsdk.EndpointOpts{
->>>>>>> cf0d47b5
 		Region:       c.determineRegion(region),
 		Availability: c.getHwEndpointType(),
 	})
