//nolint:revive
package acceptance

import (
	"fmt"
	"os"
	"testing"

	"github.com/hashicorp/terraform-plugin-sdk/v2/helper/acctest"
	"github.com/hashicorp/terraform-plugin-sdk/v2/helper/schema"

	"github.com/huaweicloud/terraform-provider-huaweicloud/huaweicloud"
)

var (
	HW_REGION_NAME                        = os.Getenv("HW_REGION_NAME")
	HW_CUSTOM_REGION_NAME                 = os.Getenv("HW_CUSTOM_REGION_NAME")
	HW_AVAILABILITY_ZONE                  = os.Getenv("HW_AVAILABILITY_ZONE")
	HW_ACCESS_KEY                         = os.Getenv("HW_ACCESS_KEY")
	HW_SECRET_KEY                         = os.Getenv("HW_SECRET_KEY")
	HW_USER_ID                            = os.Getenv("HW_USER_ID")
	HW_USER_NAME                          = os.Getenv("HW_USER_NAME")
	HW_PROJECT_ID                         = os.Getenv("HW_PROJECT_ID")
	HW_DOMAIN_ID                          = os.Getenv("HW_DOMAIN_ID")
	HW_DOMAIN_NAME                        = os.Getenv("HW_DOMAIN_NAME")
	HW_ENTERPRISE_PROJECT_ID_TEST         = os.Getenv("HW_ENTERPRISE_PROJECT_ID_TEST")
	HW_ENTERPRISE_MIGRATE_PROJECT_ID_TEST = os.Getenv("HW_ENTERPRISE_MIGRATE_PROJECT_ID_TEST")

	HW_FLAVOR_ID             = os.Getenv("HW_FLAVOR_ID")
	HW_FLAVOR_NAME           = os.Getenv("HW_FLAVOR_NAME")
	HW_IMAGE_ID              = os.Getenv("HW_IMAGE_ID")
	HW_IMAGE_NAME            = os.Getenv("HW_IMAGE_NAME")
	HW_VPC_ID                = os.Getenv("HW_VPC_ID")
	HW_NETWORK_ID            = os.Getenv("HW_NETWORK_ID")
	HW_SUBNET_ID             = os.Getenv("HW_SUBNET_ID")
	HW_ENTERPRISE_PROJECT_ID = os.Getenv("HW_ENTERPRISE_PROJECT_ID")
	HW_ADMIN                 = os.Getenv("HW_ADMIN")

	HW_MAPREDUCE_CUSTOM           = os.Getenv("HW_MAPREDUCE_CUSTOM")
	HW_MAPREDUCE_BOOTSTRAP_SCRIPT = os.Getenv("HW_MAPREDUCE_BOOTSTRAP_SCRIPT")

	HW_CNAD_ENABLE_FLAG       = os.Getenv("HW_CNAD_ENABLE_FLAG")
	HW_CNAD_PROJECT_OBJECT_ID = os.Getenv("HW_CNAD_PROJECT_OBJECT_ID")

	HW_OBS_BUCKET_NAME        = os.Getenv("HW_OBS_BUCKET_NAME")
	HW_OBS_DESTINATION_BUCKET = os.Getenv("HW_OBS_DESTINATION_BUCKET")
	HW_OBS_USER_DOMAIN_NAME1  = os.Getenv("HW_OBS_USER_DOMAIN_NAME1")
	HW_OBS_USER_DOMAIN_NAME2  = os.Getenv("HW_OBS_USER_DOMAIN_NAME2")

	HW_OMS_ENABLE_FLAG = os.Getenv("HW_OMS_ENABLE_FLAG")

	HW_DEPRECATED_ENVIRONMENT = os.Getenv("HW_DEPRECATED_ENVIRONMENT")
	HW_INTERNAL_USED          = os.Getenv("HW_INTERNAL_USED")

	HW_WAF_ENABLE_FLAG = os.Getenv("HW_WAF_ENABLE_FLAG")

	HW_DEST_REGION          = os.Getenv("HW_DEST_REGION")
	HW_DEST_PROJECT_ID      = os.Getenv("HW_DEST_PROJECT_ID")
	HW_DEST_PROJECT_ID_TEST = os.Getenv("HW_DEST_PROJECT_ID_TEST")
	HW_CHARGING_MODE        = os.Getenv("HW_CHARGING_MODE")
	HW_HIGH_COST_ALLOW      = os.Getenv("HW_HIGH_COST_ALLOW")
	HW_SWR_SHARING_ACCOUNT  = os.Getenv("HW_SWR_SHARING_ACCOUNT")

	HW_RAM_SHARE_ACCOUNT_ID          = os.Getenv("HW_RAM_SHARE_ACCOUNT_ID")
	HW_RAM_SHARE_RESOURCE_URN        = os.Getenv("HW_RAM_SHARE_RESOURCE_URN")
	HW_RAM_SHARE_UPDATE_ACCOUNT_ID   = os.Getenv("HW_RAM_SHARE_UPDATE_ACCOUNT_ID")
	HW_RAM_SHARE_UPDATE_RESOURCE_URN = os.Getenv("HW_RAM_SHARE_UPDATE_RESOURCE_URN")

	HW_CDN_DOMAIN_NAME              = os.Getenv("HW_CDN_DOMAIN_NAME")
	HW_CDN_CERT_PATH                = os.Getenv("HW_CDN_CERT_PATH")
	HW_CDN_PRIVATE_KEY_PATH         = os.Getenv("HW_CDN_PRIVATE_KEY_PATH")
	HW_CERTIFICATE_KEY_PATH         = os.Getenv("HW_CERTIFICATE_KEY_PATH")
	HW_CERTIFICATE_CHAIN_PATH       = os.Getenv("HW_CERTIFICATE_CHAIN_PATH")
	HW_CERTIFICATE_PRIVATE_KEY_PATH = os.Getenv("HW_CERTIFICATE_PRIVATE_KEY_PATH")
	HW_CERTIFICATE_SERVICE          = os.Getenv("HW_CERTIFICATE_SERVICE")
	HW_CERTIFICATE_PROJECT          = os.Getenv("HW_CERTIFICATE_PROJECT")
	HW_CERTIFICATE_PROJECT_UPDATED  = os.Getenv("HW_CERTIFICATE_PROJECT_UPDATED")
	HW_CERTIFICATE_NAME             = os.Getenv("HW_CERTIFICATE_NAME")
	HW_DMS_ENVIRONMENT              = os.Getenv("HW_DMS_ENVIRONMENT")
	HW_SMS_SOURCE_SERVER            = os.Getenv("HW_SMS_SOURCE_SERVER")

	HW_DLI_FLINK_JAR_OBS_PATH           = os.Getenv("HW_DLI_FLINK_JAR_OBS_PATH")
	HW_DLI_DS_AUTH_CSS_OBS_PATH         = os.Getenv("HW_DLI_DS_AUTH_CSS_OBS_PATH")
	HW_DLI_DS_AUTH_KAFKA_TRUST_OBS_PATH = os.Getenv("HW_DLI_DS_AUTH_KAFKA_TRUST_OBS_PATH")
	HW_DLI_DS_AUTH_KAFKA_KEY_OBS_PATH   = os.Getenv("HW_DLI_DS_AUTH_KAFKA_KEY_OBS_PATH")
	HW_DLI_DS_AUTH_KRB_CONF_OBS_PATH    = os.Getenv("HW_DLI_DS_AUTH_KRB_CONF_OBS_PATH")
	HW_DLI_DS_AUTH_KRB_TAB_OBS_PATH     = os.Getenv("HW_DLI_DS_AUTH_KRB_TAB_OBS_PATH")
	HW_DLI_AGENCY_FLAG                  = os.Getenv("HW_DLI_AGENCY_FLAG")

	HW_GITHUB_REPO_HOST        = os.Getenv("HW_GITHUB_REPO_HOST")        // Repository host (Github, Gitlab, Gitee)
	HW_GITHUB_PERSONAL_TOKEN   = os.Getenv("HW_GITHUB_PERSONAL_TOKEN")   // Personal access token (Github, Gitlab, Gitee)
	HW_GITHUB_REPO_PWD         = os.Getenv("HW_GITHUB_REPO_PWD")         // Repository password (DevCloud, BitBucket)
	HW_GITHUB_REPO_URL         = os.Getenv("HW_GITHUB_REPO_URL")         // Repository URL (Github, Gitlab, Gitee)
	HW_OBS_STORAGE_URL         = os.Getenv("HW_OBS_STORAGE_URL")         // OBS storage URL where ZIP file is located
	HW_BUILD_IMAGE_URL         = os.Getenv("HW_BUILD_IMAGE_URL")         // SWR Image URL for component deployment
	HW_BUILD_IMAGE_URL_UPDATED = os.Getenv("HW_BUILD_IMAGE_URL_UPDATED") // SWR Image URL for component deployment update

	HW_VOD_WATERMARK_FILE   = os.Getenv("HW_VOD_WATERMARK_FILE")
	HW_VOD_MEDIA_ASSET_FILE = os.Getenv("HW_VOD_MEDIA_ASSET_FILE")

	HW_LTS_ENABLE_FLAG                 = os.Getenv("HW_LTS_ENABLE_FLAG")
	HW_LTS_STRUCT_CONFIG_TEMPLATE_ID   = os.Getenv("HW_LTS_STRUCT_CONFIG_TEMPLATE_ID")
	HW_LTS_STRUCT_CONFIG_TEMPLATE_NAME = os.Getenv("HW_LTS_STRUCT_CONFIG_TEMPLATE_NAME")

	HW_CHAIR_EMAIL              = os.Getenv("HW_CHAIR_EMAIL")
	HW_GUEST_EMAIL              = os.Getenv("HW_GUEST_EMAIL")
	HW_MEETING_ACCOUNT_NAME     = os.Getenv("HW_MEETING_ACCOUNT_NAME")
	HW_MEETING_ACCOUNT_PASSWORD = os.Getenv("HW_MEETING_ACCOUNT_PASSWORD")
	HW_MEETING_APP_ID           = os.Getenv("HW_MEETING_APP_ID")
	HW_MEETING_APP_KEY          = os.Getenv("HW_MEETING_APP_KEY")
	HW_MEETING_USER_ID          = os.Getenv("HW_MEETING_USER_ID")
	HW_MEETING_ROOM_ID          = os.Getenv("HW_MEETING_ROOM_ID")

	HW_AAD_INSTANCE_ID = os.Getenv("HW_AAD_INSTANCE_ID")
	HW_AAD_IP_ADDRESS  = os.Getenv("HW_AAD_IP_ADDRESS")

	HW_WORKSPACE_AD_DOMAIN_NAME = os.Getenv("HW_WORKSPACE_AD_DOMAIN_NAME") // Domain name, e.g. "example.com".
	HW_WORKSPACE_AD_SERVER_PWD  = os.Getenv("HW_WORKSPACE_AD_SERVER_PWD")  // The password of AD server.
	HW_WORKSPACE_AD_DOMAIN_IP   = os.Getenv("HW_WORKSPACE_AD_DOMAIN_IP")   // Active domain IP, e.g. "192.168.196.3".
	HW_WORKSPACE_AD_VPC_ID      = os.Getenv("HW_WORKSPACE_AD_VPC_ID")      // The VPC ID to which the AD server and desktops belongs.
	HW_WORKSPACE_AD_NETWORK_ID  = os.Getenv("HW_WORKSPACE_AD_NETWORK_ID")  // The network ID to which the AD server belongs.

	HW_FGS_TRIGGER_LTS_AGENCY = os.Getenv("HW_FGS_TRIGGER_LTS_AGENCY")

	HW_KMS_ENVIRONMENT = os.Getenv("HW_KMS_ENVIRONMENT")

	HW_MULTI_ACCOUNT_ENVIRONMENT            = os.Getenv("HW_MULTI_ACCOUNT_ENVIRONMENT")
	HW_ORGANIZATIONS_OPEN                   = os.Getenv("HW_ORGANIZATIONS_OPEN")
	HW_ORGANIZATIONS_ACCOUNT_NAME           = os.Getenv("HW_ORGANIZATIONS_ACCOUNT_NAME")
	HW_ORGANIZATIONS_INVITE_ACCOUNT_ID      = os.Getenv("HW_ORGANIZATIONS_INVITE_ACCOUNT_ID")
	HW_ORGANIZATIONS_ORGANIZATIONAL_UNIT_ID = os.Getenv("HW_ORGANIZATIONS_ORGANIZATIONAL_UNIT_ID")
	HW_ORGANIZATIONS_INVITATION_ID          = os.Getenv("HW_ORGANIZATIONS_INVITATION_ID")

	HW_IDENTITY_CENTER_ACCOUNT_ID = os.Getenv("HW_IDENTITY_CENTER_ACCOUNT_ID")

	HW_ER_TEST_ON = os.Getenv("HW_ER_TEST_ON") // Whether to run the ER related tests.

	// The OBS address where the HCL/JSON template archive (No variables) is located.
	HW_RF_TEMPLATE_ARCHIVE_NO_VARS_URI = os.Getenv("HW_RF_TEMPLATE_ARCHIVE_NO_VARS_URI")
	// The OBS address where the HCL/JSON template archive is located.
	HW_RF_TEMPLATE_ARCHIVE_URI = os.Getenv("HW_RF_TEMPLATE_ARCHIVE_URI")
	// The OBS address where the variable archive corresponding to the HCL/JSON template is located.
	HW_RF_VARIABLES_ARCHIVE_URI = os.Getenv("HW_RF_VARIABLES_ARCHIVE_URI")

	// The direct connection ID (provider does not support direct connection resource).
	HW_DC_DIRECT_CONNECT_ID = os.Getenv("HW_DC_DIRECT_CONNECT_ID")

	// The CFW instance ID
	HW_CFW_INSTANCE_ID = os.Getenv("HW_CFW_INSTANCE_ID")

	// The cluster ID of the CCE
	HW_CCE_CLUSTER_ID = os.Getenv("HW_CCE_CLUSTER_ID")
	// The cluster name of the CCE
	HW_CCE_CLUSTER_NAME = os.Getenv("HW_CCE_CLUSTER_NAME")
	// The cluster ID of the CCE
	HW_CCE_CLUSTER_ID_ANOTHER = os.Getenv("HW_CCE_CLUSTER_ID_ANOTHER")
	// The cluster name of the CCE
	HW_CCE_CLUSTER_NAME_ANOTHER = os.Getenv("HW_CCE_CLUSTER_NAME_ANOTHER")
	// The partition az of the CCE
	HW_CCE_PARTITION_AZ = os.Getenv("HW_CCE_PARTITION_AZ")
	// The namespace of the workload is located
	HW_WORKLOAD_NAMESPACE = os.Getenv("HW_WORKLOAD_NAMESPACE")
	// The workload type deployed in CCE/CCI
	HW_WORKLOAD_TYPE = os.Getenv("HW_WORKLOAD_TYPE")
	// The workload name deployed in CCE/CCI
	HW_WORKLOAD_NAME = os.Getenv("HW_WORKLOAD_NAME")
	// The target region of SWR image auto sync
	HW_SWR_TARGET_REGION = os.Getenv("HW_SWR_TARGET_REGION")
	// The target organization of SWR image auto sync
	HW_SWR_TARGET_ORGANIZATION = os.Getenv("HW_SWR_TARGET_ORGANIZATION")

	// The ID of the CBR backup
	HW_IMS_BACKUP_ID = os.Getenv("HW_IMS_BACKUP_ID")

	// The SecMaster workspace ID
	HW_SECMASTER_WORKSPACE_ID = os.Getenv("HW_SECMASTER_WORKSPACE_ID")

	HW_MODELARTS_HAS_SUBSCRIBE_MODEL = os.Getenv("HW_MODELARTS_HAS_SUBSCRIBE_MODEL")

	// The CMDB sub-application ID of AOM service
	HW_AOM_SUB_APPLICATION_ID = os.Getenv("HW_AOM_SUB_APPLICATION_ID")

	// Deprecated
	HW_SRC_ACCESS_KEY = os.Getenv("HW_SRC_ACCESS_KEY")
	HW_SRC_SECRET_KEY = os.Getenv("HW_SRC_SECRET_KEY")
	HW_EXTGW_ID       = os.Getenv("HW_EXTGW_ID")
	HW_POOL_NAME      = os.Getenv("HW_POOL_NAME")

	HW_IMAGE_SHARE_SOURCE_IMAGE_ID = os.Getenv("HW_IMAGE_SHARE_SOURCE_IMAGE_ID")

	HW_CERTIFICATE_CONTENT         = os.Getenv("HW_CERTIFICATE_CONTENT")
	HW_CERTIFICATE_PRIVATE_KEY     = os.Getenv("HW_CERTIFICATE_PRIVATE_KEY")
	HW_CERTIFICATE_ROOT_CA         = os.Getenv("HW_CERTIFICATE_ROOT_CA")
	HW_NEW_CERTIFICATE_CONTENT     = os.Getenv("HW_NEW_CERTIFICATE_CONTENT")
	HW_NEW_CERTIFICATE_PRIVATE_KEY = os.Getenv("HW_NEW_CERTIFICATE_PRIVATE_KEY")
	HW_NEW_CERTIFICATE_ROOT_CA     = os.Getenv("HW_NEW_CERTIFICATE_ROOT_CA")

	HW_CODEARTS_RESOURCE_POOL_ID = os.Getenv("HW_CODEARTS_RESOURCE_POOL_ID")
	HW_CODEARTS_ENABLE_FLAG      = os.Getenv("HW_CODEARTS_ENABLE_FLAG")

	HW_EG_CHANNEL_ID = os.Getenv("HW_EG_CHANNEL_ID")

	HW_KOOGALLERY_ASSET = os.Getenv("HW_KOOGALLERY_ASSET")

	HW_CCI_NAMESPACE = os.Getenv("HW_CCI_NAMESPACE")
)

// TestAccProviders is a static map containing only the main provider instance.
//
// Deprecated: Terraform Plugin SDK version 2 uses TestCase.ProviderFactories
// but supports this value in TestCase.Providers for backwards compatibility.
// In the future Providers: TestAccProviders will be changed to
// ProviderFactories: TestAccProviderFactories
var TestAccProviders map[string]*schema.Provider

// TestAccProviderFactories is a static map containing only the main provider instance
var TestAccProviderFactories map[string]func() (*schema.Provider, error)

// TestAccProvider is the "main" provider instance
var TestAccProvider *schema.Provider

func init() {
	TestAccProvider = huaweicloud.Provider()

	TestAccProviders = map[string]*schema.Provider{
		"huaweicloud": TestAccProvider,
	}

	TestAccProviderFactories = map[string]func() (*schema.Provider, error){
		"huaweicloud": func() (*schema.Provider, error) {
			return TestAccProvider, nil
		},
	}
}

func preCheckRequiredEnvVars(t *testing.T) {
	if HW_REGION_NAME == "" {
		t.Fatal("HW_REGION_NAME must be set for acceptance tests")
	}
}

// use this function to precheck langding zone services, such as Organizations and Identity Center
// lintignore:AT003
func TestAccPreCheckMultiAccount(t *testing.T) {
	if HW_MULTI_ACCOUNT_ENVIRONMENT == "" {
		t.Skip("This environment does not support multi-account tests")
	}
}

// when this variable is set, the Organizations service should be enabled, and the organization info
// can be get by the API
// lintignore:AT003
func TestAccPreCheckOrganizationsOpen(t *testing.T) {
	if HW_ORGANIZATIONS_OPEN == "" {
		t.Skip("HW_ORGANIZATIONS_OPEN must be set for the acceptance test")
	}
}

// lintignore:AT003
func TestAccPreCheckOrganizationsAccountName(t *testing.T) {
	if HW_ORGANIZATIONS_ACCOUNT_NAME == "" {
		t.Skip("HW_ORGANIZATIONS_ACCOUNT_NAME must be set for the acceptance test")
	}
}

// lintignore:AT003
func TestAccPreCheckOrganizationsInviteAccountId(t *testing.T) {
	if HW_ORGANIZATIONS_INVITE_ACCOUNT_ID == "" {
		t.Skip("HW_ORGANIZATIONS_INVITE_ACCOUNT_ID must be set for acceptance tests")
	}
}

// lintignore:AT003
func TestAccPreCheckOrganizationsInvitationId(t *testing.T) {
	if HW_ORGANIZATIONS_INVITATION_ID == "" {
		t.Skip("HW_ORGANIZATIONS_INVITATION_ID must be set for acceptance tests")
	}
}

// lintignore:AT003
func TestAccPreCheckOrganizationsOrganizationalUnitId(t *testing.T) {
	if HW_ORGANIZATIONS_ORGANIZATIONAL_UNIT_ID == "" {
		t.Skip("HW_ORGANIZATIONS_ORGANIZATIONAL_UNIT_ID must be set for acceptance tests")
	}
}

// lintignore:AT003
func TestAccPreCheckIdentityCenterAccountId(t *testing.T) {
	if HW_IDENTITY_CENTER_ACCOUNT_ID == "" {
		t.Skip("HW_IDENTITY_CENTER_ACCOUNT_ID must be set for acceptance tests")
	}
}

// lintignore:AT003
func TestAccPreCheck(t *testing.T) {
	// Do not run the test if this is a deprecated testing environment.
	if HW_DEPRECATED_ENVIRONMENT != "" {
		t.Skip("This environment only runs deprecated tests")
	}

	preCheckRequiredEnvVars(t)
}

// lintignore:AT003
func TestAccPrecheckDomainId(t *testing.T) {
	if HW_DOMAIN_ID == "" {
		t.Skip("HW_DOMAIN_ID must be set for acceptance tests")
	}
}

// lintignore:AT003
func TestAccPrecheckDomainName(t *testing.T) {
	if HW_DOMAIN_NAME == "" {
		t.Skip("HW_DOMAIN_NAME must be set for acceptance tests")
	}
}

// lintignore:AT003
func TestAccPrecheckCustomRegion(t *testing.T) {
	if HW_CUSTOM_REGION_NAME == "" {
		t.Skip("HW_CUSTOM_REGION_NAME must be set for acceptance tests")
	}
}

// lintignore:AT003
func TestAccPreCheckDeprecated(t *testing.T) {
	if HW_DEPRECATED_ENVIRONMENT == "" {
		t.Skip("This environment does not support deprecated tests")
	}

	preCheckRequiredEnvVars(t)
}

// lintignore:AT003
func TestAccPreCheckInternal(t *testing.T) {
	if HW_INTERNAL_USED == "" {
		t.Skip("HW_INTERNAL_USED must be set for internal acceptance tests")
	}
}

// lintignore:AT003
func TestAccPreCheckEpsID(t *testing.T) {
	// The environment variables in tests take HW_ENTERPRISE_PROJECT_ID_TEST instead of HW_ENTERPRISE_PROJECT_ID to
	// ensure that other data-resources that support enterprise projects query the default project without being
	// affected by this variable.
	if HW_ENTERPRISE_PROJECT_ID_TEST == "" {
		t.Skip("The environment variables does not support Enterprise Project ID for acc tests")
	}
}

// lintignore:AT003
func TestAccPreCheckMigrateEpsID(t *testing.T) {
	if HW_ENTERPRISE_PROJECT_ID_TEST == "" || HW_ENTERPRISE_MIGRATE_PROJECT_ID_TEST == "" {
		t.Skip("The environment variables does not support Migrate Enterprise Project ID for acc tests")
	}
}

// lintignore:AT003
func TestAccPreCheckUserId(t *testing.T) {
	if HW_USER_ID == "" {
		t.Skip("The environment variables does not support the user ID (HW_USER_ID) for acc tests")
	}
}

// lintignore:AT003
func TestAccPreCheckSms(t *testing.T) {
	if HW_SMS_SOURCE_SERVER == "" {
		t.Skip("HW_SMS_SOURCE_SERVER must be set for SMS acceptance tests")
	}
}

// lintignore:AT003
func TestAccPreCheckMrsCustom(t *testing.T) {
	if HW_MAPREDUCE_CUSTOM == "" {
		t.Skip("HW_MAPREDUCE_CUSTOM must be set for acceptance tests:custom type cluster of map reduce")
	}
}

// lintignore:AT003
func TestAccPreCheckMrsBootstrapScript(t *testing.T) {
	if HW_MAPREDUCE_BOOTSTRAP_SCRIPT == "" {
		t.Skip("HW_MAPREDUCE_BOOTSTRAP_SCRIPT must be set for acceptance tests: cluster of map reduce with bootstrap")
	}
}

// lintignore:AT003
func TestAccPreCheckFgsTrigger(t *testing.T) {
	if HW_FGS_TRIGGER_LTS_AGENCY == "" {
		t.Skip("HW_FGS_TRIGGER_LTS_AGENCY must be set for FGS trigger acceptance tests")
	}
}

// Deprecated
// lintignore:AT003
func TestAccPreCheckMaas(t *testing.T) {
	if HW_ACCESS_KEY == "" || HW_SECRET_KEY == "" || HW_SRC_ACCESS_KEY == "" || HW_SRC_SECRET_KEY == "" {
		t.Skip("HW_ACCESS_KEY, HW_SECRET_KEY, HW_SRC_ACCESS_KEY, and HW_SRC_SECRET_KEY  must be set for MAAS acceptance tests")
	}
}

func RandomAccResourceName() string {
	return fmt.Sprintf("tf_test_%s", acctest.RandString(5))
}

func RandomAccResourceNameWithDash() string {
	return fmt.Sprintf("tf-test-%s", acctest.RandString(5))
}

func RandomCidr() string {
	return fmt.Sprintf("172.16.%d.0/24", acctest.RandIntRange(0, 255))
}

func RandomCidrAndGatewayIp() (string, string) {
	seed := acctest.RandIntRange(0, 255)
	return fmt.Sprintf("172.16.%d.0/24", seed), fmt.Sprintf("172.16.%d.1", seed)
}

func RandomPassword() string {
	return fmt.Sprintf("%s%s%s%d",
		acctest.RandStringFromCharSet(2, "ABCDEFGHIJKLMNOPQRSTUVWXZY"),
		acctest.RandStringFromCharSet(3, acctest.CharSetAlpha),
		acctest.RandStringFromCharSet(2, "~!@#%^*-_=+?"),
		acctest.RandIntRange(1000, 9999))
}

// lintignore:AT003
func TestAccPrecheckWafInstance(t *testing.T) {
	if HW_WAF_ENABLE_FLAG == "" {
		t.Skip("Skip the WAF acceptance tests.")
	}
}

// lintignore:AT003
func TestAccPreCheckCNADInstance(t *testing.T) {
	if HW_CNAD_ENABLE_FLAG == "" {
		t.Skip("Skip the CNAD acceptance tests.")
	}
}

// lintignore:AT003
func TestAccPreCheckCNADProtectedObject(t *testing.T) {
	if HW_CNAD_PROJECT_OBJECT_ID == "" {
		t.Skip("Skipping test because HW_CNAD_PROJECT_OBJECT_ID is required for this acceptance test.")
	}
}

// lintignore:AT003
func TestAccPreCheckOmsInstance(t *testing.T) {
	if HW_OMS_ENABLE_FLAG == "" {
		t.Skip("Skip the OMS acceptance tests.")
	}
}

// lintignore:AT003
func TestAccPreCheckAdminOnly(t *testing.T) {
	if HW_ADMIN == "" {
		t.Skip("Skipping test because it requires the admin privileges")
	}
}

// lintignore:AT003
func TestAccPreCheckReplication(t *testing.T) {
	if HW_DEST_REGION == "" || HW_DEST_PROJECT_ID == "" {
		t.Skip("Skip the replication policy acceptance tests.")
	}
}

// lintignore:AT003
func TestAccPreCheckProjectId(t *testing.T) {
	if HW_DEST_PROJECT_ID_TEST == "" {
		t.Skip("Skipping test because it requires the test project id.")
	}
}

// lintignore:AT003
func TestAccPreCheckProject(t *testing.T) {
	if HW_ENTERPRISE_PROJECT_ID_TEST != "" {
		t.Skip("This environment does not support project tests")
	}
}

// lintignore:AT003
func TestAccPreCheckOBS(t *testing.T) {
	if HW_ACCESS_KEY == "" || HW_SECRET_KEY == "" {
		t.Skip("HW_ACCESS_KEY and HW_SECRET_KEY must be set for OBS acceptance tests")
	}
}

// lintignore:AT003
func TestAccPreCheckOBSBucket(t *testing.T) {
	if HW_OBS_BUCKET_NAME == "" {
		t.Skip("HW_OBS_BUCKET_NAME must be set for OBS object acceptance tests")
	}
}

// lintignore:AT003
func TestAccPreCheckOBSDestinationBucket(t *testing.T) {
	if HW_OBS_DESTINATION_BUCKET == "" {
		t.Skip("HW_OBS_DESTINATION_BUCKET must be set for OBS destination tests")
	}
}

// lintignore:AT003
func TestAccPreCheckOBSUserDomainNames(t *testing.T) {
	if HW_OBS_USER_DOMAIN_NAME1 == "" || HW_OBS_USER_DOMAIN_NAME2 == "" {
		t.Skip("HW_OBS_USER_DOMAIN_NAME1 and HW_OBS_USER_DOMAIN_NAME2 must be set for OBS user domain name tests")
	}
}

// lintignore:AT003
func TestAccPreCheckChargingMode(t *testing.T) {
	if HW_CHARGING_MODE != "prePaid" {
		t.Skip("This environment does not support prepaid tests")
	}
}

// lintignore:AT003
func TestAccPreCheckHighCostAllow(t *testing.T) {
	if HW_HIGH_COST_ALLOW == "" {
		t.Skip("Do not allow expensive testing")
	}
}

// lintignore:AT003
func TestAccPreCheckScm(t *testing.T) {
	if HW_CERTIFICATE_KEY_PATH == "" || HW_CERTIFICATE_CHAIN_PATH == "" ||
		HW_CERTIFICATE_PRIVATE_KEY_PATH == "" || HW_CERTIFICATE_SERVICE == "" ||
		HW_CERTIFICATE_PROJECT == "" || HW_CERTIFICATE_PROJECT_UPDATED == "" {
		t.Skip("HW_CERTIFICATE_KEY_PATH, HW_CERTIFICATE_CHAIN_PATH, HW_CERTIFICATE_PRIVATE_KEY_PATH, " +
			"HW_CERTIFICATE_SERVICE, HW_CERTIFICATE_PROJECT and HW_CERTIFICATE_TARGET_UPDATED " +
			"can not be empty for SCM certificate tests")
	}
}

// lintignore:AT003
func TestAccPreCheckSWRDomian(t *testing.T) {
	if HW_SWR_SHARING_ACCOUNT == "" {
		t.Skip("HW_SWR_SHARING_ACCOUNT must be set for swr domian tests, " +
			"the value of HW_SWR_SHARING_ACCOUNT should be another IAM user name")
	}
}

// lintignore:AT003
func TestAccPreCheckRAM(t *testing.T) {
	if HW_RAM_SHARE_ACCOUNT_ID == "" || HW_RAM_SHARE_RESOURCE_URN == "" {
		t.Skip("HW_RAM_SHARE_ACCOUNT_ID and HW_RAM_SHARE_RESOURCE_URN " +
			"must be set for create ram resource tests.")
	}

	if HW_RAM_SHARE_UPDATE_ACCOUNT_ID == "" || HW_RAM_SHARE_UPDATE_RESOURCE_URN == "" {
		t.Skip("HW_RAM_SHARE_UPDATE_ACCOUNT_ID and HW_RAM_SHARE_UPDATE_RESOURCE_URN" +
			" must be set for update ram resource tests.")
	}
}

// lintignore:AT003
func TestAccPreCheckDms(t *testing.T) {
	if HW_DMS_ENVIRONMENT == "" {
		t.Skip("This environment does not support DMS tests")
	}
}

// lintignore:AT003
func TestAccPreCheckDliJarPath(t *testing.T) {
	if HW_DLI_FLINK_JAR_OBS_PATH == "" {
		t.Skip("HW_DLI_FLINK_JAR_OBS_PATH must be set for DLI Flink Jar job acceptance tests.")
	}
}

// lintignore:AT003
func TestAccPreCheckDliDsAuthCss(t *testing.T) {
	if HW_DLI_DS_AUTH_CSS_OBS_PATH == "" {
		t.Skip("HW_DLI_DS_AUTH_CSS_OBS_PATH must be set for DLI datasource CSS Auth acceptance tests.")
	}
}

// lintignore:AT003
func TestAccPreCheckDliDsAuthKafka(t *testing.T) {
	if HW_DLI_DS_AUTH_KAFKA_TRUST_OBS_PATH == "" || HW_DLI_DS_AUTH_KAFKA_KEY_OBS_PATH == "" {
		t.Skip("HW_DLI_DS_AUTH_KAFKA_TRUST_OBS_PATH,HW_DLI_DS_AUTH_KAFKA_KEY_OBS_PATH must be set for DLI datasource Kafka Auth acceptance tests.")
	}
}

// lintignore:AT003
func TestAccPreCheckDliDsAuthKrb(t *testing.T) {
	if HW_DLI_DS_AUTH_KRB_CONF_OBS_PATH == "" || HW_DLI_DS_AUTH_KRB_TAB_OBS_PATH == "" {
		t.Skip("HW_DLI_DS_AUTH_KRB_CONF_OBS_PATH,HW_DLI_DS_AUTH_KRB_TAB_OBS_PATH must be set for DLI datasource Kafka Auth acceptance tests.")
	}
}

// lintignore:AT003
func TestAccPreCheckDliAgency(t *testing.T) {
	if HW_DLI_AGENCY_FLAG == "" {
		t.Skip("HW_DLI_AGENCY_FLAG must be set for DLI datasource DLI agency acceptance tests.")
	}
}

// lintignore:AT003
func TestAccPreCheckRepoTokenAuth(t *testing.T) {
	if HW_GITHUB_REPO_HOST == "" || HW_GITHUB_PERSONAL_TOKEN == "" {
		t.Skip("Repository configurations are not completed for acceptance test of personal access token authorization.")
	}
}

// lintignore:AT003
func TestAccPreCheckRepoPwdAuth(t *testing.T) {
	if HW_DOMAIN_NAME == "" || HW_USER_NAME == "" || HW_GITHUB_REPO_PWD == "" {
		t.Skip("Repository configurations are not completed for acceptance test of password authorization.")
	}
}

// lintignore:AT003
func TestAccPreCheckComponent(t *testing.T) {
	if HW_DOMAIN_NAME == "" || HW_GITHUB_REPO_URL == "" || HW_OBS_STORAGE_URL == "" {
		t.Skip("Repository (package) configurations are not completed for acceptance test of component.")
	}
}

// lintignore:AT003
func TestAccPreCheckComponentDeployment(t *testing.T) {
	if HW_BUILD_IMAGE_URL == "" {
		t.Skip("SWR image URL configuration is not completed for acceptance test of component deployment.")
	}
}

// lintignore:AT003
func TestAccPreCheckImageUrlUpdated(t *testing.T) {
	if HW_BUILD_IMAGE_URL_UPDATED == "" {
		t.Skip("SWR image update URL configuration is not completed for acceptance test of component deployment.")
	}
}

// lintignore:AT003
func TestAccPreCheckVODWatermark(t *testing.T) {
	if HW_VOD_WATERMARK_FILE == "" {
		t.Skip("HW_VOD_WATERMARK_FILE must be set for VOD watermark template acceptance tests.")
	}
}

// lintignore:AT003
func TestAccPreCheckVODMediaAsset(t *testing.T) {
	if HW_VOD_MEDIA_ASSET_FILE == "" {
		t.Skip("HW_VOD_MEDIA_ASSET_FILE must be set for VOD media asset acceptance tests.")
	}
}

// lintignore:AT003
func TestAccPreCheckPwdAuth(t *testing.T) {
	if HW_MEETING_ACCOUNT_NAME == "" || HW_MEETING_ACCOUNT_PASSWORD == "" {
		t.Skip("The account name (HW_MEETING_ACCOUNT_NAME) or password (HW_MEETING_ACCOUNT_PASSWORD) is not " +
			"completed for acceptance test of conference.")
	}
}

// lintignore:AT003
func TestAccPreCheckAppAuth(t *testing.T) {
	if HW_MEETING_APP_ID == "" || HW_MEETING_APP_KEY == "" || HW_MEETING_USER_ID == "" {
		t.Skip("The app ID (HW_MEETING_APP_ID), app KEY (HW_MEETING_APP_KEY) or user ID (HW_MEETING_USER_ID) is not " +
			"completed for acceptance test of conference.")
	}
}

// lintignore:AT003
func TestAccPreCheckMeetingRoom(t *testing.T) {
	if HW_MEETING_ROOM_ID == "" {
		t.Skip("The vmr ID (HW_MEETING_ROOM_ID) is not completed for acceptance test of conference.")
	}
}

// lintignore:AT003
func TestAccPreCheckParticipants(t *testing.T) {
	if HW_CHAIR_EMAIL == "" || HW_GUEST_EMAIL == "" {
		t.Skip("The chair (HW_CHAIR_EMAIL) or guest (HW_GUEST_EMAIL) mailbox is not completed for acceptance test of " +
			"conference.")
	}
}

// lintignore:AT003
func TestAccPreCheckAadForwardRule(t *testing.T) {
	if HW_AAD_INSTANCE_ID == "" || HW_AAD_IP_ADDRESS == "" {
		t.Skip("The instance information is not completed for AAD rule acceptance test.")
	}
}

// lintignore:AT003
func TestAccPreCheckScmCertificateName(t *testing.T) {
	if HW_CERTIFICATE_NAME == "" {
		t.Skip("HW_CERTIFICATE_NAME must be set for SCM acceptance tests.")
	}
}

// lintignore:AT003
func TestAccPreCheckKms(t *testing.T) {
	if HW_KMS_ENVIRONMENT == "" {
		t.Skip("This environment does not support KMS tests")
	}
}

// lintignore:AT003
func TestAccPreCheckProjectID(t *testing.T) {
	if HW_PROJECT_ID == "" {
		t.Skip("HW_PROJECT_ID must be set for acceptance tests")
	}
}

// lintignore:AT003
func TestAccPreCheckWorkspaceAD(t *testing.T) {
	if HW_WORKSPACE_AD_DOMAIN_NAME == "" || HW_WORKSPACE_AD_SERVER_PWD == "" || HW_WORKSPACE_AD_DOMAIN_IP == "" ||
		HW_WORKSPACE_AD_VPC_ID == "" || HW_WORKSPACE_AD_NETWORK_ID == "" {
		t.Skip("The configuration of AD server is not completed for Workspace service acceptance test.")
	}
}

// lintignore:AT003
func TestAccPreCheckER(t *testing.T) {
	if HW_ER_TEST_ON == "" {
		t.Skip("Skip all ER acceptance tests.")
	}
}

// lintignore:AT003
func TestAccPreCheckRfArchives(t *testing.T) {
	if HW_RF_TEMPLATE_ARCHIVE_NO_VARS_URI == "" || HW_RF_TEMPLATE_ARCHIVE_URI == "" ||
		HW_RF_VARIABLES_ARCHIVE_URI == "" {
		t.Skip("Skip the archive URI parameters acceptance test for RF resource stack.")
	}
}

// lintignore:AT003
func TestAccPreCheckDcDirectConnection(t *testing.T) {
	if HW_DC_DIRECT_CONNECT_ID == "" {
		t.Skip("Skip the interface acceptance test because of the direct connection ID is missing.")
	}
}

// lintignore:AT003
func TestAccPreCheckCfw(t *testing.T) {
	if HW_CFW_INSTANCE_ID == "" {
		t.Skip("HW_CFW_INSTANCE_ID must be set for CFW acceptance tests")
	}
}

// lintignore:AT003
func TestAccPreCheckWorkloadType(t *testing.T) {
	if HW_WORKLOAD_TYPE == "" {
		t.Skip("HW_WORKLOAD_TYPE must be set for SWR image trigger acceptance tests")
	}
}

// lintignore:AT003
func TestAccPreCheckWorkloadName(t *testing.T) {
	if HW_WORKLOAD_NAME == "" {
		t.Skip("HW_WORKLOAD_NAME must be set for SWR image trigger acceptance tests")
	}
}

// lintignore:AT003
func TestAccPreCheckCceClusterId(t *testing.T) {
	if HW_CCE_CLUSTER_ID == "" {
		t.Skip("HW_CCE_CLUSTER_ID must be set for SWR image trigger acceptance tests")
	}
}

// lintignore:AT003
func TestAccPreCheckWorkloadNameSpace(t *testing.T) {
	if HW_WORKLOAD_NAMESPACE == "" {
		t.Skip("HW_WORKLOAD_NAMESPACE must be set for SWR image trigger acceptance tests")
	}
}

// lintignore:AT003
func TestAccPreCheckSwrTargetRegion(t *testing.T) {
	if HW_SWR_TARGET_REGION == "" {
		t.Skip("HW_SWR_TARGET_REGION must be set for SWR image auto sync tests")
	}
}

// lintignore:AT003
func TestAccPreCheckSwrTargetOrigination(t *testing.T) {
	if HW_SWR_TARGET_ORGANIZATION == "" {
		t.Skip("HW_SWR_TARGET_ORGANIZATION must be set for SWR image auto sync tests")
	}
}

// lintignore:AT003
func TestAccPreCheckImsBackupId(t *testing.T) {
	if HW_IMS_BACKUP_ID == "" {
		t.Skip("HW_IMS_BACKUP_ID must be set for IMS whole image with CBR backup id")
	}
}

// lintignore:AT003
func TestAccPreCheckSourceImage(t *testing.T) {
	if HW_IMAGE_SHARE_SOURCE_IMAGE_ID == "" {
		t.Skip("Skip the interface acceptance test because of the source image ID is missing.")
	}
}

// lintignore:AT003
func TestAccPreCheckSecMaster(t *testing.T) {
	if HW_SECMASTER_WORKSPACE_ID == "" {
		t.Skip("HW_SECMASTER_WORKSPACE_ID must be set for SecMaster acceptance tests")
	}
}

// lintignore:AT003
func TestAccPreCheckCcePartitionAz(t *testing.T) {
	if HW_CCE_PARTITION_AZ == "" {
		t.Skip("Skip the interface acceptance test because of the cce partition az is missing.")
	}
}

// lintignore:AT003
func TestAccPreCheckCnEast3(t *testing.T) {
	if HW_REGION_NAME != "cn-east-3" {
		t.Skip("HW_REGION_NAME must be cn-east-3 for this test.")
	}
}

// lintignore:AT003
func TestAccPreCheckCertificateWithoutRootCA(t *testing.T) {
	if HW_CERTIFICATE_CONTENT == "" || HW_CERTIFICATE_PRIVATE_KEY == "" ||
		HW_NEW_CERTIFICATE_CONTENT == "" || HW_NEW_CERTIFICATE_PRIVATE_KEY == "" {
		t.Skip("HW_CERTIFICATE_CONTENT, HW_CERTIFICATE_PRIVATE_KEY, HW_NEW_CERTIFICATE_CONTENT and " +
			"HW_NEW_CERTIFICATE_PRIVATE_KEY must be set for simple acceptance tests of SSL certificate resource")
	}
}

// lintignore:AT003
func TestAccPreCheckCertificateFull(t *testing.T) {
	TestAccPreCheckCertificateWithoutRootCA(t)
	if HW_CERTIFICATE_ROOT_CA == "" || HW_NEW_CERTIFICATE_ROOT_CA == "" {
		t.Skip("HW_CERTIFICATE_ROOT_CA and HW_NEW_CERTIFICATE_ROOT_CA must be set for root CA validation")
	}
}

// lintignore:AT003
func TestAccPreCheckCodeArtsDeployResourcePoolID(t *testing.T) {
	if HW_CODEARTS_RESOURCE_POOL_ID == "" {
		t.Skip("HW_CODEARTS_RESOURCE_POOL_ID must be set for this acceptance test")
	}
}

// lintignore:AT003
func TestAccPreCheckCodeArtsEnableFlag(t *testing.T) {
	if HW_CODEARTS_ENABLE_FLAG == "" {
		t.Skip("Skip the CodeArts acceptance tests.")
	}
}

// lintignore:AT003
func TestAccPreCheckModelArtsHasSubscribeModel(t *testing.T) {
	if HW_MODELARTS_HAS_SUBSCRIBE_MODEL == "" {
		t.Skip("Subscribe two free models from market and set HW_MODELARTS_HAS_SUBSCRIBE_MODEL" +
			" for modelarts service acceptance tests")
	}
}

// lintignore:AT003
func TestAccPreCheckEgChannelId(t *testing.T) {
	if HW_EG_CHANNEL_ID == "" {
		t.Skip("The sub-resource acceptance test of the EG channel must set 'HW_EG_CHANNEL_ID'")
	}
}

// lintignore:AT003
func TestAccPreCheckLtsAomAccess(t *testing.T) {
	if HW_CCE_CLUSTER_ID == "" || HW_CCE_CLUSTER_NAME == "" {
		t.Skip("HW_CCE_CLUSTER_ID and HW_CCE_CLUSTER_NAME must be set for LTS AOM access acceptance tests")
	}
}

// lintignore:AT003
func TestAccPreCheckLtsAomAccessUpdate(t *testing.T) {
	if HW_CCE_CLUSTER_ID_ANOTHER == "" || HW_CCE_CLUSTER_NAME_ANOTHER == "" {
		t.Skip("HW_CCE_CLUSTER_ID_ANOTHER and HW_CCE_CLUSTER_NAME_ANOTHER must be set for LTS AOM access" +
			" acceptance tests")
	}
}

// lintignore:AT003
func TestAccPreCheckAomSubApplicationId(t *testing.T) {
	if HW_AOM_SUB_APPLICATION_ID == "" {
		t.Skip("HW_AOM_SUB_APPLICATION_ID must be set for the acceptance test")
	}
}

// lintignore:AT003
func TestAccPrecheckKooGallery(t *testing.T) {
	if HW_KOOGALLERY_ASSET == "" {
		t.Skip("Skip the KooGallery acceptance tests.")
	}
}

// lintignore:AT003
func TestAccPreCheckLtsStructConfigCustom(t *testing.T) {
	if HW_LTS_STRUCT_CONFIG_TEMPLATE_ID == "" || HW_LTS_STRUCT_CONFIG_TEMPLATE_NAME == "" {
		t.Skip("HW_LTS_STRUCT_CONFIG_TEMPLATE_ID and HW_LTS_STRUCT_CONFIG_TEMPLATE_NAME must be" +
			" set for LTS struct config custom acceptance tests")
	}
}

// lintignore:AT003
func TestAccPreCheckLtsEnableFlag(t *testing.T) {
	if HW_LTS_ENABLE_FLAG == "" {
		t.Skip("Skip the LTS acceptance tests.")
	}
}

// lintignore:AT003
<<<<<<< HEAD
func TestAccPreCheckCDN(t *testing.T) {
	if HW_CDN_DOMAIN_NAME == "" {
		t.Skip("This environment does not support CDN tests")
	}
}

// lintignore:AT003
func TestAccPreCheckCERT(t *testing.T) {
	if HW_CDN_CERT_PATH == "" || HW_CDN_PRIVATE_KEY_PATH == "" {
		t.Skip("This environment does not support CDN certificate tests")
=======
func TestAccPreCheckCCINamespace(t *testing.T) {
	if HW_CCI_NAMESPACE == "" {
		t.Skip("This environment does not support CCI Namespace tests")
>>>>>>> 8447d8a8
	}
}<|MERGE_RESOLUTION|>--- conflicted
+++ resolved
@@ -908,7 +908,13 @@
 }
 
 // lintignore:AT003
-<<<<<<< HEAD
+func TestAccPreCheckCCINamespace(t *testing.T) {
+	if HW_CCI_NAMESPACE == "" {
+		t.Skip("This environment does not support CCI Namespace tests")
+	}
+}
+
+// lintignore:AT003
 func TestAccPreCheckCDN(t *testing.T) {
 	if HW_CDN_DOMAIN_NAME == "" {
 		t.Skip("This environment does not support CDN tests")
@@ -919,10 +925,5 @@
 func TestAccPreCheckCERT(t *testing.T) {
 	if HW_CDN_CERT_PATH == "" || HW_CDN_PRIVATE_KEY_PATH == "" {
 		t.Skip("This environment does not support CDN certificate tests")
-=======
-func TestAccPreCheckCCINamespace(t *testing.T) {
-	if HW_CCI_NAMESPACE == "" {
-		t.Skip("This environment does not support CCI Namespace tests")
->>>>>>> 8447d8a8
 	}
 }