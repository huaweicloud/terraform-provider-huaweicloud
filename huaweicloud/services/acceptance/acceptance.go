--- conflicted
+++ resolved
@@ -335,14 +335,15 @@
 }
 
 //lintignore:AT003
-<<<<<<< HEAD
 func TestAccPreCheckProject(t *testing.T) {
 	if HW_ENTERPRISE_PROJECT_ID_TEST != "" {
 		t.Skip("This environment does not support project tests")
-=======
+	}
+}
+
+//lintignore:AT003
 func TestAccPreCheckOBS(t *testing.T) {
 	if HW_ACCESS_KEY == "" || HW_SECRET_KEY == "" {
 		t.Skip("HW_ACCESS_KEY and HW_SECRET_KEY must be set for OBS acceptance tests")
->>>>>>> e8724f6e
 	}
 }