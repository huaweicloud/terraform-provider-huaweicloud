--- conflicted
+++ resolved
@@ -169,7 +169,6 @@
 %[1]s
 
 resource "huaweicloud_cce_node_pool" "test" {
-<<<<<<< HEAD
   cluster_id               = huaweicloud_cce_cluster.test.id
   name                     = "%[2]s"
   os                       = "EulerOS 2.9"
@@ -177,28 +176,13 @@
   initial_node_count       = 2
   availability_zone        = data.huaweicloud_availability_zones.test.names[0]
   key_pair                 = huaweicloud_kps_keypair.test.name
-  enable             = true
+  enable                   = true
   min_node_count           = 2
   max_node_count           = 9
   scale_down_cooldown_time = 100
   priority                 = 1
   type                     = "vm"
-=======
-  cluster_id                = huaweicloud_cce_cluster.test.id
-  name                      = "%[2]s"
-  os                        = "EulerOS 2.9"
-  flavor_id                 = data.huaweicloud_compute_flavors.test.ids[0]
-  initial_node_count        = 2
-  ignore_initial_node_count = false
-  availability_zone         = data.huaweicloud_availability_zones.test.names[0]
-  key_pair                  = huaweicloud_kps_keypair.test.name
-  scall_enable              = true
-  min_node_count            = 2
-  max_node_count            = 9
-  scale_down_cooldown_time  = 100
-  priority                  = 1
-  type                      = "vm"
->>>>>>> f9ca0697
+
 
   root_volume {
     size       = 40
