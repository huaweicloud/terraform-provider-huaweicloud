--- conflicted
+++ resolved
@@ -26,15 +26,8 @@
 						"data.huaweicloud_nat_gateway.nat_by_name", "name", natgateway),
 					resource.TestCheckResourceAttr(
 						"data.huaweicloud_nat_gateway.nat_by_id", "name", natgateway),
-<<<<<<< HEAD
 					resource.TestCheckResourceAttr(
 						"data.huaweicloud_nat_gateway.nat_by_epsId", "name", natgateway),
-					resource.TestCheckResourceAttr(
-						"data.huaweicloud_nat_gateway.nat_by_name", "admin_state_up", "true"),
-					resource.TestCheckResourceAttr(
-						"data.huaweicloud_nat_gateway.nat_by_id", "admin_state_up", "true"),
-=======
->>>>>>> e0dbf9ef
 				),
 			},
 		},
